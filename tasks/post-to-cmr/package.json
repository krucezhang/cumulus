{
  "name": "@cumulus/post-to-cmr",
  "version": "1.5.2",
  "description": "Post a given granule to CMR",
  "main": "index.js",
  "directories": {
    "test": "tests"
  },
  "homepage": "https://github.com/cumulus-nasa/cumulus/tree/master/tasks/post-to-cmr",
  "repository": {
    "type": "git",
    "url": "https://github.com/cumulus-nasa/cumulus"
  },
  "publishConfig": {
    "access": "public"
  },
  "engine": {
    "node": ">=8.10.0"
  },
  "scripts": {
    "test": "ava",
    "test-coverage": "nyc ava",
    "build": "rm -rf dist && mkdir dist && cp -R schemas dist/ && webpack",
    "watch": "rm -rf dist && mkdir dist && cp -R schemas dist/ && webpack --progress -w",
    "prepublishOnly": "PRODUCTION=true npm run build"
  },
  "ava": {
    "files": "tests",
    "serial": true,
    "color": false
  },
  "nyc": {
    "exclude": [
      "tests"
    ]
  },
  "author": "Cumulus Authors",
  "license": "Apache-2.0",
  "dependencies": {
    "@cumulus/cmrjs": "^1.5.2",
    "@cumulus/common": "^1.5.2",
    "@cumulus/cumulus-message-adapter-js": "^1.0.1",
<<<<<<< HEAD
    "@cumulus/ingest": "^1.5.0",
    "@cumulus/test-data": "^1.4.0",
    "lodash.get": "^4.4.2",
    "xml2js": "^0.4.19"
=======
    "@cumulus/ingest": "^1.5.2",
    "@cumulus/test-data": "^1.5.2",
    "lodash.get": "^4.4.2"
>>>>>>> 4a4efdc8
  },
  "devDependencies": {
    "ava": "^0.25.0",
    "nyc": "^11.6.0",
    "proxyquire": "^2.0.0",
    "sinon": "^4.5.0",
    "webpack": "~4.5.0",
    "webpack-cli": "~2.0.14"
  }
}<|MERGE_RESOLUTION|>--- conflicted
+++ resolved
@@ -40,16 +40,10 @@
     "@cumulus/cmrjs": "^1.5.2",
     "@cumulus/common": "^1.5.2",
     "@cumulus/cumulus-message-adapter-js": "^1.0.1",
-<<<<<<< HEAD
-    "@cumulus/ingest": "^1.5.0",
-    "@cumulus/test-data": "^1.4.0",
+    "@cumulus/ingest": "^1.5.2",
+    "@cumulus/test-data": "^1.5.2",
     "lodash.get": "^4.4.2",
     "xml2js": "^0.4.19"
-=======
-    "@cumulus/ingest": "^1.5.2",
-    "@cumulus/test-data": "^1.5.2",
-    "lodash.get": "^4.4.2"
->>>>>>> 4a4efdc8
   },
   "devDependencies": {
     "ava": "^0.25.0",
