{
  "name": "@cumulus/db",
  "version": "3.0.1-alpha.1",
  "description": "Utilities for working with the Cumulus DB",
  "license": "Apache-2.0",
  "main": "./dist/index.js",
  "types": "./dist/index.d.ts",
  "files": [
    "dist/index.js",
    "dist/index.d.ts"
  ],
  "scripts": {
    "clean": "rm -rf dist",
    "prepare": "npm run tsc",
    "tsc": "../../node_modules/.bin/tsc",
    "tsc:listEmittedFiles": "../../node_modules/.bin/tsc --listEmittedFiles",
    "test": "../../node_modules/.bin/ava",
    "test:coverage": "../../node_modules/.bin/nyc npm test",
    "watch": "../../node_modules/.bin/tsc -w"
  },
  "ava": {
    "files": [
      "tests/**"
    ],
    "verbose": true,
    "timeout": "5m"
  },
  "engines": {
    "node": ">=12.18.0"
  },
  "dependencies": {
    "@cumulus/aws-client": "3.0.0",
    "@cumulus/common": "3.0.0",
    "@cumulus/errors": "3.0.0",
    "@cumulus/logger": "3.0.0",
    "@cumulus/types": "3.0.0",
<<<<<<< HEAD
    "is-valid-hostname": "0.0.1",
    "knex": "0.21.6",
    "lodash": "^4.17.20",
    "pg": "^8.3.0"
=======
    "knex": "0.21.6",
    "pg": "^8.3.0",
    "snake-camel": "^1.0.6"
>>>>>>> ae4a5a1e
  }
}<|MERGE_RESOLUTION|>--- conflicted
+++ resolved
@@ -34,15 +34,10 @@
     "@cumulus/errors": "3.0.0",
     "@cumulus/logger": "3.0.0",
     "@cumulus/types": "3.0.0",
-<<<<<<< HEAD
     "is-valid-hostname": "0.0.1",
-    "knex": "0.21.6",
     "lodash": "^4.17.20",
-    "pg": "^8.3.0"
-=======
     "knex": "0.21.6",
     "pg": "^8.3.0",
     "snake-camel": "^1.0.6"
->>>>>>> ae4a5a1e
   }
 }