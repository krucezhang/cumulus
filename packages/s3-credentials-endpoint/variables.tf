# Required

variable "vpc_id" {
  type = string
}

<<<<<<< HEAD
variable "subnet_ids" {
  type = array(string)
=======
variable "public_buckets" {
  default = ""
  description = "A comma separated string of public bucket names."
}

variable "region" {
  type    = string
  default = "us-east-1"
}

variable "ngap_sgs" {
  default = []
>>>>>>> 99d182f9
}

variable "prefix" {
  type = string
}

variable "urs_client_id" {
  type = string
}

variable "urs_client_password" {
  type = string
}

variable "urs_url" {
  type = string
}

variable "rest_api" {
  type = object({
    id               = string,
    root_resource_id = string
  })
}

# Optional

variable "public_buckets" {
  type = list(string)
  default = []
}

variable "region" {
  type    = string
  default = "us-east-1"
}

variable "sts_credentials_lambda_name" {
  type    = string
  default = "gsfc-ngap-sh-s3-sts-get-keys"
}

variable "permissions_boundary" {
  type    = string
  default = null
}

variable "redirect_path" {
  type    = string
  default = "redirect"
}

variable "s3credentials_path" {
  type    = string
  default = "s3credentials"
}

variable "stage_name" {
  type    = string
  default = "DEV"
}<|MERGE_RESOLUTION|>--- conflicted
+++ resolved
@@ -4,23 +4,8 @@
   type = string
 }
 
-<<<<<<< HEAD
 variable "subnet_ids" {
   type = array(string)
-=======
-variable "public_buckets" {
-  default = ""
-  description = "A comma separated string of public bucket names."
-}
-
-variable "region" {
-  type    = string
-  default = "us-east-1"
-}
-
-variable "ngap_sgs" {
-  default = []
->>>>>>> 99d182f9
 }
 
 variable "prefix" {
@@ -49,7 +34,7 @@
 # Optional
 
 variable "public_buckets" {
-  type = list(string)
+  type    = list(string)
   default = []
 }
 
