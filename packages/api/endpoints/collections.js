--- conflicted
+++ resolved
@@ -12,13 +12,10 @@
 
 const {
   getKnexClient,
-<<<<<<< HEAD
   tableNames,
   translateApiCollectionToPostgresCollection,
-=======
   translateApiCollectionToPostgresCollection,
   CollectionPgModel,
->>>>>>> fc8ccd66
 } = require('@cumulus/db');
 const { Search } = require('../es/search');
 const { addToLocalES, indexCollection } = require('../es/indexer');
@@ -183,18 +180,14 @@
       + ` and '${collection.version}' in payload`);
   }
   const collectionsModel = new models.Collection();
-<<<<<<< HEAD
+  const collectionPgModel = new CollectionPgModel();
+
   try {
     oldCollection = await collectionsModel.get({ name, version });
   } catch (error) {
     if (error.name !== 'RecordDoesNotExist') {
       throw error;
     }
-=======
-  const collectionPgModel = new CollectionPgModel();
-
-  if (!(await collectionsModel.exists(name, version))) {
->>>>>>> fc8ccd66
     return res.boom.notFound(
       `Collection '${name}' version '${version}' not found`
     );
@@ -206,17 +199,7 @@
   const postgresCollection = dynamoRecordToDbRecord(collection);
 
   const dbClient = await getKnexClient();
-<<<<<<< HEAD
-  await dbClient.transaction(async (trx) => {
-    await trx(tableNames.collections)
-      .insert(postgresCollection)
-      .onConflict(['name', 'version'])
-      .merge();
-    dynamoRecord = await collectionsModel.create(collection);
-  });
-=======
   await collectionPgModel.upsert(dbClient, dbRecord);
->>>>>>> fc8ccd66
 
   if (inTestMode()) {
     await addToLocalES(dynamoRecord, indexCollection);
