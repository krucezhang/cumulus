--- conflicted
+++ resolved
@@ -11,19 +11,7 @@
     "postinstall": "npm run build"
   },
   "ava": {
-<<<<<<< HEAD
     "files": "tests/test-*.js",
-=======
-    "files": [
-      "tests/test-*.js",
-      "!tests/test-in-region-s3-policy.js"
-    ],
-    "babel": "inherit",
-    "require": [
-      "babel-polyfill",
-      "babel-register"
-    ],
->>>>>>> 88e7a064
     "serial": true
   },
   "nyc": {
@@ -37,20 +25,6 @@
   "keywords": [
     "Cumulus"
   ],
-<<<<<<< HEAD
-=======
-  "babel": {
-    "presets": [
-      "es2017",
-      "es2015"
-    ]
-  },
-  "homepage": "https://github.com/cumulus-nasa/cumulus/tree/master/packages/api",
-  "repository": {
-    "type": "git",
-    "url": "https://github.com/cumulus-nasa/cumulus"
-  },
->>>>>>> 88e7a064
   "author": "Cumulus Authors",
   "license": "Apache-2.0",
   "dependencies": {
