'use strict';

const pLimit = require('p-limit');
const { s3, promiseS3Upload } = require('@cumulus/common/aws');
const { randomString, randomId, inTestMode } = require('@cumulus/common/test-utils');
const bootstrap = require('../lambdas/bootstrap');
const models = require('../models');
const testUtils = require('../lib/testUtils');
const workflowList = require('../app/data/workflow_list.json');

async function createTable(Model, tableName) {
  try {
    const model = new Model({
      tableName,
      stackName: process.env.stackName,
      systemBucket: process.env.system_bucket
    });
    await model.createTable();
  }
  catch (e) {
    if (e && e.message && e.message === 'Cannot create preexisting table') {
      console.log(`${tableName} is already created`);
    }
    else {
      throw e;
    }
  }
}

async function populateBucket(bucket, stackName) {
  // upload workflow lists
  const workflowsListKey = `${stackName}/workflows/list.json`;
  await promiseS3Upload({
    Bucket: bucket,
    Key: workflowsListKey,
    Body: JSON.stringify(workflowList)
  });

  const workflow = `${stackName}/workflows/${workflowList[0].name}.json`;
  await promiseS3Upload({
    Bucket: bucket,
    Key: workflow,
    Body: JSON.stringify(workflowList[0])
  });
}

function setTableEnvVariables(stackName) {
  const tableModels = Object
    .keys(models)
    .filter((t) => t !== 'Manager');

  // generate table names
  let tableNames = tableModels
    .map((t) => {
      let table = t;
      if (t === 'FileClass') {
        table = 'File';
      }
      return `${table}sTable`;
    });

  // set table env variables
  tableNames = tableNames.map((t) => {
    process.env[t] = `${stackName}-${t}`;
    return process.env[t];
  });

  return {
    tableModels,
    tableNames
  };
}

// check if the tables and elasticsearch indices exist
// if not create them
async function checkOrCreateTables(stackName) {
  const tables = setTableEnvVariables(stackName);

  const limit = pLimit(1);

  let i = -1;
  const promises = tables.tableModels.map((t) => limit(() => {
    i += 1;
    return createTable(
      models[t],
      tables.tableNames[i]
    );
  }));
  await Promise.all(promises);
}

async function prepareServices(stackName, bucket) {
  await bootstrap.bootstrapElasticSearch('fakehost', `${stackName}-es`);
  await s3().createBucket({ Bucket: bucket }).promise();
}

function getRequiredAuthEnvVariables() {
  const authEnvVariables = process.env.FAKE_AUTH
    ? []
    : ['EARTHDATA_CLIENT_ID', 'EARTHDATA_CLIENT_PASSWORD'];
  return authEnvVariables;
}

function setAuthEnvVariables() {
  if (process.env.FAKE_AUTH) {
<<<<<<< HEAD
    process.env.EARTHDATA_CLIENT_ID = randomString();
    process.env.EARTHDATA_CLIENT_PASSWORD = randomString();
=======
    process.env.EARTHDATA_CLIENT_ID = randomId('EARTHDATA_CLIENT_ID');
    process.env.EARTHDATA_CLIENT_PASSWORD = randomId('EARTHDATA_CLIENT_PASSWORD');
>>>>>>> 1fbb0085
    process.env.EARTHDATA_BASE_URL = 'https://example.com';
  }
}

function checkEnvVariablesAreSet(moreRequiredEnvVars) {
  const authEnvVariables = getRequiredAuthEnvVariables();
  const requiredEnvVars = authEnvVariables.concat(moreRequiredEnvVars);
  requiredEnvVars.forEach((env) => {
    if (!process.env[env]) {
      throw new Error(`Environment Variable ${env} is not set!`);
    }
  });
}

async function createDBRecords(stackName, user) {
  if (user) {
    // add authorized user to the user table
    const u = new models.User();
    await u.create({ userName: user });
  }

  // add collection records
  const c = testUtils.fakeCollectionFactory();
  c.name = `${stackName}-collection`;
  const cm = new models.Collection();
  await cm.create(c);

  // add granule records
  const g = testUtils.fakeGranuleFactory();
  g.granuleId = `${stackName}-granule`;
  const gm = new models.Granule();
  await gm.create(g);

  // add provider records
  const p = testUtils.fakeProviderFactory();
  p.id = `${stackName}-provider`;
  const pm = new models.Provider();
  await pm.create(p);

  // add rule records
  const r = testUtils.fakeRuleFactoryV2();
  r.name = `${stackName}_rule`;
  r.workflow = workflowList[0].name;
  const rm = new models.Rule();
  await rm.create(r);

  // add fake execution records
  const e = testUtils.fakeExecutionFactory();
  e.arn = `${stackName}-fake-arn`;
  const em = new models.Execution();
  await em.create(e);

  // add pdrs records
  const pd = testUtils.fakePdrFactory();
  pd.pdrName = `${stackName}-pdr`;
  const pdm = new models.Pdr();
  await pdm.create(pd);
}

/**
 * Prepare and run the Cumulus API Express app.
 *
 * @param {string} user - A username to add as an authorized user for the API.
 * @param {string} stackName - The name of local stack. Used to prefix stack resources.
 */
async function serveApi(user, stackName = 'localrun') {
  const port = process.env.PORT || 5001;
  const requiredEnvVars = [
    'stackName',
    'system_bucket',
    'TOKEN_REDIRECT_ENDPOINT',
    'TOKEN_SECRET'
  ];

  // Set env variable to mark this as a local run of the API
<<<<<<< HEAD
  testUtils.setLocalApi();
=======
  process.env.CUMULUS_ENV = 'local';

  process.env.TOKEN_REDIRECT_ENDPOINT = `http://localhost:${port}/token`;
  process.env.TOKEN_SECRET = randomString();
>>>>>>> 1fbb0085

  if (inTestMode()) {
    // set env variables
    setAuthEnvVariables();
    process.env.system_bucket = 'localbucket';
    process.env.stackName = stackName;
<<<<<<< HEAD
    process.env.TOKEN_SECRET = 'secreeetartalksjfaf;lj';
    process.env.TOKEN_REDIRECT_ENDPOINT = `http://localhost:${port}/token`;
=======

    checkEnvVariablesAreSet(requiredEnvVars);
>>>>>>> 1fbb0085

    checkEnvVariablesAreSet(requiredEnvVars);

    // create tables if not already created
    await checkOrCreateTables(stackName);

    await prepareServices(stackName, process.env.system_bucket);
    await populateBucket(process.env.system_bucket, stackName);
    await createDBRecords(stackName, user);
  }
  else {
    checkEnvVariablesAreSet(requiredEnvVars);
    setTableEnvVariables(process.env.stackName);
  }

  console.log(`Starting server on port ${port}`);
  const { app } = require('../app'); // eslint-disable-line global-require
  app.listen(port);
}

/**
 * Prepare and run the Cumulus distribution API Express app.
 *
 * @param {string} stackName - The name of local stack. Used to prefix stack resources.
 * @param {function} done - Optional callback to fire when app has started listening.
 */
async function serveDistributionApi(stackName = 'localrun', done) {
  const port = process.env.PORT || 5002;
  const requiredEnvVars = [
    'DISTRIBUTION_REDIRECT_ENDPOINT',
    'DISTRIBUTION_ENDPOINT'
  ];

  // Set env variable to mark this as a local run of the API
  process.env.CUMULUS_ENV = 'local';

  // Point distribution API to local
  process.env.DISTRIBUTION_REDIRECT_ENDPOINT = `http://localhost:${port}/redirect`;
  process.env.DISTRIBUTION_ENDPOINT = `http://localhost:${port}`;

  // Set env variable to mark this as a local run of the API
  testUtils.setLocalApi();

  if (inTestMode()) {
    // set env variables
    setAuthEnvVariables();
    process.env.system_bucket = 'localbucket';

    checkEnvVariablesAreSet(requiredEnvVars);

    checkEnvVariablesAreSet(requiredEnvVars);

    // create tables if not already created
    await checkOrCreateTables(stackName);

    await prepareServices(stackName, process.env.system_bucket);
    await populateBucket(process.env.system_bucket, stackName);
    await createDBRecords(stackName);
  }
  else {
    checkEnvVariablesAreSet(requiredEnvVars);
    setTableEnvVariables(stackName);
  }

  console.log(`Starting server on port ${port}`);
  const { distributionApp } = require('../app/distribution'); // eslint-disable-line global-require
  return distributionApp.listen(port, done);
}

module.exports = {
  serveApi,
  serveDistributionApi
};<|MERGE_RESOLUTION|>--- conflicted
+++ resolved
@@ -103,13 +103,8 @@
 
 function setAuthEnvVariables() {
   if (process.env.FAKE_AUTH) {
-<<<<<<< HEAD
-    process.env.EARTHDATA_CLIENT_ID = randomString();
-    process.env.EARTHDATA_CLIENT_PASSWORD = randomString();
-=======
     process.env.EARTHDATA_CLIENT_ID = randomId('EARTHDATA_CLIENT_ID');
     process.env.EARTHDATA_CLIENT_PASSWORD = randomId('EARTHDATA_CLIENT_PASSWORD');
->>>>>>> 1fbb0085
     process.env.EARTHDATA_BASE_URL = 'https://example.com';
   }
 }
@@ -185,28 +180,18 @@
   ];
 
   // Set env variable to mark this as a local run of the API
-<<<<<<< HEAD
-  testUtils.setLocalApi();
-=======
   process.env.CUMULUS_ENV = 'local';
 
   process.env.TOKEN_REDIRECT_ENDPOINT = `http://localhost:${port}/token`;
   process.env.TOKEN_SECRET = randomString();
->>>>>>> 1fbb0085
 
   if (inTestMode()) {
     // set env variables
     setAuthEnvVariables();
     process.env.system_bucket = 'localbucket';
     process.env.stackName = stackName;
-<<<<<<< HEAD
-    process.env.TOKEN_SECRET = 'secreeetartalksjfaf;lj';
-    process.env.TOKEN_REDIRECT_ENDPOINT = `http://localhost:${port}/token`;
-=======
-
-    checkEnvVariablesAreSet(requiredEnvVars);
->>>>>>> 1fbb0085
-
+
+    checkEnvVariablesAreSet(requiredEnvVars);
     checkEnvVariablesAreSet(requiredEnvVars);
 
     // create tables if not already created
