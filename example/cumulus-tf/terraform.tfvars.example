region = "us-east-1"

# Replace 12345 with your actual AWS account ID
cumulus_message_adapter_lambda_layer_arn = "arn:aws:lambda:us-east-1:12345:layer:Cumulus_Message_Adapter:4"
permissions_boundary_arn = "arn:aws:iam::12345:policy/NGAPShRoleBoundary"

prefix                   = "PREFIX"
buckets = {
  internal = {
    name = "PREFIX-internal"
    type = "internal"
  }
  private = {
    name = "PREFIX-private"
    type = "private"
  },
  protected = {
    name = "PREFIX-protected"
    type = "protected"
  },
  public = {
    name = "PREFIX-public"
    type = "public"
  }
}
lambda_subnet_ids    = ["subnet-12345"]
system_bucket = "PREFIX-internal"
vpc_id        = "vpc-12345"

pdr_node_name_provider_bucket = "XXX-pdr-node-name-provider"

cmr_client_id   = "cumulus-core-PREFIX"
cmr_environment = "UAT"
cmr_password    = "password"
cmr_provider    = "CUMULUS"
cmr_username    = "username"

# Earthdata application client ID/password for authentication
urs_client_id       = "asdf"
urs_client_password = "password"

token_secret = "asdf"

data_persistence_remote_state_config = {
  bucket = "PREFIX-tf-state"
  key    = "PREFIX/data-persistence/terraform.tfstate"
  region = "us-east-1"
}

cmr_oauth_provider = "earthdata"

# Make archive API run as a private API gateway and accessible on port 8000
archive_api_port = 8000
private_archive_api_gateway = true

# Optional, uncomment if needed. Required if using cmr_oauth_provider = "launchpad".
/* 
launchpad_api = "launchpadApi"
launchpad_certificate = "certificate"
launchpad_passphrase = "passphrase"
*/

oauth_provider   = "earthdata"

# Optional, uncomment if needed. Oauth user group to validate the user against when using oauth_provider = "launchpad".
# oauth_user_group = "usergroup"

# Optional, uncomment if needed.  When using oauth_provider = "launchpad", and if you are configuring Cumulus to authenticate
# the dashboard via NASA's Launchpad SAML implementation.
# see Wiki: https://wiki.earthdata.nasa.gov/display/CUMULUS/Cumulus+SAML+Launchpad+Integration
/*
saml_entity_id                  = "Configured SAML entity-id"
saml_assertion_consumer_service = "<Cumulus API endpoint>/saml/auth, e.g. https://example.com/saml/auth"
*/

# Optional, uncomment if needed. Sandbox Launchpad saml2sso: https://auth.launchpad-sbx.nasa.gov/affwebservices/public/saml2sso
# Production Launchpad saml2sso: https://auth.launchpad.nasa.gov/affwebservices/public/saml2sso
# saml_idp_login                  = "nasa's saml2sso endpoint, e.g. https://example.gov/affwebservices/public/saml2sso"

# Optional, uncomment if needed. Sandbox Launchpad IDP metadata: https://auth.launchpad-sbx.nasa.gov/unauth/metadata/launchpad-sbx.idp.xml
# Production Launchpad IDP Metadata: https://auth.launchpad.nasa.gov/unauth/metadata/launchpad.idp.xml
# saml_launchpad_metadata_url     = "url of the identity provider public metadata xml file"

# Optional, uncomment if needed.
# key_name      = "MY-KEY"

# Optional, uncomment if needed.
/*
metrics_es_host = "xxxxxxxxxx.cloudfront.net"
metrics_es_username = "user"
metrics_es_password = "password"
*/

# Optional, uncomment if needed. Required to send EMS ingest/distribution reports.
/*
ems_host              = "ems-host.nasa.gov"
ems_port              = 22
ems_path              = "/"
ems_datasource        = "UAT"
ems_private_key       = "ems-private.pem"
ems_provider          = "CUMULUS"
ems_retention_in_days = 30
ems_submit_report     = true
ems_username          = "user"
*/

# Optional, uncomment if needed. Required to send logs to the Metrics ELK stack
/*
log_api_gateway_to_cloudwatch = false
log_destination_arn = "arn:aws:logs:us-east-1:1234567890:destination:LogsDestination"
additional_log_groups_to_elk = {
  "LogDescriptor" = "log_group_name"
}
<<<<<<< HEAD
# Optional - @cumulus/db will optionally run a 'heartbeat' query and retry if
# a knexTimeout occurs
rds_connection_heartbeat = false
=======
*/
>>>>>>> 0f94549c
<|MERGE_RESOLUTION|>--- conflicted
+++ resolved
@@ -54,7 +54,7 @@
 private_archive_api_gateway = true
 
 # Optional, uncomment if needed. Required if using cmr_oauth_provider = "launchpad".
-/* 
+/*
 launchpad_api = "launchpadApi"
 launchpad_certificate = "certificate"
 launchpad_passphrase = "passphrase"
@@ -111,10 +111,8 @@
 additional_log_groups_to_elk = {
   "LogDescriptor" = "log_group_name"
 }
-<<<<<<< HEAD
+*/
+
 # Optional - @cumulus/db will optionally run a 'heartbeat' query and retry if
 # a knexTimeout occurs
-rds_connection_heartbeat = false
-=======
-*/
->>>>>>> 0f94549c
+rds_connection_heartbeat = false