--- conflicted
+++ resolved
@@ -36,7 +36,6 @@
 
 module "thin_egress_app" {
   source = "s3::https://s3.amazonaws.com/asf.public.code/thin-egress-app/tea-terraform-build.102.zip"
-<<<<<<< HEAD
   auth_base_url              = "https://uat.urs.earthdata.nasa.gov"
   bucket_map_file            = aws_s3_bucket_object.bucket_map_yaml.id
   bucketname_prefix          = ""
@@ -49,21 +48,6 @@
   stage_name                 = local.tea_stage_name
   urs_auth_creds_secret_name = aws_secretsmanager_secret.thin_egress_urs_creds.name
   vpc_subnet_ids             = var.lambda_subnet_ids
-=======
-
-  auth_base_url                 = "https://uat.urs.earthdata.nasa.gov"
-  bucket_map_file               = aws_s3_bucket_object.bucket_map_yaml.id
-  bucketname_prefix             = ""
-  config_bucket                 = var.system_bucket
-  domain_name                   = var.distribution_url == null ? null : replace(replace(var.distribution_url, "/^https?:///", ""), "//$/", "")
-  jwt_secret_name               = var.thin_egress_jwt_secret_name
-  permissions_boundary_name     = var.permissions_boundary_arn == null ? null : reverse(split("/", var.permissions_boundary_arn))[0]
-  private_vpc                   = var.vpc_id
-  stack_name                    = local.tea_stack_name
-  stage_name                    = local.tea_stage_name
-  urs_auth_creds_secret_name    = aws_secretsmanager_secret.thin_egress_urs_creds.name
-  vpc_subnet_ids                = var.lambda_subnet_ids
->>>>>>> 0e4336d8
   log_api_gateway_to_cloudwatch = var.log_api_gateway_to_cloudwatch
   tags                          = local.tags
 }
