
default:

  # test configuration starts
  test_configs:
    stackName: '{{stackName}}'
    bucket: '{{buckets.internal.name}}'
    DISTRIBUTION_ENDPOINT: '{{api_distribution_url}}'
    ems_provider: CUMULUS
    esHost: '{{esHost}}'
    streamName: '{{stackName}}-testStream'
    cnmResponseStream: '{{stackName}}-cnmResponseStream'
    awsAccountId: '{{AWS_ACCOUNT_ID}}'
    awsRegion: us-east-1
<<<<<<< HEAD
    IngestAndPublishGranule:
=======
    AsyncOperationsTable: '{{stackName}}-AsyncOperationsTable'
    asyncOperationRunnerRole: 'arn:aws:iam::{{AWS_ACCOUNT_ID}}:role/{{stackName}}-lambda-api-gateway'
    IngestGranule:
>>>>>>> bb2de7ae
      IngestGranuleOutput:
        granules:
          - files:
            - bucket: '{{buckets.protected.name}}'
              filename: "s3://{{buckets.protected.name}}/MOD09GQ___006/2017/MOD/replace-me-granuleId.hdf"
            - bucket: '{{buckets.private.name}}'
              filename: "s3://{{buckets.private.name}}/MOD09GQ___006/MOD/replace-me-granuleId.hdf.met"
            - bucket: '{{buckets.public.name}}'
              filename: "s3://{{buckets.public.name}}/MOD09GQ___006/MOD/replace-me-granuleId_ndvi.jpg"
            - bucket: '{{buckets.protected-2.name}}'
              filename: "s3://{{buckets.protected-2.name}}/MOD09GQ___006/MOD/replace-me-granuleId.cmr.xml"
      SyncGranuleOutput:
        granules:
          - files:
            - bucket: '{{buckets.internal.name}}'
              filename: 's3://{{buckets.internal.name}}/file-staging/{{stackName}}/replace-me-collectionId/replace-me-granuleId.hdf'
              fileStagingDir: 'file-staging/{{stackName}}/replace-me-collectionId'
            - bucket: '{{buckets.internal.name}}'
              filename: 's3://{{buckets.internal.name}}/file-staging/{{stackName}}/replace-me-collectionId/replace-me-granuleId.hdf.met'
              fileStagingDir: 'file-staging/{{stackName}}/replace-me-collectionId'
            - bucket: '{{buckets.internal.name}}'
              filename: 's3://{{buckets.internal.name}}/file-staging/{{stackName}}/replace-me-collectionId/replace-me-granuleId_ndvi.jpg'
              fileStagingDir: 'file-staging/{{stackName}}/replace-me-collectionId'
    SyncGranule:
      granules:
        - files:
          - bucket: '{{buckets.internal.name}}'
            filename: 's3://{{buckets.internal.name}}/custom-staging-dir/{{stackName}}/replace-me-collectionId/replace-me-granuleId.hdf'
            fileStagingDir: 'custom-staging-dir/{{stackName}}/replace-me-collectionId'
          - bucket: '{{buckets.internal.name}}'
            filename: 's3://{{buckets.internal.name}}/custom-staging-dir/{{stackName}}/replace-me-collectionId/replace-me-granuleId.hdf.met'
            fileStagingDir: 'custom-staging-dir/{{stackName}}/replace-me-collectionId'
  # test configuration ends

  stackName: 'change-me'
  # stackNameNoDash: TestCumulusIntegration
  shared_data_bucket: cumulus-data-shared
  api_distribution_url: https://example.com/
  params:
    - name: CmrPassword
      value: '{{CMR_PASSWORD}}'
    - name: DockerEmail
      value: '{{DOCKER_EMAIL}}'
    - name: DockerPassword
      value: '{{DOCKER_PASS}}'

  apiStage: dev

  vpc:
    vpcId: '{{VPC_ID}}'
    subnets:
      - '{{AWS_SUBNET}}'

  ecs:
    instanceType: t2.medium
    desiredInstances: 1
    availabilityZone: us-east-1b
    amiid: ami-a7a242da
    publicIp: true
    restartTasksOnDeploy: true
    docker:
      username: cumulususer
    services:
      EcsTaskHelloWorld:
        image: cumuluss/cumulus-ecs-task:1.2.3
        cpu: 400
        memory: 700
        count: 1
        envs:
          AWS_DEFAULT_REGION:
            function: Fn::Sub
            value: '${AWS::Region}'
        commands:
          - cumulus-ecs-task
          - '--activityArn'
          - function: Ref
            value: EcsTaskHelloWorldActivity
          - '--lambdaArn'
          - function: Ref
            value: HelloWorldLambdaFunction

  activities:
    - name: EcsTaskHelloWorld

  system_bucket: '{{buckets.internal.name}}'

  buckets:
    internal:
      name: cumulus-test-sandbox-internal
      type: internal
    private:
      name: cumulus-test-sandbox-private
      type: private
    protected:
      name: cumulus-test-sandbox-protected
      type: protected
    public:
      name: cumulus-test-sandbox-public
      type: public
    protected-2:
      name: cumulus-test-sandbox-protected-2
      type: protected
    shared:
      name: cumulus-data-shared
      type: shared

  cmr:
    username: '{{CMR_USERNAME}}'
    provider: CUMULUS
    clientId: CUMULUS
    password: '{{CMR_PASSWORD}}'

  stepFunctions: !!files [
    'workflows/helloworld.yml',
    'workflows/cnm.yml',
    'workflows/errorsAndRetries.yml',
    'workflows/sips.yml',
    'workflows/ingestGranule.yml',
    'workflows/syncGranule.yml'
  ]

  iams:
    ecsRoleArn: 'arn:aws:iam::{{AWS_ACCOUNT_ID}}:role/{{stackName}}-ecs'
    lambdaApiGatewayRoleArn: 'arn:aws:iam::{{AWS_ACCOUNT_ID}}:role/{{stackName}}-lambda-api-gateway'
    lambdaProcessingRoleArn: 'arn:aws:iam::{{AWS_ACCOUNT_ID}}:role/{{stackName}}-lambda-processing'
    stepRoleArn: 'arn:aws:iam::{{AWS_ACCOUNT_ID}}:role/{{stackName}}-steprole'
    instanceProfile: 'arn:aws:iam::{{AWS_ACCOUNT_ID}}:instance-profile/{{stackName}}-ecs'
    distributionRoleArn: 'arn:aws:iam::{{AWS_ACCOUNT_ID}}:role/{{stackName}}-distribution-api-lambda'
    scalingRoleArn: 'arn:aws:iam::{{AWS_ACCOUNT_ID}}:role/{{stackName}}-scaling-role'

  sns:
    inregions3:
      subscriptions:
        lambda:
          endpoint:
            function: Fn::GetAtt
            array:
              - InRegionS3PolicyLambdaFunction
              - Arn
          protocol: lambda
    AmazonIpSpaceChanged:
      arn: arn:aws:sns:us-east-1:806199016981:AmazonIpSpaceChanged
      subscriptions:
        lambda:
          endpoint:
            function: Fn::GetAtt
            array:
              - InRegionS3PolicyLambdaFunction
              - Arn
          protocol: lambda
    sftracker:
      subscriptions:
        2ndlambda:
          endpoint:
            function: Fn::GetAtt
            array:
              - SnsS3TestLambdaFunction
              - Arn
          protocol: lambda


  urs_url: https://uat.urs.earthdata.nasa.gov/ #make sure to include the trailing slash

    # if not specified the value of the apigateway backend endpoint is used
    # api_backend_url: https://apigateway-url-to-api-backend/ #make sure to include the trailing slash

    # if not specified the value of the apigateway dist url is used
    # api_distribution_url: https://apigateway-url-to-distribution-app/ #make sure to include the trailing slash

  # URS users who should have access to the dashboard application.
  users:
    - username: testuser

cumulus-from-npm:
  stackName: test-npm-integration # used by the integration repo
  stackNameNoDash: TestNpmIntegration

cumulus-from-source:
  stackName: test-src-integration # used by the cumulus repo
  stackNameNoDash: TestSourceIntegration

cumulus-from-pr:
  stackName: test-pr-integration # used by the PR
  stackNameNoDash: TestPrIntegration

cumulus-nightly:
  stackName: nightly # used by the nightly cron job
  stackNameNoDash: Nightly

aj:
  stackName: aj-integration
  stackNameNoDash: AjIntegration

aimee-test:
  stackName: aimee-test
  stackNameNoDash: aimeeTest

lf:
  stackName: lf-cumulus
  stackNameNoDash: lfCumulus

  buckets:
    internal:
      name: lf-internal
      type: internal
    private:
      name: lf-private
      type: private
    protected:
      name: lf-protected
      type: protected
    public:
      name: lf-cumulus-public
      type: public
    protected-2:
      name: lf-protected-2
      type: protected

kk-uat-deployment:
  stackName: kk-test-uat
  stackNameNoDash: KkTestUat
  esHost: https://search-kk-test-uat-es5-bk24w6blilunzp4fc4ma3xwtqu.us-east-1.es.amazonaws.com

mth-2:
  stackName: mth-2
  stackNameNoDash: Mth2
  buckets:
    internal:
      name: '{{stackName}}-internal'
      type: internal
    private:
      name: '{{stackName}}-private'
      type: private
    protected:
      name: '{{stackName}}-protected'
      type: protected
    protected-2:
      name: '{{stackName}}-protected'
      type: protected
    public:
      name: '{{stackName}}-public'
      type: public

jl:
  stackName: jl-test-integration
  stackNameNoDash: JlTestIntegration
  buckets:
    private:
      name: jl-test-integration-private
      type: private
    protected:
      name: jl-test-integration-protected
      type: protected
    public:
      name: jl-test-integration-public
      type: public
    protected-2:
      name: jl-test-integration-protected-2
      type: protected
    shared-2:
      name: rvl-internal
      type: shared

mhs2:
  prefix: mhs2
  stackName: mhs2
  stackNameNoDash: mhs2
  buckets:
    internal:
      name: mhs-internal
      type: internal
    private:
      name: mhs-private
      type: private
    protected:
      name: mhs-protected
      type: protected
    public:
      name: mhs-public
      type: public
    protected-2:
      name: mhs-protected-2
      type: protected
    shared:
      name: cumulus-data-shared
      type: shared
  api_distribution_url: '{{API_DISTRIBUTION_URL}}'
  system_bucket: '{{buckets.internal.name}}'

  users:
    - username: '{{EARTHDATA_LOGIN_USERNAME}}'

  AutoScalingPolicyConfiguration:
  GranulesTable:
    enableAutoScaling: false
  FilesTable:
    enableAutoScaling: false


gitc:
  prefix: {{PREFIX}}
  stackName: {{stackName}}
  stackNameNoDash: {{stackNameNoDash}}

  iams:
    ecsRoleArn: 'arn:aws:iam::{{AWS_ACCOUNT_ID}}:role/{{PREFIX}}-ecs'
    lambdaApiGatewayRoleArn: 'arn:aws:iam::{{AWS_ACCOUNT_ID}}:role/{{PREFIX}}-lambda-api-gateway'
    lambdaProcessingRoleArn: 'arn:aws:iam::{{AWS_ACCOUNT_ID}}:role/{{PREFIX}}-lambda-processing'
    stepRoleArn: 'arn:aws:iam::{{AWS_ACCOUNT_ID}}:role/{{PREFIX}}-steprole'
    instanceProfile: 'arn:aws:iam::{{AWS_ACCOUNT_ID}}:instance-profile/{{PREFIX}}-ecs'
    distributionRoleArn: 'arn:aws:iam::{{AWS_ACCOUNT_ID}}:role/{{PREFIX}}-distribution-api-lambda'

  buckets:
    internal:
      name: '{{PREFIX}}-internal'
      type: internal
    private:
      name: '{{PREFIX}}-private'
      type: private
    protected:
      name: '{{PREFIX}}-protected'
      type: protected
    public:
      name: '{{PREFIX}}-public'
      type: public
    protected-2:
      name: '{{PREFIX}}-protected-2'
      type: protected
    shared:
      name: '{{PREFIX}}-data-shared'
      type: shared
  api_distribution_url: '{{API_DISTRIBUTION_URL}}'
  system_bucket: '{{buckets.internal.name}}'

  users:
    - username: '{{EARTHDATA_LOGIN_USERNAME}}'

  AutoScalingPolicyConfiguration:
  GranulesTable:
    enableAutoScaling: false
  FilesTable:
    enableAutoScaling: false

mvd:
  stackName: mvd
  stackNameNoDash: mvd
  buckets:
    internal:
      name: '{{stackName}}-internal'
      type: internal
  bucket: '{{stackName}}-internal'

mvd-dev:
  stackName: mvd-dev
  stackNameNoDash: mvdDev
  buckets:
    internal:
      name: 'mvd-internal'
      type: internal
  bucket: 'mvd-internal'

jc:
  stackName: jc
  stackNameNoDash: jc

mhs:
  stackName: mhs
  stackNameNoDash: mhs

mhs3:
  stackName: mhs3
  stackNameNoDash: mhs3

jk:
  stackName: jk
  stackNameNoDash: jk

jk2:
  stackName: jk2
  stackNameNoDash: jk2

mboyd-test:
  stackName: mboyd-test
  stackNameNoDash: mboydTest

mboyd-int:
  stackName: mboyd-int
  stackNameNoDash: mboydInt<|MERGE_RESOLUTION|>--- conflicted
+++ resolved
@@ -12,13 +12,9 @@
     cnmResponseStream: '{{stackName}}-cnmResponseStream'
     awsAccountId: '{{AWS_ACCOUNT_ID}}'
     awsRegion: us-east-1
-<<<<<<< HEAD
-    IngestAndPublishGranule:
-=======
     AsyncOperationsTable: '{{stackName}}-AsyncOperationsTable'
     asyncOperationRunnerRole: 'arn:aws:iam::{{AWS_ACCOUNT_ID}}:role/{{stackName}}-lambda-api-gateway'
-    IngestGranule:
->>>>>>> bb2de7ae
+    IngestAndPublishGranule:
       IngestGranuleOutput:
         granules:
           - files:
