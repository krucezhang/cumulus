'use strict';

const fs = require('fs');

const {
  aws: { deleteSQSMessage },
  testUtils: { randomString },
  stringUtils: { globalReplace }
} = require('@cumulus/common');

const { sleep } = require('@cumulus/common/util');

const {
  addRules,
  deleteRules,
  addProviders,
  cleanupProviders,
  addCollections,
  cleanupCollections,
  rulesList
} = require('@cumulus/integration-tests');

const {
  createOrUseTestStream,
  deleteTestStream,
  getStreamStatus,
  kinesisEventFromSqsMessage,
  putRecordOnStream,
  tryCatchExit,
  waitForActiveStream,
  waitForQueuedRecord
} = require('../../helpers/kinesisHelpers');

const {
  loadConfig,
  createTimestampedTestId,
  createTestSuffix,
  createTestDataPath
} = require('../../helpers/testUtils');

const record = JSON.parse(fs.readFileSync(`${__dirname}/data/records/L2_HR_PIXC_product_0001-of-4154.json`));

const ruleDirectory = './spec/parallel/kinesisTests/data/rules';

describe('The messageConsumer receives a bad record.\n', () => {
  const providersDir = './data/providers/PODAAC_SWOT/';
  const collectionsDir = './data/collections/L2_HR_PIXC-000/';

  let failureSqsUrl;
  let ruleOverride;
  let ruleSuffix;
  let streamName;
  let testConfig;
  let testSuffix;

  const testRecordIdentifier = randomString();
  record.identifier = testRecordIdentifier;
  const badRecord = { ...record };
  delete badRecord.collection;

<<<<<<< HEAD
  const streamName = `${testId}-KinesisTestErrorStream`;
  testConfig.streamName = streamName;
  const failureSqsUrl = `https://sqs.${testConfig.AWS_REGION}.amazonaws.com/${testConfig.AWS_ACCOUNT_ID}/${testConfig.stackName}-kinesisFailure`;

=======
>>>>>>> d5e13965
  async function cleanUp() {
    if (this.ReceiptHandle) {
      console.log('Delete the Record from the queue.');
      await deleteSQSMessage(failureSqsUrl, this.ReceiptHandle);
    }
    console.log(`\nDeleting ${ruleOverride.name}`);
    const rules = await rulesList(testConfig.stackName, testConfig.bucket, ruleDirectory);
    // clean up stack state added by test
    console.log(`\nDeleting testStream '${streamName}'`);
    await Promise.all([
      cleanupCollections(testConfig.stackName, testConfig.bucket, collectionsDir, testSuffix),
      cleanupProviders(testConfig.stackName, testConfig.bucket, providersDir, testSuffix),
      deleteRules(testConfig.stackName, testConfig.bucket, rules, ruleSuffix),
      deleteTestStream(streamName)
    ]);
    jasmine.DEFAULT_TIMEOUT_INTERVAL = this.defaultTimeout;
  }

  beforeAll(async () => {
    testConfig = await loadConfig();

    const testId = createTimestampedTestId(testConfig.stackName, 'KinesisTestError');
    testSuffix = createTestSuffix(testId);
    const testDataFolder = createTestDataPath(testId);
    ruleSuffix = globalReplace(testSuffix, '-', '_');

    streamName = `${testId}-KinesisTestErrorStream`;
    testConfig.streamName = streamName;
    failureSqsUrl = `https://sqs.${testConfig.awsRegion}.amazonaws.com/${testConfig.awsAccountId}/${testConfig.stackName}-kinesisFailure`;

    record.product.files[0].uri = globalReplace(record.product.files[0].uri, 'cumulus-test-data/pdrs', testDataFolder);
    record.provider += testSuffix;
    record.collection += testSuffix;

    ruleOverride = {
      name: `L2_HR_PIXC_kinesisRule${ruleSuffix}`,
      collection: {
        name: record.collection,
        version: '000'
      },
      provider: record.provider
    };

    // populate collections, providers and test data
    await Promise.all([
      addCollections(testConfig.stackName, testConfig.bucket, collectionsDir, testSuffix),
      addProviders(testConfig.stackName, testConfig.bucket, providersDir, testConfig.bucket, testSuffix)
    ]);
    this.defaultTimeout = jasmine.DEFAULT_TIMEOUT_INTERVAL;
    jasmine.DEFAULT_TIMEOUT_INTERVAL = 10 * 60 * 1000;
    await tryCatchExit(cleanUp.bind(this), async () => {
      await createOrUseTestStream(streamName);
      console.log(`\nWaiting for active streams: '${streamName}'.`);
      await waitForActiveStream(streamName);
      await addRules(testConfig, ruleDirectory, ruleOverride);
      console.log(`\nDropping record onto  ${streamName}, testRecordIdentifier: ${testRecordIdentifier}.`);
      await putRecordOnStream(streamName, badRecord);
    });
  });

  afterAll(async () => {
    try {
      await cleanUp.bind(this)();
    } catch (e) {
      console.log(`Cleanup Failed ${e}`);
    }
  });

  it('Prepares a kinesis stream for integration tests.', async () => {
    expect(await getStreamStatus(streamName)).toBe('ACTIVE');
  });

  it('Eventually puts the bad record on the failure queue.', async () => {
    console.log('\nWait for minimum duration of failure process ~3.5 min');
    await sleep(3.5 * 60 * 1000);
    console.log('\nWait for record on:', failureSqsUrl);
    const queuedRecord = await waitForQueuedRecord(testRecordIdentifier, failureSqsUrl);
    this.ReceiptHandle = queuedRecord.ReceiptHandle;
    const queuedKinesisEvent = kinesisEventFromSqsMessage(queuedRecord);
    expect(queuedKinesisEvent).toEqual(badRecord);
  });
});<|MERGE_RESOLUTION|>--- conflicted
+++ resolved
@@ -58,13 +58,6 @@
   const badRecord = { ...record };
   delete badRecord.collection;
 
-<<<<<<< HEAD
-  const streamName = `${testId}-KinesisTestErrorStream`;
-  testConfig.streamName = streamName;
-  const failureSqsUrl = `https://sqs.${testConfig.AWS_REGION}.amazonaws.com/${testConfig.AWS_ACCOUNT_ID}/${testConfig.stackName}-kinesisFailure`;
-
-=======
->>>>>>> d5e13965
   async function cleanUp() {
     if (this.ReceiptHandle) {
       console.log('Delete the Record from the queue.');
