--- conflicted
+++ resolved
@@ -389,19 +389,16 @@
 
       report = JSON.parse(response.body);
       expect(report.reportType).toBe('Inventory');
-    });
-
-<<<<<<< HEAD
-    console.log(response.body);
-
-    report = JSON.parse(response.body);
-  });
-=======
+
+      console.log(response.body);
+
+      report = JSON.parse(response.body);
+    });
+
     it('generates a report showing cumulus files that are in S3 but not in the DynamoDB Files table', () => {
       const extraS3ObjectUri = buildS3Uri(extraS3Object.Bucket, extraS3Object.Key);
       expect(report.filesInCumulus.onlyInS3).toContain(extraS3ObjectUri);
     });
->>>>>>> 967df3ea
 
     it('generates a report showing cumulus files that are in the DynamoDB Files table but not in S3', () => {
       const extraFileUri = buildS3Uri(extraFileInDb.bucket, extraFileInDb.key);
