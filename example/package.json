--- conflicted
+++ resolved
@@ -10,9 +10,6 @@
     "test": "jasmine",
     "deploy": "./node_modules/.bin/kes cf deploy --kes-folder app --region us-east-1 --deployment $DEPLOYMENT --template node_modules/@cumulus/deployment/app --profile $AWS_PROFILE",
     "deploy-iam": "./node_modules/.bin/kes cf deploy --kes-folder iam --region us-east-1 --deployment $DEPLOYMENT --template node_modules/@cumulus/deployment/iam  --profile $AWS_PROFILE"
-  },
-  "engines": {
-    "node": ">=8.10.0"
   },
   "author": "Cumulus Authors",
   "license": "Apache-2.0",
@@ -51,26 +48,14 @@
     "sleep-promise": "^8.0.1"
   },
   "devDependencies": {
-<<<<<<< HEAD
-=======
+    "eslint-plugin-jsdoc": "^3.7.1",
     "eslint": "^5.5.0",
->>>>>>> 6867663a
-    "eslint-plugin-jsdoc": "^3.7.1",
-    "eslint": "^4.19.1",
     "fs-extra": "7.0.0",
     "got": "^8.3.0",
     "jasmine-console-reporter": "^2.0.1",
     "jasmine": "^3.1.0",
     "js-yaml": "^3.12.0",
     "kes": "^2.2.2",
-<<<<<<< HEAD
-    "lodash.clonedeep": "^4.5.0",
-    "lodash": "^4.17.10",
-    "moment": "^2.22.2",
-    "node-forge": "^0.7.5",
-    "url-join": "^1.1.0",
-    "uuid": "^3.2.1"
-=======
     "lodash.assignin": "^4.2.0",
     "lodash.chunk": "^4.2.0",
     "lodash.clonedeep": "^4.5.0",
@@ -82,7 +67,7 @@
     "node-forge": "^0.7.5",
     "p-retry": "^2.0.0",
     "tempy": "^0.2.1",
-    "url-join": "^1.1.0"
->>>>>>> 6867663a
+    "url-join": "^1.1.0",
+    "uuid": "^3.2.1"
   }
 }