# Required

<<<<<<< HEAD
variable "cmr_client_id" {
  type = string
}

variable "cmr_environment" {
  type = string
}

variable "cmr_password" {
  type = string
}

variable "cmr_provider" {
  type = string
}

variable "cmr_username" {
  type = string
=======
variable "log_api_gateway_to_cloudwatch" {
  type        = bool
  default     = false
  description = "Enable logging of API Gateway activity to CloudWatch."
}

variable "log_destination_arn" {
  type        = string
  default     = null
  description = "Remote kinesis/destination arn for delivering logs. Requires log_api_gateway_to_cloudwatch set to true."
}

variable "s3_replicator_config" {
  type = object({ source_bucket = string, source_prefix = string, target_bucket = string, target_prefix = string })
  default = null
  description = "Configuration for the s3-replicator module. Items with prefix of source_prefix in the source_bucket will be replicated to the target_bucket with target_prefix."
>>>>>>> b7146f69
}

variable "prefix" {
  type = string
}

variable "subnet_ids" {
  type = list(string)
}

variable "system_bucket" {
  type = string
}

variable "token_secret" {
  type = string
}

variable "urs_client_id" {
  type = string
}

variable "urs_client_password" {
  type = string
}

variable "vpc_id" {
  type = string
}

# Optional

variable "key_name" {
  type    = string
  default = null
}

variable "region" {
  type    = string
  default = "us-east-1"
}

variable "private_buckets" {
  type    = list(string)
  default = []
}

variable "protected_buckets" {
  type    = list(string)
  default = []
}

variable "public_buckets" {
  type    = list(string)
  default = []
}

variable "permissions_boundary_arn" {
  type    = string
  default = null
}

variable "distribution_url" {
  type    = string
  default = null
}

variable "aws_profile" {
  type    = string
  default = null
}<|MERGE_RESOLUTION|>--- conflicted
+++ resolved
@@ -1,6 +1,5 @@
 # Required
 
-<<<<<<< HEAD
 variable "cmr_client_id" {
   type = string
 }
@@ -19,7 +18,8 @@
 
 variable "cmr_username" {
   type = string
-=======
+}
+
 variable "log_api_gateway_to_cloudwatch" {
   type        = bool
   default     = false
@@ -33,10 +33,9 @@
 }
 
 variable "s3_replicator_config" {
-  type = object({ source_bucket = string, source_prefix = string, target_bucket = string, target_prefix = string })
-  default = null
+  type        = object({ source_bucket = string, source_prefix = string, target_bucket = string, target_prefix = string })
+  default     = null
   description = "Configuration for the s3-replicator module. Items with prefix of source_prefix in the source_bucket will be replicated to the target_bucket with target_prefix."
->>>>>>> b7146f69
 }
 
 variable "prefix" {
