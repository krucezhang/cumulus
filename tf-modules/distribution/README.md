--- conflicted
+++ resolved
@@ -7,36 +7,20 @@
 ### Required
 
 - **deploy_to_ngap** (boolean) - `true` if deployment is going to an NGAP account
+- **lambda_processing_role_arn** (string) - ARN of IAM role to use for Lambda processing
 - **prefix** (string) - Resource prefix unique to this deployment
 - **system_bucket** (string) - A bucket to be used for staging deployment files
 - **tea_internal_api_endpoint** (string) - URL for the Thin Egress App (TEA) API gateway
 
 ### Optional
 
-<<<<<<< HEAD
 - **lambda_subnet_ids** (list(string)) - VPC subnets used by Lambda functions
 - **permissions_boundary_arn** (string) - The ARN of an IAM permissions boundary
   to use when creating IAM policies
 - **protected_buckets** (list(string)) - A list of protected buckets
 - **public_buckets** (list(string)) - A list of public buckets
-=======
-- **api_gateway_stage** (string) - The API Gateway stage to create, defaults to "DEV"
-- **distribution_url** (string) - An alternative URL used for distribution
-- **permissions_boundary_arn** (string) - The ARN of an IAM permissions boundary to use when creating IAM policies
-- **protected_buckets** (list(string)) - A list of protected buckets
-- **public_buckets** (list(string)) - A list of public buckets
-- **region** (string) - The AWS region to deploy to, defaults to "us-east-1"
-- **sts_credentials_lambda_function_arn** (string) - The ARN of the Lambda function for the S3 credentials endpoint to invoke, which will return AWS API keys.
-- **tea_api_egress_log_group** (string) - Name of the Cloudwatch log group for the Thin Egress App (TEA) Lambda
-- **tea_api_gateway_stage** (string) - Name of the API gateway stage for Thin Egress App (TEA)
-- **tea_internal_api_endpoint** (string) - URL for the Thin Egress App (TEA) API gateway
-- **tea_rest_api_id** (string) - API Gateway ID for the Thin Egress App (TEA)
-- **tea_rest_api_root_resource_id** (string) - Root resource ID for the Thin Egress App (TEA) API gateway
->>>>>>> ae14861c
 - **tags** (list(string)) - AWS tags to be assigned to resources managed by this
   module
-- **urs_url** (string) - The URL of the Earthdata Login site, defaults to
-  <https://urs.earthdata.nasa.gov>
 - **vpc_id** (string) - VPC used by Lambda functions
 
 ## Output variables
@@ -63,10 +47,6 @@
 
   tea_internal_api_endpoint = "https://abc123.execute-api.us-east-1.amazonaws.com/dev"
 
-  urs_url             = "https://uat.urs.earthdata.nasa.gov"
-  urs_client_id       = "abc123"
-  urs_client_password = "password"
-
   vpc_id     = "vpc-123"
   lambda_subnet_ids = ["subnet-123", "subnet-456"]
 }
