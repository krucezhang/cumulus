--- conflicted
+++ resolved
@@ -20,12 +20,7 @@
       cmr_username                     = var.cmr_username
       CollectionsTable                 = var.dynamo_tables.collections.name
       DISTRIBUTION_ENDPOINT            = var.distribution_url
-<<<<<<< HEAD
-      EARTHDATA_BASE_URL               = "${replace(var.urs_url, "//*$/", "/")}" # Makes sure there's one and only one trailing slash
-=======
-      distributionApiId                = var.distribution_api_id
       EARTHDATA_BASE_URL               = replace(var.urs_url, "//*$/", "/") # Makes sure there's one and only one trailing slash
->>>>>>> a2cbb756
       EARTHDATA_CLIENT_ID              = var.urs_client_id
       EARTHDATA_CLIENT_PASSWORD        = var.urs_client_password
       EcsCluster                       = var.ecs_cluster_name
