locals {
  api_port_substring        = var.api_port == null ? "" : ":${var.api_port}"
  api_id                    = var.deploy_to_ngap ? aws_api_gateway_rest_api.api[0].id : aws_api_gateway_rest_api.api_outside_ngap[0].id
  api_uri                   = var.api_url == null ? "https://${local.api_id}.execute-api.${data.aws_region.current.name}.amazonaws.com${local.api_port_substring}/${var.api_gateway_stage}/" : var.api_url
  api_redirect_uri          = "${local.api_uri}token"
  api_env_variables = {
<<<<<<< HEAD
      AccessTokensTable            = var.dynamo_tables.access_tokens.name
      ASSERT_ENDPOINT              = var.saml_assertion_consumer_service
      AsyncOperationsTable         = var.dynamo_tables.async_operations.name
      AsyncOperationTaskDefinition = aws_ecs_task_definition.async_operation.arn
      auth_mode                    = "public"
      backgroundQueueUrl           = var.background_queue_url
      BulkOperationLambda          = aws_lambda_function.bulk_operation.arn
      cmr_client_id                = var.cmr_client_id
      CMR_ENVIRONMENT              = var.cmr_environment
      cmr_oauth_provider           = var.cmr_oauth_provider
      cmr_password_secret_name     = length(var.cmr_password) == 0 ? null : aws_secretsmanager_secret.api_cmr_password.name
      cmr_provider                 = var.cmr_provider
      cmr_username                 = var.cmr_username
      CollectionsTable             = var.dynamo_tables.collections.name
      DISTRIBUTION_ENDPOINT        = var.distribution_url
      distributionApiId            = var.distribution_api_id
      EARTHDATA_BASE_URL           = "${replace(var.urs_url, "//*$/", "/")}" # Makes sure there's one and only one trailing slash
      EARTHDATA_CLIENT_ID          = var.urs_client_id
      EARTHDATA_CLIENT_PASSWORD    = var.urs_client_password
      EcsCluster                   = var.ecs_cluster_name
      EmsDistributionReport        = aws_lambda_function.ems_distribution_report.arn
      EmsIngestReport              = aws_lambda_function.ems_ingest_report.arn
      EmsProductMetadataReport     = aws_lambda_function.ems_product_metadata_report.arn
      ENTITY_ID                    = var.saml_entity_id
      ES_CONCURRENCY               = var.es_request_concurrency
      ES_HOST                      = var.elasticsearch_hostname
      ES_INDEX_SHARDS              = var.es_index_shards
      ExecutionsTable              = var.dynamo_tables.executions.name
      GranulesTable                = var.dynamo_tables.granules.name
      IDP_LOGIN                    = var.saml_idp_login
      IndexFromDatabaseLambda      = aws_lambda_function.index_from_database.arn
      invoke                       = var.schedule_sf_function_arn
      invokeArn                    = var.schedule_sf_function_arn
      invokeReconcileLambda        = aws_lambda_function.create_reconciliation_report.arn
      KinesisFallbackTopicArn      = var.kinesis_fallback_topic_arn
      KinesisInboundEventLogger    = var.kinesis_inbound_event_logger_lambda_function_arn
      launchpad_api                = var.launchpad_api
      launchpad_certificate        = var.launchpad_certificate
      LAUNCHPAD_METADATA_URL       = var.saml_launchpad_metadata_url
=======
      AccessTokensTable                = var.dynamo_tables.access_tokens.name
      API_BASE_URL                     = local.api_uri
      ASSERT_ENDPOINT                  = var.saml_assertion_consumer_service
      AsyncOperationsTable             = var.dynamo_tables.async_operations.name
      AsyncOperationTaskDefinition     = aws_ecs_task_definition.async_operation.arn
      auth_mode                        = "public"
      backgroundQueueUrl               = var.background_queue_url
      BulkOperationLambda              = aws_lambda_function.bulk_operation.arn
      cmr_client_id                    = var.cmr_client_id
      CMR_ENVIRONMENT                  = var.cmr_environment
      cmr_oauth_provider               = var.cmr_oauth_provider
      cmr_password_secret_name         = length(var.cmr_password) == 0 ? null : aws_secretsmanager_secret.api_cmr_password.name
      cmr_provider                     = var.cmr_provider
      cmr_username                     = var.cmr_username
      CollectionsTable                 = var.dynamo_tables.collections.name
      databaseCredentialSecretArn      = var.rds_user_access_secret_arn
      dbHeartBeat                      = var.rds_connection_heartbeat
      DISTRIBUTION_ENDPOINT            = var.distribution_url
      distributionApiId                = var.distribution_api_id
      EARTHDATA_BASE_URL               = "${replace(var.urs_url, "//*$/", "/")}" # Makes sure there's one and only one trailing slash
      EARTHDATA_CLIENT_ID              = var.urs_client_id
      EARTHDATA_CLIENT_PASSWORD        = var.urs_client_password
      EcsCluster                       = var.ecs_cluster_name
      EmsDistributionReport            = aws_lambda_function.ems_distribution_report.arn
      EmsIngestReport                  = aws_lambda_function.ems_ingest_report.arn
      EmsProductMetadataReport         = aws_lambda_function.ems_product_metadata_report.arn
      ENTITY_ID                        = var.saml_entity_id
      ES_CONCURRENCY                   = var.es_request_concurrency
      ES_HOST                          = var.elasticsearch_hostname
      ES_INDEX_SHARDS                  = var.es_index_shards
      ExecutionsTable                  = var.dynamo_tables.executions.name
      GranulesTable                    = var.dynamo_tables.granules.name
      IDP_LOGIN                        = var.saml_idp_login
      IndexFromDatabaseLambda          = aws_lambda_function.index_from_database.arn
      invoke                           = var.schedule_sf_function_arn
      invokeArn                        = var.schedule_sf_function_arn
      invokeReconcileLambda            = aws_lambda_function.create_reconciliation_report.arn
      KinesisFallbackTopicArn          = var.kinesis_fallback_topic_arn
      KinesisInboundEventLogger        = var.kinesis_inbound_event_logger_lambda_function_arn
      launchpad_api                    = var.launchpad_api
      launchpad_certificate            = var.launchpad_certificate
      LAUNCHPAD_METADATA_URL           = var.saml_launchpad_metadata_url
>>>>>>> 92ad5b10
      launchpad_passphrase_secret_name = length(var.launchpad_passphrase) == 0 ? null : aws_secretsmanager_secret.api_launchpad_passphrase.name
      log_destination_arn              = var.log_destination_arn
      ManualConsumerLambda             = var.manual_consumer_function_arn
      messageConsumer                  = var.message_consumer_function_arn
      METRICS_ES_HOST                  = var.metrics_es_host
      METRICS_ES_PASS                  = var.metrics_es_password
      METRICS_ES_USER                  = var.metrics_es_username
      OAUTH_PROVIDER                   = var.oauth_provider
      oauth_user_group                 = var.oauth_user_group
      PdrsTable                        = var.dynamo_tables.pdrs.name
      protected_buckets                = join(",", var.protected_buckets)
      provider_kms_key_id              = aws_kms_key.provider_kms_key.key_id
      ProvidersTable                   = var.dynamo_tables.providers.name
      public_buckets                   = join(",", var.public_buckets)
      ReconciliationReportsTable       = var.dynamo_tables.reconciliation_reports.name
      RulesTable                       = var.dynamo_tables.rules.name
      stackName                        = var.prefix
      system_bucket                    = var.system_bucket
      TOKEN_REDIRECT_ENDPOINT          = local.api_redirect_uri
      TOKEN_SECRET                     = var.token_secret
    }
}

resource "aws_cloudwatch_log_group" "private_api" {
  name              = "/aws/lambda/${aws_lambda_function.private_api.function_name}"
  retention_in_days = 30
  tags              = var.tags
}

resource "aws_cloudwatch_log_group" "api" {
  name              = "/aws/lambda/${aws_lambda_function.api.function_name}"
  retention_in_days = 30
  tags              = var.tags
}

resource "aws_secretsmanager_secret" "api_cmr_password" {
  name_prefix = "${var.prefix}-api-cmr-password"
  description = "CMR password for the Cumulus API's ${var.prefix} deployment"
  tags        = var.tags
}

resource "aws_secretsmanager_secret_version" "api_cmr_password" {
  count         = length(var.cmr_password) == 0 ? 0 : 1
  secret_id     = aws_secretsmanager_secret.api_cmr_password.id
  secret_string = var.cmr_password
}

resource "aws_secretsmanager_secret" "api_launchpad_passphrase" {
  name_prefix = "${var.prefix}-api-launchpad-passphrase"
  description = "Launchpad passphrase for the Cumulus API's ${var.prefix} deployment"
  tags        = var.tags
}

resource "aws_secretsmanager_secret_version" "api_launchpad_passphrase" {
  count         = length(var.launchpad_passphrase) == 0 ? 0 : 1
  secret_id     = aws_secretsmanager_secret.api_launchpad_passphrase.id
  secret_string = var.launchpad_passphrase
}

resource "aws_s3_bucket_object" "authorized_oauth_users" {
  bucket  = var.system_bucket
  key     = "${var.prefix}/api/authorized_oauth_users.json"
  content = jsonencode(var.users)
  etag    = md5(jsonencode(var.users))
}

resource "aws_lambda_function" "private_api" {
  depends_on       = [aws_s3_bucket_object.authorized_oauth_users]

  function_name    = "${var.prefix}-PrivateApiLambda"
  filename         = "${path.module}/../../packages/api/dist/app/lambda.zip"
  source_code_hash = filebase64sha256("${path.module}/../../packages/api/dist/app/lambda.zip")
  handler          = "index.handler"
  role             = aws_iam_role.lambda_api_gateway.arn
  runtime          = "nodejs12.x"
  timeout          = 100
  environment {
    variables = merge(local.api_env_variables, {"auth_mode"="private"})
  }
  memory_size = 960
  tags        = var.tags

  dynamic "vpc_config" {
    for_each = length(var.lambda_subnet_ids) == 0 ? [] : [1]
    content {
      subnet_ids = var.lambda_subnet_ids
      security_group_ids =  local.lambda_security_group_ids
    }
  }
}

resource "aws_lambda_function" "api" {
  depends_on       = [aws_s3_bucket_object.authorized_oauth_users]

  function_name    = "${var.prefix}-ApiEndpoints"
  filename         = "${path.module}/../../packages/api/dist/app/lambda.zip"
  source_code_hash = filebase64sha256("${path.module}/../../packages/api/dist/app/lambda.zip")
  handler          = "index.handler"
  role             = aws_iam_role.lambda_api_gateway.arn
  runtime          = "nodejs12.x"
  timeout          = 100
  environment {
    variables = merge(local.api_env_variables, {"auth_mode"="public"})
  }
  memory_size = 960
  tags        = var.tags

  dynamic "vpc_config" {
    for_each = length(var.lambda_subnet_ids) == 0 ? [] : [1]
    content {
      subnet_ids = var.lambda_subnet_ids
      security_group_ids = local.lambda_security_group_ids
    }
  }
}

data "aws_iam_policy_document" "private_api_policy_document" {
  count = var.deploy_to_ngap || var.private_archive_api_gateway ? 1 : 0
  statement {
    principals {
      type        = "*"
      identifiers = ["*"]
    }
    actions = [ "*" ]
    resources = ["*"]
    condition {
      test     = "StringEquals"
      variable = "aws:SourceVpc"
      values = [var.vpc_id]
    }
  }
}

resource "aws_api_gateway_rest_api" "api" {
  count = var.deploy_to_ngap ? 1 : 0
  name = "${var.prefix}-archive"

  lifecycle {
    ignore_changes = [policy]
  }

  policy = data.aws_iam_policy_document.private_api_policy_document[0].json

  endpoint_configuration {
    types = ["PRIVATE"]
  }
}

resource "aws_api_gateway_rest_api" "api_outside_ngap" {
  count = var.deploy_to_ngap ? 0 : 1
  name = "${var.prefix}-archive"

  policy = var.private_archive_api_gateway ? data.aws_iam_policy_document.private_api_policy_document[0].json : null

  endpoint_configuration {
    types = var.private_archive_api_gateway ? ["PRIVATE"] : ["EDGE"]
  }
}

resource "aws_lambda_permission" "api_endpoints_lambda_permission" {
  action        = "lambda:InvokeFunction"
  function_name = aws_lambda_function.api.arn
  principal     = "apigateway.amazonaws.com"
}

resource "aws_api_gateway_resource" "proxy" {
  rest_api_id = var.deploy_to_ngap ? aws_api_gateway_rest_api.api[0].id: aws_api_gateway_rest_api.api_outside_ngap[0].id
  parent_id   = var.deploy_to_ngap ? aws_api_gateway_rest_api.api[0].root_resource_id : aws_api_gateway_rest_api.api_outside_ngap[0].root_resource_id
  path_part   = "{proxy+}"
}

resource "aws_api_gateway_method" "any_proxy" {
  rest_api_id   = var.deploy_to_ngap ? aws_api_gateway_rest_api.api[0].id : aws_api_gateway_rest_api.api_outside_ngap[0].id
  resource_id   = aws_api_gateway_resource.proxy.id
  http_method   = "ANY"
  authorization = "NONE"
}

resource "aws_api_gateway_integration" "any_proxy" {
  rest_api_id             = var.deploy_to_ngap ? aws_api_gateway_rest_api.api[0].id : aws_api_gateway_rest_api.api_outside_ngap[0].id
  resource_id             = aws_api_gateway_resource.proxy.id
  http_method             = aws_api_gateway_method.any_proxy.http_method
  type                    = "AWS_PROXY"
  integration_http_method = "POST"
  uri                     = aws_lambda_function.api.invoke_arn
}

resource "aws_api_gateway_deployment" "api" {
  depends_on = ["aws_api_gateway_integration.any_proxy"]

  rest_api_id = var.deploy_to_ngap ? aws_api_gateway_rest_api.api[0].id : aws_api_gateway_rest_api.api_outside_ngap[0].id
  stage_name  = var.api_gateway_stage
}<|MERGE_RESOLUTION|>--- conflicted
+++ resolved
@@ -4,47 +4,6 @@
   api_uri                   = var.api_url == null ? "https://${local.api_id}.execute-api.${data.aws_region.current.name}.amazonaws.com${local.api_port_substring}/${var.api_gateway_stage}/" : var.api_url
   api_redirect_uri          = "${local.api_uri}token"
   api_env_variables = {
-<<<<<<< HEAD
-      AccessTokensTable            = var.dynamo_tables.access_tokens.name
-      ASSERT_ENDPOINT              = var.saml_assertion_consumer_service
-      AsyncOperationsTable         = var.dynamo_tables.async_operations.name
-      AsyncOperationTaskDefinition = aws_ecs_task_definition.async_operation.arn
-      auth_mode                    = "public"
-      backgroundQueueUrl           = var.background_queue_url
-      BulkOperationLambda          = aws_lambda_function.bulk_operation.arn
-      cmr_client_id                = var.cmr_client_id
-      CMR_ENVIRONMENT              = var.cmr_environment
-      cmr_oauth_provider           = var.cmr_oauth_provider
-      cmr_password_secret_name     = length(var.cmr_password) == 0 ? null : aws_secretsmanager_secret.api_cmr_password.name
-      cmr_provider                 = var.cmr_provider
-      cmr_username                 = var.cmr_username
-      CollectionsTable             = var.dynamo_tables.collections.name
-      DISTRIBUTION_ENDPOINT        = var.distribution_url
-      distributionApiId            = var.distribution_api_id
-      EARTHDATA_BASE_URL           = "${replace(var.urs_url, "//*$/", "/")}" # Makes sure there's one and only one trailing slash
-      EARTHDATA_CLIENT_ID          = var.urs_client_id
-      EARTHDATA_CLIENT_PASSWORD    = var.urs_client_password
-      EcsCluster                   = var.ecs_cluster_name
-      EmsDistributionReport        = aws_lambda_function.ems_distribution_report.arn
-      EmsIngestReport              = aws_lambda_function.ems_ingest_report.arn
-      EmsProductMetadataReport     = aws_lambda_function.ems_product_metadata_report.arn
-      ENTITY_ID                    = var.saml_entity_id
-      ES_CONCURRENCY               = var.es_request_concurrency
-      ES_HOST                      = var.elasticsearch_hostname
-      ES_INDEX_SHARDS              = var.es_index_shards
-      ExecutionsTable              = var.dynamo_tables.executions.name
-      GranulesTable                = var.dynamo_tables.granules.name
-      IDP_LOGIN                    = var.saml_idp_login
-      IndexFromDatabaseLambda      = aws_lambda_function.index_from_database.arn
-      invoke                       = var.schedule_sf_function_arn
-      invokeArn                    = var.schedule_sf_function_arn
-      invokeReconcileLambda        = aws_lambda_function.create_reconciliation_report.arn
-      KinesisFallbackTopicArn      = var.kinesis_fallback_topic_arn
-      KinesisInboundEventLogger    = var.kinesis_inbound_event_logger_lambda_function_arn
-      launchpad_api                = var.launchpad_api
-      launchpad_certificate        = var.launchpad_certificate
-      LAUNCHPAD_METADATA_URL       = var.saml_launchpad_metadata_url
-=======
       AccessTokensTable                = var.dynamo_tables.access_tokens.name
       API_BASE_URL                     = local.api_uri
       ASSERT_ENDPOINT                  = var.saml_assertion_consumer_service
@@ -60,8 +19,6 @@
       cmr_provider                     = var.cmr_provider
       cmr_username                     = var.cmr_username
       CollectionsTable                 = var.dynamo_tables.collections.name
-      databaseCredentialSecretArn      = var.rds_user_access_secret_arn
-      dbHeartBeat                      = var.rds_connection_heartbeat
       DISTRIBUTION_ENDPOINT            = var.distribution_url
       distributionApiId                = var.distribution_api_id
       EARTHDATA_BASE_URL               = "${replace(var.urs_url, "//*$/", "/")}" # Makes sure there's one and only one trailing slash
@@ -87,7 +44,6 @@
       launchpad_api                    = var.launchpad_api
       launchpad_certificate            = var.launchpad_certificate
       LAUNCHPAD_METADATA_URL           = var.saml_launchpad_metadata_url
->>>>>>> 92ad5b10
       launchpad_passphrase_secret_name = length(var.launchpad_passphrase) == 0 ? null : aws_secretsmanager_secret.api_launchpad_passphrase.name
       log_destination_arn              = var.log_destination_arn
       ManualConsumerLambda             = var.manual_consumer_function_arn
