--- conflicted
+++ resolved
@@ -1,17 +1,6 @@
 terraform {
   required_providers {
-<<<<<<< HEAD
-   aws = "~> 3.0,!= 3.14.0"
+    aws = "~> 3.0,!= 3.14.0"
     random = "~> 2.3"
-=======
-    aws = {
-      source  = "hashicorp/aws"
-      version = ">= 2.31.0"
-    }
-    random = {
-      source  = "hashicorp/random"
-      version = "~> 2.3"
-    }
->>>>>>> a2cbb756
   }
 }