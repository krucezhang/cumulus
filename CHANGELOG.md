# Changelog
All notable changes to this project will be documented in this file.

The format is based on [Keep a Changelog](http://keepachangelog.com/en/1.0.0/)
and this project adheres to [Semantic Versioning](http://semver.org/spec/v2.0.0.html).

## [Unreleased]

<<<<<<< HEAD
### BREAKING CHANGES

- **CUMULUS-1212**
  - `@cumulus/post-to-cmr` will now fail if any granules being processed are missing a metadata file. You can set the new config option `skipMetaCheck` to `true` to pass post-to-cmr without a metadata file.
=======
- **CUMULUS-1223**
  - Adds unauthenticated access for public bucket files to the Distribution API.  Public files should be requested the same way as protected files, but for public files a redirect to a self-signed S3 URL will happen without requiring authentication with Earthdata login.
>>>>>>> 03e899d6

## [v1.12.0] - 2019-4-4

### BREAKING CHANGES

- **CUMULUS-1139**
  - `granule.applyWorkflow`  uses the new-style granule record as input to workflows.

- **CUMULUS-1171**
  - Fixed provider handling in the API to make it consistent between protocols.
    NOTE: This is a breaking change. When applying this upgrade, users will need to:
    1. Disable all workflow rules
    2. Update any `http` or `https` providers so that the host field only
       contains a valid hostname or IP address, and the port field contains the
       provider port.
    3. Perform the deployment
    4. Re-enable workflow rules

- **CUMULUS-1176**:
  - `@cumulus/move-granules` input expectations have changed. `@cumulus/files-to-granules` is a new intermediate task to perform input translation in the old style.
    See the Added and Changed sections of this release changelog for more information.

- **CUMULUS-670**
  - The behavior of ParsePDR and related code has changed in this release.  PDRs with FILE_TYPEs that do not conform to the PDR ICD (+ TGZ) (https://cdn.earthdata.nasa.gov/conduit/upload/6376/ESDS-RFC-030v1.0.pdf) will fail to parse.

- **CUMULUS-1208**
  - The granule object input to `@cumulus/queue-granules` will now be added to ingest workflow messages **as is**. In practice, this means that if you are using `@cumulus/queue-granules` to trigger ingest workflows and your granule objects input have invalid properties, then your ingest workflows will fail due to schema validation errors.

### Added

- **CUMULUS-777**
  - Added new cookbook entry on configuring Cumulus to track ancillary files.
- **CUMULUS-1183**
  - Kes overrides will now abort with a warning if a workflow step is configured without a corresponding
    lambda configuration
- **CUMULUS-1223**
  - Adds convenience function `@cumulus/common/bucketsConfigJsonObject` for fetching stack's bucket configuration as an object.

- **CUMULUS-853**
  - Updated FakeProcessing example lambda to include option to generate fake browse
  - Added feature documentation for ancillary metadata export, a new cookbook entry describing a workflow with ancillary metadata generation(browse), and related task definition documentation
- **CUMULUS-805**
  - Added a CloudWatch alarm to check running ElasticSearch instances, and a CloudWatch dashboard to view the health of ElasticSearch
  - Specify `AWS_REGION` in `.env` to be used by deployment script
- **CUMULUS-803**
  - Added CloudWatch alarms to check running tasks of each ECS service, and add the alarms to CloudWatch dashboard
- **CUMULUS-670**
  - Added Ancillary Metadata Export feature (see https://nasa.github.io/cumulus/docs/features/ancillary_metadata for more information)
  - Added new Collection file parameter "fileType" that allows configuration of workflow granule file fileType
- **CUMULUS-1184** - Added kes logging output to ensure we always see the state machine reference before failures due to configuration
- **CUMULUS-1105** - Added a dashboard endpoint to serve the dashboard from an S3 bucket
- **CUMULUS-1199** - Moves `s3credentials` endpoint from the backend to the distribution API.
- **CUMULUS-666**
  - Added `@api/endpoints/s3credentials` to allow EarthData Login authorized users to retrieve temporary security credentials for same-region direct S3 access.
- **CUMULUS-671**
  - Added `@packages/integration-tests/api/distribution/getDistributionApiS3SignedUrl()` to return the S3 signed URL for a file protected by the distribution API
- **CUMULUS-672**
  - Added `cmrMetadataFormat` and `cmrConceptId` to output for individual granules from `@cumulus/post-to-cmr`. `cmrMetadataFormat` will be read from the `cmrMetadataFormat` generated for each granule in `@cumulus/cmrjs/publish2CMR()`
  - Added helpers to `@packages/integration-tests/api/distribution`:
    - `getDistributionApiFileStream()` returns a stream to download files protected by the distribution API
    - `getDistributionFileUrl()` constructs URLs for requesting files from the distribution API
- **CUMULUS-1185** `@cumulus/api/models/Granule.removeGranuleFromCmrByGranule` to replace `@cumulus/api/models/Granule.removeGranuleFromCmr` and use the Granule UR from the CMR metadata to remove the granule from CMR

- **CUMULUS-1101**
  - Added new `@cumulus/checksum` package. This package provides functions to calculate and validate checksums.
  - Added new checksumming functions to `@cumulus/common/aws`: `calculateS3ObjectChecksum` and `validateS3ObjectChecksum`, which depend on the `checksum` package.

- CUMULUS-1171
  - Added `@cumulus/common` API documentation to `packages/common/docs/API.md`
  - Added an `npm run build-docs` task to `@cumulus/common`
  - Added `@cumulus/common/string#isValidHostname()`
  - Added `@cumulus/common/string#match()`
  - Added `@cumulus/common/string#matches()`
  - Added `@cumulus/common/string#toLower()`
  - Added `@cumulus/common/string#toUpper()`
  - Added `@cumulus/common/URLUtils#buildURL()`
  - Added `@cumulus/common/util#isNil()`
  - Added `@cumulus/common/util#isNull()`
  - Added `@cumulus/common/util#isUndefined()`
  - Added `@cumulus/common/util#negate()`

- **CUMULUS-1176**
  - Added new `@cumulus/files-to-granules` task to handle converting file array output from `cumulus-process` tasks into granule objects.
    Allows simplification of `@cumulus/move-granules` and `@cumulus/post-to-cmr`, see Changed section for more details.

- CUMULUS-1151 Compare the granule holdings in CMR with Cumulus' internal data store
- CUMULUS-1152 Compare the granule file holdings in CMR with Cumulus' internal data store

### Changed

- **CUMULUS-1216** - Updated `@cumulus/ingest/granule/ingestFile` to download files to expected staging location.
- **CUMULUS-1208** - Updated `@cumulus/ingest/queue/enqueueGranuleIngestMessage()` to not transform granule object passed to it when building an ingest message
- **CUMULUS-1198** - `@cumulus/ingest` no longer enforces any expectations about whether `provider_path` contains a leading slash or not.
- **CUMULUS-1170**
  - Update scripts and docs to use `npm` instead of `yarn`
  - Use `package-lock.json` files to ensure matching versions of npm packages
  - Update CI builds to use `npm ci` instead of `npm install`
- **CUMULUS-670**
  - Updated ParsePDR task to read standard PDR types+ (+ tgz as an external customer requirement) and add a fileType to granule-files on Granule discovery
  - Updated ParsePDR to fail if unrecognized type is used
  - Updated all relevant task schemas to include granule->files->filetype as a string value
  - Updated tests/test fixtures to include the fileType in the step function/task inputs and output validations as needed
  - Updated MoveGranules task to handle incoming configuration with new "fileType" values and to add them as appropriate to the lambda output.
  - Updated DiscoverGranules step/related workflows to read new Collection file parameter fileType that will map a discovered file to a workflow fileType
  - Updated CNM parser to add the fileType to the defined granule file fileType on ingest and updated integration tests to verify/validate that behavior
  - Updated generateEcho10XMLString in cmr-utils.js to use a map/related library to ensure order as CMR requires ordering for their online resources.
  - Updated post-to-cmr task to appropriately export CNM filetypes to CMR in echo10/UMM exports
- **CUMULUS-1139** - Granules stored in the API contain a `files` property. That schema has been greatly
  simplified and now better matches the CNM format.
  - The `name` property has been renamed to `fileName`.
  - The `filepath` property has been renamed to `key`.
  - The `checksumValue` property has been renamed to `checksum`.
  - The `path` property has been removed.
  - The `url_path` property has been removed.
  - The `filename` property (which contained an `s3://` URL) has been removed, and the `bucket`
    and `key` properties should be used instead. Any requests sent to the API containing a `granule.files[].filename`
    property will be rejected, and any responses coming back from the API will not contain that
    `filename` property.
  - A `source` property has been added, which is a URL indicating the original source of the file.
  - `@cumulus/ingest/granule.moveGranuleFiles()` no longer includes a `filename` field in its
    output. The `bucket` and `key` fields should be used instead.
- **CUMULUS-672**
  - Changed `@cumulus/integration-tests/api/EarthdataLogin.getEarthdataLoginRedirectResponse` to `@cumulus/integration-tests/api/EarthdataLogin.getEarthdataAccessToken`. The new function returns an access response from Earthdata login, if successful.
  - `@cumulus/integration-tests/cmr/getOnlineResources` now accepts an object of options, including `cmrMetadataFormat`. Based on the `cmrMetadataFormat`, the function will correctly retrieve the online resources for each metadata format (ECHO10, UMM-G)

- **CUMULUS-1101**
  - Moved `@cumulus/common/file/getFileChecksumFromStream` into `@cumulus/checksum`, and renamed it to `generateChecksumFromStream`.
    This is a breaking change for users relying on `@cumulus/common/file/getFileChecksumFromStream`.
  - Refactored `@cumulus/ingest/Granule` to depend on new `common/aws` checksum functions and remove significantly present checksumming code.
    - Deprecated `@cumulus/ingest/granule.validateChecksum`. Replaced with `@cumulus/ingest/granule.verifyFile`.
    - Renamed `granule.getChecksumFromFile` to `granule.retrieveSuppliedFileChecksumInformation` to be more accurate.
  - Deprecated `@cumulus/common/aws.checksumS3Objects`. Use `@cumulus/common/aws.calculateS3ObjectChecksum` instead.

- CUMULUS-1171
  - Fixed provider handling in the API to make it consistent between protocols.
    Before this change, FTP providers were configured using the `host` and
    `port` properties. HTTP providers ignored `port` and `protocol`, and stored
    an entire URL in the `host` property. Updated the API to only accept valid
    hostnames or IP addresses in the `provider.host` field. Updated ingest code
    to properly build HTTP and HTTPS URLs from `provider.protocol`,
    `provider.host`, and `provider.port`.
  - The default provider port was being set to 21, no matter what protocol was
    being used. Removed that default.

- **CUMULUS-1176**
  - `@cumulus/move-granules` breaking change:
    Input to `move-granules` is now expected to be in the form of a granules object (i.e. `{ granules: [ { ... }, { ... } ] }`);
    For backwards compatibility with array-of-files outputs from processing steps, use the new `@cumulus/files-to-granules` task as an intermediate step.
    This task will perform the input translation. This change allows `move-granules` to be simpler and behave more predictably.
     `config.granuleIdExtraction` and `config.input_granules` are no longer needed/used by `move-granules`.
  - `@cumulus/post-to-cmr`: `config.granuleIdExtraction` is no longer needed/used by `post-to-cmr`.

- CUMULUS-1174
  - Better error message and stacktrace for S3KeyPairProvider error reporting.

### Fixed

- **CUMULUS-1218** Reconciliation report will now scan only completed granules.
- `@cumulus/api` files and granules were not getting indexed correctly because files indexing was failing in `db-indexer`
- `@cumulus/deployment` A bug in the Cloudformation template was preventing the API from being able to be launched in a VPC, updated the IAM template to give the permissions to be able to run the API in a VPC

### Deprecated

- `@cumulus/api/models/Granule.removeGranuleFromCmr`, instead use `@cumulus/api/models/Granule.removeGranuleFromCmrByGranule`
- `@cumulus/ingest/granule.validateChecksum`, instead use `@cumulus/ingest/granule.verifyFile`
- `@cumulus/common/aws.checksumS3Objects`, instead use `@cumulus/common/aws.calculateS3ObjectChecksum`
- `@cumulus/cmrjs`: `getGranuleId` and `getCmrFiles` are deprecated due to changes in input handling.

## [v1.11.3] - 2019-3-5

### Added

- **CUMULUS-1187** - Added `@cumulus/ingest/granule/duplicateHandlingType()` to determine how duplicate files should be handled in an ingest workflow

### Fixed

- **CUMULUS-1187** - workflows not respecting the duplicate handling value specified in the collection
- Removed refreshToken schema requirement for OAuth

## [v1.11.2] - 2019-2-15

### Added
- CUMULUS-1169
  - Added a `@cumulus/common/StepFunctions` module. It contains functions for querying the AWS
    StepFunctions API. These functions have the ability to retry when a ThrottlingException occurs.
  - Added `@cumulus/common/aws.retryOnThrottlingException()`, which will wrap a function in code to
    retry on ThrottlingExceptions.
  - Added `@cumulus/common/test-utils.throttleOnce()`, which will cause a function to return a
    ThrottlingException the first time it is called, then return its normal result after that.
- CUMULUS-1103 Compare the collection holdings in CMR with Cumulus' internal data store
- CUMULUS-1099 Add support for UMMG JSON metadata versions > 1.4.
    - If a version is found in the metadata object, that version is used for processing and publishing to CMR otherwise, version 1.4 is assumed.
- CUMULUS-678
    - Added support for UMMG json v1.4 metadata files.
  `reconcileCMRMetadata` added to `@cumulus/cmrjs` to update metadata record with new file locations.
  `@cumulus/common/errors` adds two new error types `CMRMetaFileNotFound` and `InvalidArgument`.
  `@cumulus/common/test-utils` adds new function `randomId` to create a random string with id to help in debugging.
  `@cumulus/common/BucketsConfig` adds a new helper class `BucketsConfig` for working with bucket stack configuration and bucket names.
  `@cumulus/common/aws` adds new function `s3PutObjectTagging` as a convenience for the aws  [s3().putObjectTagging](https://docs.aws.amazon.com/AWSJavaScriptSDK/latest/AWS/S3.html#putObjectTagging-property) function.
  `@cumulus/cmrjs` Adds:
        - `isCMRFile` - Identify an echo10(xml) or UMMG(json) metadata file.
        - `metadataObjectFromCMRFile` Read and parse CMR XML file from s3.
        - `updateCMRMetadata` Modify a cmr metadata (xml/json) file with updated information.
        - `publish2CMR` Posts XML or UMMG CMR data to CMR service.
        - `reconcileCMRMetadata` Reconciles cmr metadata file after a file moves.
- Adds some ECS and other permissions to StepRole to enable running ECS tasks from a workflow
- Added Apache logs to cumulus api and distribution lambdas
- **CUMULUS-1119** - Added `@cumulus/integration-tests/api/EarthdataLogin.getEarthdataLoginRedirectResponse` helper for integration tests to handle login with Earthdata and to return response from redirect to Cumulus API
- **CUMULUS-673** Added `@cumulus/common/file/getFileChecksumFromStream` to get file checksum from a readable stream

### Fixed
- CUMULUS-1123
  - Cloudformation template overrides now work as expected

### Changed
- CUMULUS-1169
  - Deprecated the `@cumulus/common/step-functions` module.
  - Updated code that queries the StepFunctions API to use the retry-enabled functions from
    `@cumulus/common/StepFunctions`
- CUMULUS-1121
  - Schema validation is now strongly enforced when writing to the database.
    Additional properties are not allowed and will result in a validation error.
- CUMULUS-678
  `tasks/move-granules` simplified and refactored to use  functionality from cmrjs.
  `ingest/granules.moveGranuleFiles` now just moves granule files and returns a list of the updated files. Updating metadata now handled by `@cumulus/cmrjs/reconcileCMRMetadata`.
  `move-granules.updateGranuleMetadata` refactored and bugs fixed in the case of a file matching multiple collection.files.regexps.
  `getCmrXmlFiles` simplified and now only returns an object with the cmrfilename and the granuleId.
  `@cumulus/test-processing` - test processing task updated to generate UMM-G metadata

- CUMULUS-1043
  - `@cumulus/api` now uses [express](http://expressjs.com/) as the API engine.
  - All `@cumulus/api` endpoints on ApiGateway are consolidated to a single endpoint the uses `{proxy+}` definition.
  - All files under `packages/api/endpoints` along with associated tests are updated to support express's request and response objects.
  - Replaced environment variables `internal`, `bucket` and `systemBucket` with `system_bucket`.
  - Update `@cumulus/integration-tests` to work with updated cumulus-api express endpoints

- `@cumulus/integration-tests` - `buildAndExecuteWorkflow` and `buildWorkflow` updated to take a `meta` param to allow for additional fields to be added to the workflow `meta`

- **CUMULUS-1049** Updated `Retrieve Execution Status API` in `@cumulus/api`: If the execution doesn't exist in Step Function API, Cumulus API returns the execution status information from the database.

- **CUMULUS-1119**
  - Renamed `DISTRIBUTION_URL` environment variable to `DISTRIBUTION_ENDPOINT`
  - Renamed `DEPLOYMENT_ENDPOINT` environment variable to `DISTRIBUTION_REDIRECT_ENDPOINT`
  - Renamed `API_ENDPOINT` environment variable to `TOKEN_REDIRECT_ENDPOINT`

### Removed
- Functions deprecated before 1.11.0:
  - @cumulus/api/models/base: static Manager.createTable() and static Manager.deleteTable()
  - @cumulus/ingest/aws/S3
  - @cumulus/ingest/aws/StepFunction.getExecution()
  - @cumulus/ingest/aws/StepFunction.pullEvent()
  - @cumulus/ingest/consumer.Consume
  - @cumulus/ingest/granule/Ingest.getBucket()

### Deprecated
`@cmrjs/ingestConcept`, instead use the CMR object methods. `@cmrjs/CMR.ingestGranule` or `@cmrjs/CMR.ingestCollection`
`@cmrjs/searchConcept`, instead use the CMR object methods. `@cmrjs/CMR.searchGranules` or `@cmrjs/CMR.searchCollections`
`@cmrjs/deleteConcept`, instead use the CMR object methods. `@cmrjs/CMR.deleteGranule` or `@cmrjs/CMR.deleteCollection`



## [v1.11.1] - 2018-12-18

**Please Note**
- Ensure your `app/config.yml` has a `clientId` specified in the `cmr` section. This will allow CMR to identify your requests for better support and metrics.
  - For an example, please see [the example config](https://github.com/nasa/cumulus/blob/1c7e2bf41b75da9f87004c4e40fbcf0f39f56794/example/app/config.yml#L128).

### Added

- Added a `/tokenDelete` endpoint in `@cumulus/api` to delete access token records

### Changed

- CUMULUS-678
`@cumulus/ingest/crypto` moved and renamed to `@cumulus/common/key-pair-provider`
`@cumulus/ingest/aws` function:  `KMSDecryptionFailed` and class: `KMS` extracted and moved to `@cumulus/common` and `KMS` is exported as `KMSProvider` from `@cumulus/common/key-pair-provider`
`@cumulus/ingest/granule` functions: `publish`, `getGranuleId`, `getXMLMetadataAsString`, `getMetadataBodyAndTags`, `parseXmlString`, `getCmrXMLFiles`, `postS3Object`, `contructOnlineAccessUrls`, `updateMetadata`, extracted and moved to `@cumulus/cmrjs`
`getGranuleId`, `getCmrXMLFiles`, `publish`, `updateMetadata` removed from `@cumulus/ingest/granule` and added to `@cumulus/cmrjs`;
`updateMetadata` renamed `updateCMRMetadata`.
`@cumulus/ingest` test files renamed.
- **CUMULUS-1070**
  - Add `'Client-Id'` header to all `@cumulus/cmrjs` requests (made via `searchConcept`, `ingestConcept`, and `deleteConcept`).
  - Updated `cumulus/example/app/config.yml` entry for `cmr.clientId` to use stackName for easier CMR-side identification.

## [v1.11.0] - 2018-11-30

**Please Note**
- Redeploy IAM roles:
  - CUMULUS-817 includes a migration that requires reconfiguration/redeployment of IAM roles.  Please see the [upgrade instructions](https://nasa.github.io/cumulus/docs/upgrade/1.11.0) for more information.
  - CUMULUS-977 includes a few new SNS-related permissions added to the IAM roles that will require redeployment of IAM roles.
- `cumulus-message-adapter` v1.0.13+ is required for `@cumulus/api` granule reingest API to work properly.  The latest version should be downloaded automatically by kes.
- A `TOKEN_SECRET` value (preferably 256-bit for security) must be added to `.env` to securely sign JWTs used for authorization in `@cumulus/api`

### Changed

- **CUUMULUS-1000** - Distribution endpoint now persists logins, instead of
  redirecting to Earthdata Login on every request
- **CUMULUS-783 CUMULUS-790** - Updated `@cumulus/sync-granule` and `@cumulus/move-granules` tasks to always overwrite existing files for manually-triggered reingest.
- **CUMULUS-906** - Updated `@cumulus/api` granule reingest API to
  - add `reingestGranule: true` and `forceDuplicateOverwrite: true` to Cumulus message `cumulus_meta.cumulus_context` field to indicate that the workflow is a manually triggered re-ingest.
  - return warning message to operator when duplicateHandling is not `replace`
  - `cumulus-message-adapter` v1.0.13+ is required.
- **CUMULUS-793** - Updated the granule move PUT request in `@cumulus/api` to reject the move with a 409 status code if one or more of the files already exist at the destination location
- Updated `@cumulus/helloworld` to use S3 to store state for pass on retry tests
- Updated `@cumulus/ingest`:
  - [Required for MAAP] `http.js#list` will now find links with a trailing whitespace
  - Removed code from `granule.js` which looked for files in S3 using `{ Bucket: discoveredFile.bucket, Key: discoveredFile.name }`. This is obsolete since `@cumulus/ingest` uses a `file-staging` and `constructCollectionId()` directory prefixes by default.
- **CUMULUS-989**
  - Updated `@cumulus/api` to use [JWT (JSON Web Token)](https://jwt.io/introduction/) as the transport format for API authorization tokens and to use JWT verification in the request authorization
  - Updated `/token` endpoint in `@cumulus/api` to return tokens as JWTs
  - Added a `/refresh` endpoint in `@cumulus/api` to request new access tokens from the OAuth provider using the refresh token
  - Added `refreshAccessToken` to `@cumulus/api/lib/EarthdataLogin` to manage refresh token requests with the Earthdata OAuth provider

### Added
- **CUMULUS-1050**
  - Separated configuration flags for originalPayload/finalPayload cleanup such that they can be set to different retention times
- **CUMULUS-798**
  - Added daily Executions cleanup CloudWatch event that triggers cleanExecutions lambda
  - Added cleanExecutions lambda that removes finalPayload/originalPayload field entries for records older than configured timeout value (execution_payload_retention_period), with a default of 30 days
- **CUMULUS-815/816**
  - Added 'originalPayload' and 'finalPayload' fields to Executions table
  - Updated Execution model to populate originalPayload with the execution payload on record creation
  - Updated Execution model code to populate finalPayload field with the execution payload on execution completion
  - Execution API now exposes the above fields
- **CUMULUS-977**
  - Rename `kinesisConsumer` to `messageConsumer` as it handles both Kinesis streams and SNS topics as of this version.
  - Add `sns`-type rule support. These rules create a subscription between an SNS topic and the `messageConsumer`.
    When a message is received, `messageConsumer` is triggered and passes the SNS message (JSON format expected) in
    its entirety to the workflow in the `payload` field of the Cumulus message. For more information on sns-type rules,
    see the [documentation](https://nasa.github.io/cumulus/docs/data-cookbooks/setup#rules).
- **CUMULUS-975**
  - Add `KinesisInboundEventLogger` and `KinesisOutboundEventLogger` API lambdas.  These lambdas
    are utilized to dump incoming and outgoing ingest workflow kinesis streams
    to cloudwatch for analytics in case of AWS/stream failure.
  - Update rules model to allow tracking of log_event ARNs related to
    Rule event logging.    Kinesis rule types will now automatically log
    incoming events via a Kinesis event triggered lambda.
 CUMULUS-975-migration-4
  - Update migration code to require explicit migration names per run
  - Added migration_4 to migrate/update exisitng Kinesis rules to have a log event mapping
  - Added new IAM policy for migration lambda
- **CUMULUS-775**
  - Adds a instance metadata endpoint to the `@cumulus/api` package.
  - Adds a new convenience function `hostId` to the `@cumulus/cmrjs` to help build environment specific cmr urls.
  - Fixed `@cumulus/cmrjs.searchConcept` to search and return CMR results.
  - Modified `@cumulus/cmrjs.CMR.searchGranule` and `@cumulus/cmrjs.CMR.searchCollection` to include CMR's provider as a default parameter to searches.
- **CUMULUS-965**
  - Add `@cumulus/test-data.loadJSONTestData()`,
    `@cumulus/test-data.loadTestData()`, and
    `@cumulus/test-data.streamTestData()` to safely load test data. These
    functions should be used instead of using `require()` to load test data,
    which could lead to tests interferring with each other.
  - Add a `@cumulus/common/util/deprecate()` function to mark a piece of code as
    deprecated
- **CUMULUS-986**
  - Added `waitForTestExecutionStart` to `@cumulus/integration-tests`
- **CUMULUS-919**
  - In `@cumulus/deployment`, added support for NGAP permissions boundaries for IAM roles with `useNgapPermissionBoundary` flag in `iam/config.yml`. Defaults to false.

### Fixed
- Fixed a bug where FTP sockets were not closed after an error, keeping the Lambda function active until it timed out [CUMULUS-972]
- **CUMULUS-656**
  - The API will no longer allow the deletion of a provider if that provider is
    referenced by a rule
  - The API will no longer allow the deletion of a collection if that collection
    is referenced by a rule
- Fixed a bug where `@cumulus/sf-sns-report` was not pulling large messages from S3 correctly.

### Deprecated
- `@cumulus/ingest/aws/StepFunction.pullEvent()`. Use `@cumulus/common/aws.pullStepFunctionEvent()`.
- `@cumulus/ingest/consumer.Consume` due to unpredictable implementation. Use `@cumulus/ingest/consumer.Consumer`.
Call `Consumer.consume()` instead of `Consume.read()`.

## [v1.10.4] - 2018-11-28

### Added
- **CUMULUS-1008**
  - New `config.yml` parameter for SQS consumers: `sqs_consumer_rate: (default 500)`, which is the maximum number of
  messages the consumer will attempt to process per execution. Currently this is only used by the sf-starter consumer,
  which runs every minute by default, making this a messages-per-minute upper bound. SQS does not guarantee the number
  of messages returned per call, so this is not a fixed rate of consumption, only attempted number of messages received.

### Deprecated
- `@cumulus/ingest/consumer.Consume` due to unpredictable implementation. Use `@cumulus/ingest/consumer.Consumer`.

### Changed
- Backported update of `packages/api` dependency `@mapbox/dyno` to `1.4.2` to mitigate `event-stream` vulnerability.

## [v1.10.3] - 2018-10-31

### Added
- **CUMULUS-817**
  - Added AWS Dead Letter Queues for lambdas that are scheduled asynchronously/such that failures show up only in cloudwatch logs.
- **CUMULUS-956**
  - Migrated developer documentation and data-cookbooks to Docusaurus
    - supports versioning of documentation
  - Added `docs/docs-how-to.md` to outline how to do things like add new docs or locally install for testing.
  - Deployment/CI scripts have been updated to work with the new format
- **CUMULUS-811**
  - Added new S3 functions to `@cumulus/common/aws`:
    - `aws.s3TagSetToQueryString`: converts S3 TagSet array to querystring (for use with upload()).
    - `aws.s3PutObject`: Returns promise of S3 `putObject`, which puts an object on S3
    - `aws.s3CopyObject`: Returns promise of S3 `copyObject`, which copies an object in S3 to a new S3 location
    - `aws.s3GetObjectTagging`: Returns promise of S3 `getObjectTagging`, which returns an object containing an S3 TagSet.
  - `@/cumulus/common/aws.s3PutObject` defaults to an explicit `ACL` of 'private' if not overridden.
  - `@/cumulus/common/aws.s3CopyObject` defaults to an explicit `TaggingDirective` of 'COPY' if not overridden.

### Deprecated
- **CUMULUS-811**
  - Deprecated `@cumulus/ingest/aws.S3`. Member functions of this class will now
    log warnings pointing to similar functionality in `@cumulus/common/aws`.

## [v1.10.2] - 2018-10-24

### Added
- **CUMULUS-965**
  - Added a `@cumulus/logger` package
- **CUMULUS-885**
  - Added 'human readable' version identifiers to Lambda Versioning lambda aliases
- **CUMULUS-705**
  - Note: Make sure to update the IAM stack when deploying this update.
  - Adds an AsyncOperations model and associated DynamoDB table to the
    `@cumulus/api` package
  - Adds an /asyncOperations endpoint to the `@cumulus/api` package, which can
    be used to fetch the status of an AsyncOperation.
  - Adds a /bulkDelete endpoint to the `@cumulus/api` package, which performs an
    asynchronous bulk-delete operation. This is a stub right now which is only
    intended to demonstration how AsyncOperations work.
  - Adds an AsyncOperation ECS task to the `@cumulus/api` package, which will
    fetch an Lambda function, run it in ECS, and then store the result to the
    AsyncOperations table in DynamoDB.
- **CUMULUS-851** - Added workflow lambda versioning feature to allow in-flight workflows to use lambda versions that were in place when a workflow was initiated
    - Updated Kes custom code to remove logic that used the CMA file key to determine template compilation logic.  Instead, utilize a `customCompilation` template configuration flag to indicate a template should use Cumulus's kes customized methods instead of 'core'.
    - Added `useWorkflowLambdaVersions` configuration option to enable the lambdaVersioning feature set.   **This option is set to true by default** and should be set to false to disable the feature.
    - Added uniqueIdentifier configuration key to S3 sourced lambdas to optionally support S3 lambda resource versioning within this scheme. This key must be unique for each modified version of the lambda package and must be updated in configuration each time the source changes.
    - Added a new nested stack template that will create a `LambdaVersions` stack that will take lambda parameters from the base template, generate lambda versions/aliases and return outputs with references to the most 'current' lambda alias reference, and updated 'core' template to utilize these outputs (if `useWorkflowLambdaVersions` is enabled).

- Created a `@cumulus/api/lib/OAuth2` interface, which is implemented by the
  `@cumulus/api/lib/EarthdataLogin` and `@cumulus/api/lib/GoogleOAuth2` classes.
  Endpoints that need to handle authentication will determine which class to use
  based on environment variables. This also greatly simplifies testing.
- Added `@cumulus/api/lib/assertions`, containing more complex AVA test assertions
- Added PublishGranule workflow to publish a granule to CMR without full reingest. (ingest-in-place capability)

- `@cumulus/integration-tests` new functionality:
  - `listCollections` to list collections from a provided data directory
  - `deleteCollection` to delete list of collections from a deployed stack
  - `cleanUpCollections` combines the above in one function.
  - `listProviders` to list providers from a provided data directory
  - `deleteProviders` to delete list of providers from a deployed stack
  - `cleanUpProviders` combines the above in one function.
  - `@cumulus/integrations-tests/api.js`: `deleteGranule` and `deletePdr` functions to make `DELETE` requests to Cumulus API
  - `rules` API functionality for posting and deleting a rule and listing all rules
  - `wait-for-deploy` lambda for use in the redeployment tests
- `@cumulus/ingest/granule.js`: `ingestFile` inserts new `duplicate_found: true` field in the file's record if a duplicate file already exists on S3.
- `@cumulus/api`: `/execution-status` endpoint requests and returns complete execution output if  execution output is stored in S3 due to size.
- Added option to use environment variable to set CMR host in `@cumulus/cmrjs`.
- **CUMULUS-781** - Added integration tests for `@cumulus/sync-granule` when `duplicateHandling` is set to `replace` or `skip`
- **CUMULUS-791** - `@cumulus/move-granules`: `moveFileRequest` inserts new `duplicate_found: true` field in the file's record if a duplicate file already exists on S3. Updated output schema to document new `duplicate_found` field.

### Removed

- Removed `@cumulus/common/fake-earthdata-login-server`. Tests can now create a
  service stub based on `@cumulus/api/lib/OAuth2` if testing requires handling
  authentication.

### Changed

- **CUMULUS-940** - modified `@cumulus/common/aws` `receiveSQSMessages` to take a parameter object instead of positional parameters.  All defaults remain the same, but now access to long polling is available through `options.waitTimeSeconds`.
- **CUMULUS-948** - Update lambda functions `CNMToCMA` and `CnmResponse` in the `cumulus-data-shared` bucket and point the default stack to them.
- **CUMULUS-782** - Updated `@cumulus/sync-granule` task and `Granule.ingestFile` in `@cumulus/ingest` to keep both old and new data when a destination file with different checksum already exists and `duplicateHandling` is `version`
- Updated the config schema in `@cumulus/move-granules` to include the `moveStagedFiles` param.
- **CUMULUS-778** - Updated config schema and documentation in `@cumulus/sync-granule` to include `duplicateHandling` parameter for specifying how duplicate filenames should be handled
- **CUMULUS-779** - Updated `@cumulus/sync-granule` to throw `DuplicateFile` error when destination files already exist and `duplicateHandling` is `error`
- **CUMULUS-780** - Updated `@cumulus/sync-granule` to use `error` as the default for `duplicateHandling` when it is not specified
- **CUMULUS-780** - Updated `@cumulus/api` to use `error` as the default value for `duplicateHandling` in the `Collection` model
- **CUMULUS-785** - Updated the config schema and documentation in `@cumulus/move-granules` to include `duplicateHandling` parameter for specifying how duplicate filenames should be handled
- **CUMULUS-786, CUMULUS-787** - Updated `@cumulus/move-granules` to throw `DuplicateFile` error when destination files already exist and `duplicateHandling` is `error` or not specified
- **CUMULUS-789** - Updated `@cumulus/move-granules` to keep both old and new data when a destination file with different checksum already exists and `duplicateHandling` is `version`

### Fixed

- `getGranuleId` in `@cumulus/ingest` bug: `getGranuleId` was constructing an error using `filename` which was undefined. The fix replaces `filename` with the `uri` argument.
- Fixes to `del` in `@cumulus/api/endpoints/granules.js` to not error/fail when not all files exist in S3 (e.g. delete granule which has only 2 of 3 files ingested).
- `@cumulus/deployment/lib/crypto.js` now checks for private key existence properly.

## [v1.10.1] - 2018-09-4

### Fixed

- Fixed cloudformation template errors in `@cumulus/deployment/`
  - Replaced references to Fn::Ref: with Ref:
  - Moved long form template references to a newline

## [v1.10.0] - 2018-08-31

### Removed

- Removed unused and broken code from `@cumulus/common`
  - Removed `@cumulus/common/test-helpers`
  - Removed `@cumulus/common/task`
  - Removed `@cumulus/common/message-source`
  - Removed the `getPossiblyRemote` function from `@cumulus/common/aws`
  - Removed the `startPromisedSfnExecution` function from `@cumulus/common/aws`
  - Removed the `getCurrentSfnTask` function from `@cumulus/common/aws`

### Changed

- **CUMULUS-839** - In `@cumulus/sync-granule`, 'collection' is now an optional config parameter

### Fixed

- **CUMULUS-859** Moved duplicate code in `@cumulus/move-granules` and `@cumulus/post-to-cmr` to `@cumulus/ingest`. Fixed imports making assumptions about directory structure.
- `@cumulus/ingest/consumer` correctly limits the number of messages being received and processed from SQS. Details:
  - **Background:** `@cumulus/api` includes a lambda `<stack-name>-sqs2sf` which processes messages from the `<stack-name>-startSF` SQS queue every minute. The `sqs2sf` lambda uses `@cumulus/ingest/consumer` to receive and process messages from SQS.
  - **Bug:** More than `messageLimit` number of messages were being consumed and processed from the `<stack-name>-startSF` SQS queue. Many step functions were being triggered simultaneously by the lambda `<stack-name>-sqs2sf` (which consumes every minute from the `startSF` queue) and resulting in step function failure with the error: `An error occurred (ThrottlingException) when calling the GetExecutionHistory`.
  - **Fix:** `@cumulus/ingest/consumer#processMessages` now processes messages until `timeLimit` has passed _OR_ once it receives up to `messageLimit` messages. `sqs2sf` is deployed with a [default `messageLimit` of 10](https://github.com/nasa/cumulus/blob/670000c8a821ff37ae162385f921c40956e293f7/packages/deployment/app/config.yml#L147).
  - **IMPORTANT NOTE:** `consumer` will actually process up to `messageLimit * 2 - 1` messages. This is because sometimes `receiveSQSMessages` will return less than `messageLimit` messages and thus the consumer will continue to make calls to `receiveSQSMessages`. For example, given a `messageLimit` of 10 and subsequent calls to `receiveSQSMessages` returns up to 9 messages, the loop will continue and a final call could return up to 10 messages.


## [v1.9.1] - 2018-08-22

**Please Note** To take advantage of the added granule tracking API functionality, updates are required for the message adapter and its libraries. You should be on the following versions:
- `cumulus-message-adapter` 1.0.9+
- `cumulus-message-adapter-js` 1.0.4+
- `cumulus-message-adapter-java` 1.2.7+
- `cumulus-message-adapter-python` 1.0.5+

### Added

- **CUMULUS-687** Added logs endpoint to search for logs from a specific workflow execution in `@cumulus/api`. Added integration test.
- **CUMULUS-836** - `@cumulus/deployment` supports a configurable docker storage driver for ECS. ECS can be configured with either `devicemapper` (the default storage driver for AWS ECS-optimized AMIs) or `overlay2` (the storage driver used by the NGAP 2.0 AMI). The storage driver can be configured in `app/config.yml` with `ecs.docker.storageDriver: overlay2 | devicemapper`. The default is `overlay2`.
  - To support this configuration, a [Handlebars](https://handlebarsjs.com/) helper `ifEquals` was added to `packages/deployment/lib/kes.js`.
- **CUMULUS-836** - `@cumulus/api` added IAM roles required by the NGAP 2.0 AMI. The NGAP 2.0 AMI runs a script `register_instances_with_ssm.py` which requires the ECS IAM role to include `ec2:DescribeInstances` and `ssm:GetParameter` permissions.

### Fixed
- **CUMULUS-836** - `@cumulus/deployment` uses `overlay2` driver by default and does not attempt to write `--storage-opt dm.basesize` to fix [this error](https://github.com/moby/moby/issues/37039).
- **CUMULUS-413** Kinesis processing now captures all errrors.
  - Added kinesis fallback mechanism when errors occur during record processing.
  - Adds FallbackTopicArn to `@cumulus/api/lambdas.yml`
  - Adds fallbackConsumer lambda to `@cumulus/api`
  - Adds fallbackqueue option to lambda definitions capture lambda failures after three retries.
  - Adds kinesisFallback SNS topic to signal incoming errors from kinesis stream.
  - Adds kinesisFailureSQS to capture fully failed events from all retries.
- **CUMULUS-855** Adds integration test for kinesis' error path.
- **CUMULUS-686** Added workflow task name and version tracking via `@cumulus/api` executions endpoint under new `tasks` property, and under `workflow_tasks` in step input/output.
  - Depends on `cumulus-message-adapter` 1.0.9+, `cumulus-message-adapter-js` 1.0.4+, `cumulus-message-adapter-java` 1.2.7+ and `cumulus-message-adapter-python` 1.0.5+
- **CUMULUS-771**
  - Updated sync-granule to stream the remote file to s3
  - Added integration test for ingesting granules from ftp provider
  - Updated http/https integration tests for ingesting granules from http/https providers
- **CUMULUS-862** Updated `@cumulus/integration-tests` to handle remote lambda output
- **CUMULUS-856** Set the rule `state` to have default value `ENABLED`

### Changed

- In `@cumulus/deployment`, changed the example app config.yml to have additional IAM roles

## [v1.9.0] - 2018-08-06

**Please note** additional information and upgrade instructions [here](https://nasa.github.io/cumulus/docs/upgrade/1.9.0)

### Added
- **CUMULUS-712** - Added integration tests verifying expected behavior in workflows
- **GITC-776-2** - Add support for versioned collections

### Fixed
- **CUMULUS-832**
  - Fixed indentation in example config.yml in `@cumulus/deployment`
  - Fixed issue with new deployment using the default distribution endpoint in `@cumulus/deployment` and `@cumulus/api`

## [v1.8.1] - 2018-08-01

**Note** IAM roles should be re-deployed with this release.

- **Cumulus-726**
  - Added function to `@cumulus/integration-tests`: `sfnStep` includes `getStepInput` which returns the input to the schedule event of a given step function step.
  - Added IAM policy `@cumulus/deployment`: Lambda processing IAM role includes `kinesis::PutRecord` so step function lambdas can write to kinesis streams.
- **Cumulus Community Edition**
  - Added Google OAuth authentication token logic to `@cumulus/api`. Refactored token endpoint to use environment variable flag `OAUTH_PROVIDER` when determining with authentication method to use.
  - Added API Lambda memory configuration variable `api_lambda_memory` to `@cumulus/api` and `@cumulus/deployment`.

### Changed

- **Cumulus-726**
  - Changed function in `@cumulus/api`: `models/rules.js#addKinesisEventSource` was modified to call to `deleteKinesisEventSource` with all required parameters (rule's name, arn and type).
  - Changed function in `@cumulus/integration-tests`: `getStepOutput` can now be used to return output of failed steps. If users of this function want the output of a failed event, they can pass a third parameter `eventType` as `'failure'`. This function will work as always for steps which completed successfully.

### Removed

- **Cumulus-726**
  - Configuration change to `@cumulus/deployment`: Removed default auto scaling configuration for Granules and Files DynamoDB tables.

- **CUMULUS-688**
  - Add integration test for ExecutionStatus
  - Function addition to `@cumulus/integration-tests`: `api` includes `getExecutionStatus` which returns the execution status from the Cumulus API

## [v1.8.0] - 2018-07-23

### Added

- **CUMULUS-718** Adds integration test for Kinesis triggering a workflow.

- **GITC-776-3** Added more flexibility for rules.  You can now edit all fields on the rule's record
We may need to update the api documentation to reflect this.

- **CUMULUS-681** - Add ingest-in-place action to granules endpoint
    - new applyWorkflow action at PUT /granules/{granuleid} Applying a workflow starts an execution of the provided workflow and passes the granule record as payload.
      Parameter(s):
        - workflow - the workflow name

- **CUMULUS-685** - Add parent exeuction arn to the execution which is triggered from a parent step function

### Changed
- **CUMULUS-768** - Integration tests get S3 provider data from shared data folder

### Fixed
- **CUMULUS-746** - Move granule API correctly updates record in dynamo DB and cmr xml file
- **CUMULUS-766** - Populate database fileSize field from S3 if value not present in Ingest payload

## [v1.7.1] - 2018-07-27

### Fixed
- **CUMULUS-766** - Backport from 1.8.0 - Populate database fileSize field from S3 if value not present in Ingest payload

## [v1.7.0] - 2018-07-02

### Please note: [Upgrade Instructions](https://nasa.github.io/cumulus/docs/upgrade/1.7.0)

### Added
- **GITC-776-2** - Add support for versioned collectons
- **CUMULUS-491** - Add granule reconciliation API endpoints.
- **CUMULUS-480** Add suport for backup and recovery:
  - Add DynamoDB tables for granules, executions and pdrs
  - Add ability to write all records to S3
  - Add ability to download all DynamoDB records in form json files
  - Add ability to upload records to DynamoDB
  - Add migration scripts for copying granule, pdr and execution records from ElasticSearch to DynamoDB
  - Add IAM support for batchWrite on dynamoDB
-
- **CUMULUS-508** - `@cumulus/deployment` cloudformation template allows for lambdas and ECS clusters to have multiple AZ availability.
    - `@cumulus/deployment` also ensures docker uses `devicemapper` storage driver.
- **CUMULUS-755** - `@cumulus/deployment` Add DynamoDB autoscaling support.
    - Application developers can add autoscaling and override default values in their deployment's `app/config.yml` file using a `{TableName}Table:` key.

### Fixed
- **CUMULUS-747** - Delete granule API doesn't delete granule files in s3 and granule in elasticsearch
    - update the StreamSpecification DynamoDB tables to have StreamViewType: "NEW_AND_OLD_IMAGES"
    - delete granule files in s3
- **CUMULUS-398** - Fix not able to filter executions by workflow
- **CUMULUS-748** - Fix invalid lambda .zip files being validated/uploaded to AWS
- **CUMULUS-544** - Post to CMR task has UAT URL hard-coded
  - Made configurable: PostToCmr now requires CMR_ENVIRONMENT env to be set to 'SIT' or 'OPS' for those CMR environments. Default is UAT.

### Changed
- **GITC-776-4** - Changed Discover-pdrs to not rely on collection but use provider_path in config. It also has an optional filterPdrs regex configuration parameter

- **CUMULUS-710** - In the integration test suite, `getStepOutput` returns the output of the first successful step execution or last failed, if none exists

## [v1.6.0] - 2018-06-06

### Please note: [Upgrade Instructions](https://nasa.github.io/cumulus/docs/upgrade/1.6.0)

### Fixed
- **CUMULUS-602** - Format all logs sent to Elastic Search.
  - Extract cumulus log message and index it to Elastic Search.

### Added
- **CUMULUS-556** - add a mechanism for creating and running migration scripts on deployment.
- **CUMULUS-461** Support use of metadata date and other components in `url_path` property

### Changed
- **CUMULUS-477** Update bucket configuration to support multiple buckets of the same type:
  - Change the structure of the buckets to allow for  more than one bucket of each type. The bucket structure is now:
    bucket-key:
      name: <bucket-name>
      type: <type> i.e. internal, public, etc.
  - Change IAM and app deployment configuration to support new bucket structure
  - Update tasks and workflows to support new bucket structure
  - Replace instances where buckets.internal is relied upon to either use the system bucket or a configured bucket
  - Move IAM template to the deployment package. NOTE: You now have to specify '--template node_modules/@cumulus/deployment/iam' in your IAM deployment
  - Add IAM cloudformation template support to filter buckets by type

## [v1.5.5] - 2018-05-30

### Added
- **CUMULUS-530** - PDR tracking through Queue-granules
  - Add optional `pdr` property to the sync-granule task's input config and output payload.
- **CUMULUS-548** - Create a Lambda task that generates EMS distribution reports
  - In order to supply EMS Distribution Reports, you must enable S3 Server
    Access Logging on any S3 buckets used for distribution. See [How Do I Enable Server Access Logging for an S3 Bucket?](https://docs.aws.amazon.com/AmazonS3/latest/user-guide/server-access-logging.html)
    The "Target bucket" setting should point at the Cumulus internal bucket.
    The "Target prefix" should be
    "<STACK_NAME>/ems-distribution/s3-server-access-logs/", where "STACK_NAME"
    is replaced with the name of your Cumulus stack.

### Fixed
- **CUMULUS-546 - Kinesis Consumer should catch and log invalid JSON**
  - Kinesis Consumer lambda catches and logs errors so that consumer doesn't get stuck in a loop re-processing bad json records.
- EMS report filenames are now based on their start time instead of the time
  instead of the time that the report was generated
- **CUMULUS-552 - Cumulus API returns different results for the same collection depending on query**
  - The collection, provider and rule records in elasticsearch are now replaced with records from dynamo db when the dynamo db records are updated.

### Added
- `@cumulus/deployment`'s default cloudformation template now configures storage for Docker to match the configured ECS Volume. The template defines Docker's devicemapper basesize (`dm.basesize`) using `ecs.volumeSize`. This addresses ECS default of limiting Docker containers to 10GB of storage ([Read more](https://aws.amazon.com/premiumsupport/knowledge-center/increase-default-ecs-docker-limit/)).

## [v1.5.4] - 2018-05-21

### Added
- **CUMULUS-535** - EMS Ingest, Archive, Archive Delete reports
  - Add lambda EmsReport to create daily EMS Ingest, Archive, Archive Delete reports
  - ems.provider property added to `@cumulus/deployment/app/config.yml`.
    To change the provider name, please add `ems: provider` property to `app/config.yml`.
- **CUMULUS-480** Use DynamoDB to store granules, pdrs and execution records
  - Activate PointInTime feature on DynamoDB tables
  - Increase test coverage on api package
  - Add ability to restore metadata records from json files to DynamoDB
- **CUMULUS-459** provide API endpoint for moving granules from one location on s3 to another

## [v1.5.3] - 2018-05-18

### Fixed
- **CUMULUS-557 - "Add dataType to DiscoverGranules output"**
  - Granules discovered by the DiscoverGranules task now include dataType
  - dataType is now a required property for granules used as input to the
    QueueGranules task
- **CUMULUS-550** Update deployment app/config.yml to force elasticsearch updates for deleted granules

## [v1.5.2] - 2018-05-15

### Fixed
- **CUMULUS-514 - "Unable to Delete the Granules"**
  - updated cmrjs.deleteConcept to return success if the record is not found
    in CMR.

### Added
- **CUMULUS-547** - The distribution API now includes an
  "earthdataLoginUsername" query parameter when it returns a signed S3 URL
- **CUMULUS-527 - "parse-pdr queues up all granules and ignores regex"**
  - Add an optional config property to the ParsePdr task called
    "granuleIdFilter". This property is a regular expression that is applied
    against the filename of the first file of each granule contained in the
    PDR. If the regular expression matches, then the granule is included in
    the output. Defaults to '.', which will match all granules in the PDR.
- File checksums in PDRs now support MD5
- Deployment support to subscribe to an SNS topic that already exists
- **CUMULUS-470, CUMULUS-471** In-region S3 Policy lambda added to API to update bucket policy for in-region access.
- **CUMULUS-533** Added fields to granule indexer to support EMS ingest and archive record creation
- **CUMULUS-534** Track deleted granules
  - added `deletedgranule` type to `cumulus` index.
  - **Important Note:** Force custom bootstrap to re-run by adding this to
    app/config.yml `es: elasticSearchMapping: 7`
- You can now deploy cumulus without ElasticSearch. Just add `es: null` to your `app/config.yml` file. This is only useful for debugging purposes. Cumulus still requires ElasticSearch to properly operate.
- `@cumulus/integration-tests` includes and exports the `addRules` function, which seeds rules into the DynamoDB table.
- Added capability to support EFS in cloud formation template. Also added
  optional capability to ssh to your instance and privileged lambda functions.
- Added support to force discovery of PDRs that have already been processed
  and filtering of selected data types
- `@cumulus/cmrjs` uses an environment variable `USER_IP_ADDRESS` or fallback
  IP address of `10.0.0.0` when a public IP address is not available. This
  supports lambda functions deployed into a VPC's private subnet, where no
  public IP address is available.

### Changed
- **CUMULUS-550** Custom bootstrap automatically adds new types to index on
  deployment

## [v1.5.1] - 2018-04-23
### Fixed
- add the missing dist folder to the hello-world task
- disable uglifyjs on the built version of the pdr-status-check (read: https://github.com/webpack-contrib/uglifyjs-webpack-plugin/issues/264)

## [v1.5.0] - 2018-04-23
### Changed
- Removed babel from all tasks and packages and increased minimum node requirements to version 8.10
- Lambda functions created by @cumulus/deployment will use node8.10 by default
- Moved [cumulus-integration-tests](https://github.com/nasa/cumulus-integration-tests) to the `example` folder CUMULUS-512
- Streamlined all packages dependencies (e.g. remove redundant dependencies and make sure versions are the same across packages)
- **CUMULUS-352:** Update Cumulus Elasticsearch indices to use [index aliases](https://www.elastic.co/guide/en/elasticsearch/reference/current/indices-aliases.html).
- **CUMULUS-519:** ECS tasks are no longer restarted after each CF deployment unless `ecs.restartTasksOnDeploy` is set to true
- **CUMULUS-298:** Updated log filterPattern to include all CloudWatch logs in ElasticSearch
- **CUMULUS-518:** Updates to the SyncGranule config schema
  - `granuleIdExtraction` is no longer a property
  - `process` is now an optional property
  - `provider_path` is no longer a property

### Fixed
- **CUMULUS-455 "Kes deployments using only an updated message adapter do not get automatically deployed"**
  - prepended the hash value of cumulus-message-adapter.zip file to the zip file name of lambda which uses message adapter.
  - the lambda function will be redeployed when message adapter or lambda function are updated
- Fixed a bug in the bootstrap lambda function where it stuck during update process
- Fixed a bug where the sf-sns-report task did not return the payload of the incoming message as the output of the task [CUMULUS-441]

### Added
- **CUMULUS-352:** Add reindex CLI to the API package.
- **CUMULUS-465:** Added mock http/ftp/sftp servers to the integration tests
- Added a `delete` method to the `@common/CollectionConfigStore` class
- **CUMULUS-467 "@cumulus/integration-tests or cumulus-integration-tests should seed provider and collection in deployed DynamoDB"**
  - `example` integration-tests populates providers and collections to database
  - `example` workflow messages are populated from workflow templates in s3, provider and collection information in database, and input payloads.  Input templates are removed.
  - added `https` protocol to provider schema

## [v1.4.1] - 2018-04-11

### Fixed
- Sync-granule install

## [v1.4.0] - 2018-04-09

### Fixed
- **CUMULUS-392 "queue-granules not returning the sfn-execution-arns queued"**
  - updated queue-granules to return the sfn-execution-arns queued and pdr if exists.
  - added pdr to ingest message meta.pdr instead of payload, so the pdr information doesn't get lost in the ingest workflow, and ingested granule in elasticsearch has pdr name.
  - fixed sf-sns-report schema, remove the invalid part
  - fixed pdr-status-check schema, the failed execution contains arn and reason
- **CUMULUS-206** make sure homepage and repository urls exist in package.json files of tasks and packages

### Added
- Example folder with a cumulus deployment example

### Changed
- [CUMULUS-450](https://bugs.earthdata.nasa.gov/browse/CUMULUS-450) - Updated
  the config schema of the **queue-granules** task
  - The config no longer takes a "collection" property
  - The config now takes an "internalBucket" property
  - The config now takes a "stackName" property
- [CUMULUS-450](https://bugs.earthdata.nasa.gov/browse/CUMULUS-450) - Updated
  the config schema of the **parse-pdr** task
  - The config no longer takes a "collection" property
  - The "stack", "provider", and "bucket" config properties are now
    required
- **CUMULUS-469** Added a lambda to the API package to prototype creating an S3 bucket policy for direct, in-region S3 access for the prototype bucket

### Removed
- Removed the `findTmpTestDataDirectory()` function from
  `@cumulus/common/test-utils`

### Fixed
- [CUMULUS-450](https://bugs.earthdata.nasa.gov/browse/CUMULUS-450)
  - The **queue-granules** task now enqueues a **sync-granule** task with the
    correct collection config for that granule based on the granule's
    data-type. It had previously been using the collection config from the
    config of the **queue-granules** task, which was a problem if the granules
    being queued belonged to different data-types.
  - The **parse-pdr** task now handles the case where a PDR contains granules
    with different data types, and uses the correct granuleIdExtraction for
    each granule.

### Added
- **CUMULUS-448** Add code coverage checking using [nyc](https://github.com/istanbuljs/nyc).

## [v1.3.0] - 2018-03-29

### Deprecated
- discover-s3-granules is deprecated. The functionality is provided by the discover-granules task
### Fixed
- **CUMULUS-331:** Fix aws.downloadS3File to handle non-existent key
- Using test ftp provider for discover-granules testing [CUMULUS-427]
- **CUMULUS-304: "Add AWS API throttling to pdr-status-check task"** Added concurrency limit on SFN API calls.  The default concurrency is 10 and is configurable through Lambda environment variable CONCURRENCY.
- **CUMULUS-414: "Schema validation not being performed on many tasks"** revised npm build scripts of tasks that use cumulus-message-adapter to place schema directories into dist directories.
- **CUMULUS-301:** Update all tests to use test-data package for testing data.
- **CUMULUS-271: "Empty response body from rules PUT endpoint"** Added the updated rule to response body.
- Increased memory allotment for `CustomBootstrap` lambda function. Resolves failed deployments where `CustomBootstrap` lambda function was failing with error `Process exited before completing request`. This was causing deployments to stall, fail to update and fail to rollback. This error is thrown when the lambda function tries to use more memory than it is allotted.
- Cumulus repository folders structure updated:
  - removed the `cumulus` folder altogether
  - moved `cumulus/tasks` to `tasks` folder at the root level
  - moved the tasks that are not converted to use CMA to `tasks/.not_CMA_compliant`
  - updated paths where necessary

### Added
- `@cumulus/integration-tests` - Added support for testing the output of an ECS activity as well as a Lambda function.

## [v1.2.0] - 2018-03-20

### Fixed
- Update vulnerable npm packages [CUMULUS-425]
- `@cumulus/api`: `kinesis-consumer.js` uses `sf-scheduler.js#schedule` instead of placing a message directly on the `startSF` SQS queue. This is a fix for [CUMULUS-359](https://bugs.earthdata.nasa.gov/browse/CUMULUS-359) because `sf-scheduler.js#schedule` looks up the provider and collection data in DynamoDB and adds it to the `meta` object of the enqueued message payload.
- `@cumulus/api`: `kinesis-consumer.js` catches and logs errors instead of doing an error callback. Before this change, `kinesis-consumer` was failing to process new records when an existing record caused an error because it would call back with an error and stop processing additional records. It keeps trying to process the record causing the error because it's "position" in the stream is unchanged. Catching and logging the errors is part 1 of the fix. Proposed part 2 is to enqueue the error and the message on a "dead-letter" queue so it can be processed later ([CUMULUS-413](https://bugs.earthdata.nasa.gov/browse/CUMULUS-413)).
- **CUMULUS-260: "PDR page on dashboard only shows zeros."** The PDR stats in LPDAAC are all 0s, even if the dashboard has been fixed to retrieve the correct fields.  The current version of pdr-status-check has a few issues.
  - pdr is not included in the input/output schema.  It's available from the input event.  So the pdr status and stats are not updated when the ParsePdr workflow is complete.  Adding the pdr to the input/output of the task will fix this.
  - pdr-status-check doesn't update pdr stats which prevent the real time pdr progress from showing up in the dashboard. To solve this, added lambda function sf-sns-report which is copied from @cumulus/api/lambdas/sf-sns-broadcast with modification, sf-sns-report can be used to report step function status anywhere inside a step function.  So add step sf-sns-report after each pdr-status-check, we will get the PDR status progress at real time.
  - It's possible an execution is still in the queue and doesn't exist in sfn yet.  Added code to handle 'ExecutionDoesNotExist' error when checking the execution status.
- Fixed `aws.cloudwatchevents()` typo in `packages/ingest/aws.js`. This typo was the root cause of the error: `Error: Could not process scheduled_ingest, Error: : aws.cloudwatchevents is not a constructor` seen when trying to update a rule.


### Removed

- `@cumulus/ingest/aws`: Remove queueWorkflowMessage which is no longer being used by `@cumulus/api`'s `kinesis-consumer.js`.

## [v1.1.4] - 2018-03-15

### Added
- added flag `useList` to parse-pdr [CUMULUS-404]

### Fixed

- Pass encrypted password to the ApiGranule Lambda function [CUMULUS-424]


## [v1.1.3] - 2018-03-14
### Fixed
- Changed @cumulus/deployment package install behavior. The build process will happen after installation

## [v1.1.2] - 2018-03-14

### Added
- added tools to @cumulus/integration-tests for local integration testing
- added end to end testing for discovering and parsing of PDRs
- `yarn e2e` command is available for end to end testing
### Fixed

- **CUMULUS-326: "Occasionally encounter "Too Many Requests" on deployment"** The api gateway calls will handle throttling errors
- **CUMULUS-175: "Dashboard providers not in sync with AWS providers."** The root cause of this bug - DynamoDB operations not showing up in Elasticsearch - was shared by collections and rules. The fix was to update providers', collections' and rules; POST, PUT and DELETE endpoints to operate on DynamoDB and using DynamoDB streams to update Elasticsearch. The following packages were made:
  - `@cumulus/deployment` deploys DynamoDB streams for the Collections, Providers and Rules tables as well as a new lambda function called `dbIndexer`. The `dbIndexer` lambda has an event source mapping which listens to each of the DynamoDB streams. The dbIndexer lambda receives events referencing operations on the DynamoDB table and updates the elasticsearch cluster accordingly.
  - The `@cumulus/api` endpoints for collections, providers and rules _only_ query DynamoDB, with the exception of LIST endpoints and the collections' GET endpoint.

### Updated
- Broke up `kes.override.js` of @cumulus/deployment to multiple modules and moved to a new location
- Expanded @cumulus/deployment test coverage
- all tasks were updated to use cumulus-message-adapter-js 1.0.1
- added build process to integration-tests package to babelify it before publication
- Update @cumulus/integration-tests lambda.js `getLambdaOutput` to return the entire lambda output. Previously `getLambdaOutput` returned only the payload.

## [v1.1.1] - 2018-03-08

### Removed
- Unused queue lambda in api/lambdas [CUMULUS-359]

### Fixed
- Kinesis message content is passed to the triggered workflow [CUMULUS-359]
- Kinesis message queues a workflow message and does not write to rules table [CUMULUS-359]

## [v1.1.0] - 2018-03-05

### Added

- Added a `jlog` function to `common/test-utils` to aid in test debugging
- Integration test package with command line tool [CUMULUS-200] by @laurenfrederick
- Test for FTP `useList` flag [CUMULUS-334] by @kkelly51

### Updated
- The `queue-pdrs` task now uses the [cumulus-message-adapter-js](https://github.com/nasa/cumulus-message-adapter-js)
  library
- Updated the `queue-pdrs` JSON schemas
- The test-utils schema validation functions now throw an error if validation
  fails
- The `queue-granules` task now uses the [cumulus-message-adapter-js](https://github.com/nasa/cumulus-message-adapter-js)
  library
- Updated the `queue-granules` JSON schemas

### Removed
- Removed the `getSfnExecutionByName` function from `common/aws`
- Removed the `getGranuleStatus` function from `common/aws`

## [v1.0.1] - 2018-02-27

### Added
- More tests for discover-pdrs, dicover-granules by @yjpa7145
- Schema validation utility for tests by @yjpa7145

### Changed
- Fix an FTP listing bug for servers that do not support STAT [CUMULUS-334] by @kkelly51

## [v1.0.0] - 2018-02-23

[Unreleased]: https://github.com/nasa/cumulus/compare/v1.12.0...HEAD
[v1.12.0]: https://github.com/nasa/cumulus/compare/v1.11.3...v1.12.0
[v1.11.3]: https://github.com/nasa/cumulus/compare/v1.11.2...v1.11.3
[v1.11.2]: https://github.com/nasa/cumulus/compare/v1.11.1...v1.11.2
[v1.11.1]: https://github.com/nasa/cumulus/compare/v1.11.0...v1.11.1
[v1.11.0]: https://github.com/nasa/cumulus/compare/v1.10.4...v1.11.0
[v1.10.4]: https://github.com/nasa/cumulus/compare/v1.10.3...v1.10.4
[v1.10.3]: https://github.com/nasa/cumulus/compare/v1.10.2...v1.10.3
[v1.10.2]: https://github.com/nasa/cumulus/compare/v1.10.1...v1.10.2
[v1.10.1]: https://github.com/nasa/cumulus/compare/v1.10.0...v1.10.1
[v1.10.0]: https://github.com/nasa/cumulus/compare/v1.9.1...v1.10.0
[v1.9.1]: https://github.com/nasa/cumulus/compare/v1.9.0...v1.9.1
[v1.9.0]: https://github.com/nasa/cumulus/compare/v1.8.1...v1.9.0
[v1.8.1]: https://github.com/nasa/cumulus/compare/v1.8.0...v1.8.1
[v1.8.0]: https://github.com/nasa/cumulus/compare/v1.7.0...v1.8.0
[v1.7.0]: https://github.com/nasa/cumulus/compare/v1.6.0...v1.7.0
[v1.6.0]: https://github.com/nasa/cumulus/compare/v1.5.5...v1.6.0
[v1.5.5]: https://github.com/nasa/cumulus/compare/v1.5.4...v1.5.5
[v1.5.4]: https://github.com/nasa/cumulus/compare/v1.5.3...v1.5.4
[v1.5.3]: https://github.com/nasa/cumulus/compare/v1.5.2...v1.5.3
[v1.5.2]: https://github.com/nasa/cumulus/compare/v1.5.1...v1.5.2
[v1.5.1]: https://github.com/nasa/cumulus/compare/v1.5.0...v1.5.1
[v1.5.0]: https://github.com/nasa/cumulus/compare/v1.4.1...v1.5.0
[v1.4.1]: https://github.com/nasa/cumulus/compare/v1.4.0...v1.4.1
[v1.4.0]: https://github.com/nasa/cumulus/compare/v1.3.0...v1.4.0
[v1.3.0]: https://github.com/nasa/cumulus/compare/v1.2.0...v1.3.0
[v1.2.0]: https://github.com/nasa/cumulus/compare/v1.1.4...v1.2.0
[v1.1.4]: https://github.com/nasa/cumulus/compare/v1.1.3...v1.1.4
[v1.1.3]: https://github.com/nasa/cumulus/compare/v1.1.2...v1.1.3
[v1.1.2]: https://github.com/nasa/cumulus/compare/v1.1.1...v1.1.2
[v1.1.1]: https://github.com/nasa/cumulus/compare/v1.0.1...v1.1.1
[v1.1.0]: https://github.com/nasa/cumulus/compare/v1.0.1...v1.1.0
[v1.0.1]: https://github.com/nasa/cumulus/compare/v1.0.0...v1.0.1
[v1.0.0]: https://github.com/nasa/cumulus/compare/pre-v1-release...v1.0.0<|MERGE_RESOLUTION|>--- conflicted
+++ resolved
@@ -6,15 +6,13 @@
 
 ## [Unreleased]
 
-<<<<<<< HEAD
+- **CUMULUS-1223**
+  - Adds unauthenticated access for public bucket files to the Distribution API.  Public files should be requested the same way as protected files, but for public files a redirect to a self-signed S3 URL will happen without requiring authentication with Earthdata login.
+
 ### BREAKING CHANGES
 
 - **CUMULUS-1212**
   - `@cumulus/post-to-cmr` will now fail if any granules being processed are missing a metadata file. You can set the new config option `skipMetaCheck` to `true` to pass post-to-cmr without a metadata file.
-=======
-- **CUMULUS-1223**
-  - Adds unauthenticated access for public bucket files to the Distribution API.  Public files should be requested the same way as protected files, but for public files a redirect to a self-signed S3 URL will happen without requiring authentication with Earthdata login.
->>>>>>> 03e899d6
 
 ## [v1.12.0] - 2019-4-4
 
