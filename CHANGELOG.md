--- conflicted
+++ resolved
@@ -40,17 +40,15 @@
 - Added a limit for concurrent Elasticsearch requests when doing an index from database operation
 - Added the `es_request_concurrency` parameter to the archive and cumulus Terraform modules
 
-<<<<<<< HEAD
 - **CUMULUS-1894**
   - Added `@cumulus/aws-client/S3.moveObject()`
-=======
+
 - **CUMULUS-1911**
   - Added ReconciliationReports table
   - Updated CreateReconciliationReport lambda to save Reconciliation Report records to database
   - Updated dbIndexer and IndexFromDatabase lambdas to index Reconciliation Report records to Elasticsearch
   - Added migration_5 to migrate existing s3 reconciliation report records to database and Elasticsearch
   - Updated `@cumulus/api` package, `tf-modules/archive` and `tf-modules/data-persistence` Terraform modules
->>>>>>> c5209c73
 
 ### Changed
 
