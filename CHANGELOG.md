# Changelog

All notable changes to this project will be documented in this file.

The format is based on [Keep a Changelog](http://keepachangelog.com/en/1.0.0/)
and this project adheres to [Semantic Versioning](http://semver.org/spec/v2.0.0.html).

## [Unreleased]

### PLEASE NOTE
**CUMULUS-799** added some additional IAM permissions to support reading CloudWatch and API Gateway, so **you will have to redeploy your IAM stack.**

## Added
**CUMULUS-799**
  - Adds new BackendApi endpoint `distributionMetrics` that returns a summary of successful s3 accesses as well as a summary of distribution errors -- including s3 access errors, 4XX and 5XX errors.

## [v1.13.0] - 2019-5-20

### PLEASE NOTE

**CUMULUS-802** added some additional IAM permissions to support ECS autoscaling, so **you will have to redeploy your IAM stack.**
As a result of the changes for **CUMULUS-1193**, **CUMULUS-1264**, and **CUMULUS-1310**, **you must delete your existing stacks (except IAM) before deploying this version of Cumulus.**
If running Cumulus within a VPC and extended downtime is acceptable, we recommend doing this at the end of the day to allow AWS backend resources and network interfaces to be cleaned up overnight.

### BREAKING CHANGES

- **CUMULUS-1228**
  - The default AMI used by ECS instances is now an NGAP-compliant AMI. This
    will be a breaking change for non-NGAP deployments. If you do not deploy to
    NGAP, you will need to find the AMI ID of the
    [most recent Amazon ECS-optimized AMI](https://docs.aws.amazon.com/AmazonECS/latest/developerguide/ecs-optimized_AMI.html),
    and set the `ecs.amiid` property in your config. Instructions for finding
    the most recent NGAP AMI can be found using
    [these instructions](https://wiki.earthdata.nasa.gov/display/ESKB/Select+an+NGAP+Created+AMI).

- **CUMULUS-1310**
  - Database resources (DynamoDB, ElasticSearch) have been moved to an independent `db` stack.
    Migrations for this version will need to be user-managed. (e.g. [elasticsearch](https://docs.aws.amazon.com/elasticsearch-service/latest/developerguide/es-version-migration.html#snapshot-based-migration) and [dynamoDB](https://docs.aws.amazon.com/datapipeline/latest/DeveloperGuide/dp-template-exports3toddb.html)).
    Order of stack deployment is `iam` -> `db` -> `app`.
  - All stacks can now be deployed using a single `config.yml` file, i.e.: `kes cf deploy --kes-folder app --template node_modules/@cumulus/deployment/[iam|db|app] [...]`
    Backwards-compatible. For development, please re-run `npm run bootstrap` to build new `kes` overrides.
    Deployment docs have been updated to show how to deploy a single-config Cumulus instance.
  - `params` have been moved: Nest `params` fields under `app`, `db` or `iam` to override all Parameters for a particular stack's cloudformation template. Backwards-compatible with multi-config setups.
  - `stackName` and `stackNameNoDash` have been retired. Use `prefix` and `prefixNoDash` instead.
  - The `iams` section in `app/config.yml` IAM roles has been deprecated as a user-facing parameter,
    *unless* your IAM role ARNs do not match the convention shown in `@cumulus/deployment/app/config.yml`
  - The `vpc.securityGroup` will need to be set with a pre-existing security group ID to use Cumulus in a VPC. Must allow inbound HTTP(S) (Port 443).

- **CUMULUS-1212**
  - `@cumulus/post-to-cmr` will now fail if any granules being processed are missing a metadata file. You can set the new config option `skipMetaCheck` to `true` to pass post-to-cmr without a metadata file.

- **CUMULUS-1232**
  - `@cumulus/sync-granule` will no longer silently pass if no checksum data is provided. It will use input
  from the granule object to:
    - Verify checksum if `checksumType` and `checksumValue` are in the file record OR a checksum file is provided
      (throws `InvalidChecksum` on fail), else log warning that no checksum is available.
    - Then, verify synced S3 file size if `file.size` is in the file record (throws `UnexpectedFileSize` on fail),
      else log warning that no file size is available.
    - Pass the step.

- **CUMULUS-1264**
  - The Cloudformation templating and deployment configuration has been substantially refactored.
    - `CumulusApiDefault` nested stack resource has been renamed to `CumulusApiDistribution`
    - `CumulusApiV1` nested stack resource has been renamed to `CumulusApiBackend`
  - The `urs: true` config option for when defining your lambdas (e.g. in `lambdas.yml`) has been deprecated. There are two new options to replace it:
    - `urs_redirect: 'token'`: This will expose a `TOKEN_REDIRECT_ENDPOINT` environment variable to your lambda that references the `/token` endpoint on the Cumulus backend API
    - `urs_redirect: 'distribution'`: This will expose a `DISTRIBUTION_REDIRECT_ENDPOINT` environment variable to your lambda that references the `/redirect` endpoint on the Cumulus distribution API

- **CUMULUS-1193**
  - The elasticsearch instance is moved behind the VPC.
  - Your account will need an Elasticsearch Service Linked role. This is a one-time setup for the account. You can follow the instructions to use the AWS console or AWS CLI [here](https://docs.aws.amazon.com/IAM/latest/UserGuide/using-service-linked-roles.html) or use the following AWS CLI command: `aws iam create-service-linked-role --aws-service-name es.amazonaws.com`

- **CUMULUS-802**
  - ECS `maxInstances` must be greater than `minInstances`. If you use defaults, no change is required.

- **CUMULUS-1269**
  - Brought Cumulus data models in line with CNM JSON schema:
    - Renamed file object `fileType` field to `type`
    - Renamed file object `fileSize` field to `size`
    - Renamed file object `checksumValue` field to `checksum` where not already done.
    - Added `ancillary` and `linkage` type support to file objects.

## Added

- **CUMULUS-799**
  - Added an S3 Access Metrics package which will take S3 Server Access Logs and
    write access metrics to CloudWatch

- **CUMULUS-1242** - Added `sqs2sfThrottle` lambda. The lambda reads SQS messages for queued executions and uses semaphores to only start new executions if the maximum number of executions defined for the priority key (`cumulus_meta.priorityKey`) has not been reached. Any SQS messages that are read but not used to start executions remain in the queue.

- **CUMULUS-1240**
  - Added `sfSemaphoreDown` lambda. This lambda receives SNS messages and for each message it decrements the semaphore used to track the number of running executions if:
    - the message is for a completed/failed workflow AND
    - the message contains a level of priority (`cumulus_meta.priorityKey`)
  - Added `sfSemaphoreDown` lambda as a subscriber to the `sfTracker` SNS topic

- **CUMULUS-1265**
  - Added `apiConfigs` configuration option to configure API Gateway to be private
  - All internal lambdas configured to run inside the VPC by default
  - Removed references to `NoVpc` lambdas from documentation and `example` folder.

- **CUMULUS-802**
  - Adds autoscaling of ECS clusters
  - Adds autoscaling of ECS services that are handling StepFunction activities

<<<<<<< HEAD
- **CUMULUS-1245 CUMULUS-795**
  - Added additional `ems` configuration parameters for sending the ingest reports to EMS
  - Added functionality to send daily ingest reports to EMS
=======
>>>>>>> eb4c7ad5

## Changed

- Updated `@cumulus/ingest/http/httpMixin.list()` to trim trailing spaces on discovered filenames

- **CUMULUS-1310**
  - Database resources (DynamoDB, ElasticSearch) have been moved to an independent `db` stack.
    This will enable future updates to avoid affecting database resources or requiring migrations.
    Migrations for this version will need to be user-managed.
    (e.g. [elasticsearch](https://docs.aws.amazon.com/elasticsearch-service/latest/developerguide/es-version-migration.html#snapshot-based-migration) and [dynamoDB](https://docs.aws.amazon.com/datapipeline/latest/DeveloperGuide/dp-template-exports3toddb.html)).
    Order of stack deployment is `iam` -> `db` -> `app`.
  - All stacks can now be deployed using a single `config.yml` file, i.e.: `kes cf deploy --kes-folder app --template node_modules/@cumulus/deployment/[iam|db|app] [...]`
    Backwards-compatible. Please re-run `npm run bootstrap` to build new `kes` overrides.
    Deployment docs have been updated to show how to deploy a single-config Cumulus instance.
  - `params` fields should now be nested under the stack key (i.e. `app`, `db` or `iam`) to provide Parameters for a particular stack's cloudformation template,
    for use with single-config instances. Keys *must* match the name of the deployment package folder (`app`, `db`, or `iam`).
    Backwards-compatible with multi-config setups.
  - `stackName` and `stackNameNoDash` have been retired as user-facing config parameters. Use `prefix` and `prefixNoDash` instead.
    This will be used to create stack names for all stacks in a single-config use case.
    `stackName` may still be used as an override in multi-config usage, although this is discouraged.
    Warning: overriding the `db` stack's `stackName` will require you to set `dbStackName` in your `app/config.yml`.
    This parameter is required to fetch outputs from the `db` stack to reference in the `app` stack.
  - The `iams` section in `app/config.yml` IAM roles has been retired as a user-facing parameter,
    *unless* your IAM role ARNs do not match the convention shown in `@cumulus/deployment/app/config.yml`
    In that case, overriding `iams` in your own config is recommended.
  - `iam` and `db` `cloudformation.yml` file names will have respective prefixes (e.g `iam.cloudformation.yml`).
  - Cumulus will now only attempt to create reconciliation reports for buckets of the `private`, `public` and `protected` types.
  - Cumulus will no longer set up its own security group.
    To pass a pre-existing security group for in-VPC deployments as a parameter to the Cumulus template, populate `vpc.securityGroup` in `config.yml`.
    This security group must allow inbound HTTP(S) traffic (Port 443). SSH traffic (Port 22) must be permitted for SSH access to ECS instances.
  - Deployment docs have been updated with examples for the new deployment model.

- **CUMULUS-1236**
  - Moves access to public files behind the distribution endpoint.  Authentication is not required, but direct http access has been disallowed.

- **CUMULUS-1223**
  - Adds unauthenticated access for public bucket files to the Distribution API.  Public files should be requested the same way as protected files, but for public files a redirect to a self-signed S3 URL will happen without requiring authentication with Earthdata login.

- **CUMULUS-1232**
  - Unifies duplicate handling in `ingest/granule.handleDuplicateFile` for maintainability.
  - Changed `ingest/granule.ingestFile` and `move-granules/index.moveFileRequest` to use new function.
  - Moved file versioning code to `ingest/granule.moveGranuleFileWithVersioning`
  - `ingest/granule.verifyFile` now also tests `file.size` for verification if it is in the file record and throws
    `UnexpectedFileSize` error for file size not matching input.
  - `ingest/granule.verifyFile` logs warnings if checksum and/or file size are not available.

- **CUMULUS-1193**
  - Moved reindex CLI functionality to an API endpoint. See [API docs](https://nasa.github.io/cumulus-api/#elasticsearch-1)

- **CUMULUS-1207**
  - No longer disable lambda event source mappings when disabling a rule

### Fixed

- Updated Lerna publish script so that published Cumulus packages will pin their dependencies on other Cumulus packages to exact versions (e.g. `1.12.1` instead of `^1.12.1`)

- **CUMULUS-1203**
  - Fixes IAM template's use of intrinsic functions such that IAM template overrides now work with kes

- **CUMULUS-1268**
  - Deployment will not fail if there are no ES alarms or ECS services

## [v1.12.1] - 2019-4-8

## [v1.12.0] - 2019-4-4

Note: There was an issue publishing 1.12.0. Upgrade to 1.12.1.

### BREAKING CHANGES

- **CUMULUS-1139**
  - `granule.applyWorkflow`  uses the new-style granule record as input to workflows.

- **CUMULUS-1171**
  - Fixed provider handling in the API to make it consistent between protocols.
    NOTE: This is a breaking change. When applying this upgrade, users will need to:
    1. Disable all workflow rules
    2. Update any `http` or `https` providers so that the host field only
       contains a valid hostname or IP address, and the port field contains the
       provider port.
    3. Perform the deployment
    4. Re-enable workflow rules

- **CUMULUS-1176**:
  - `@cumulus/move-granules` input expectations have changed. `@cumulus/files-to-granules` is a new intermediate task to perform input translation in the old style.
    See the Added and Changed sections of this release changelog for more information.

- **CUMULUS-670**
  - The behavior of ParsePDR and related code has changed in this release.  PDRs with FILE_TYPEs that do not conform to the PDR ICD (+ TGZ) (https://cdn.earthdata.nasa.gov/conduit/upload/6376/ESDS-RFC-030v1.0.pdf) will fail to parse.

- **CUMULUS-1208**
  - The granule object input to `@cumulus/queue-granules` will now be added to ingest workflow messages **as is**. In practice, this means that if you are using `@cumulus/queue-granules` to trigger ingest workflows and your granule objects input have invalid properties, then your ingest workflows will fail due to schema validation errors.

### Added

- **CUMULUS-777**
  - Added new cookbook entry on configuring Cumulus to track ancillary files.
- **CUMULUS-1183**
  - Kes overrides will now abort with a warning if a workflow step is configured without a corresponding
    lambda configuration
- **CUMULUS-1223**
  - Adds convenience function `@cumulus/common/bucketsConfigJsonObject` for fetching stack's bucket configuration as an object.

- **CUMULUS-853**
  - Updated FakeProcessing example lambda to include option to generate fake browse
  - Added feature documentation for ancillary metadata export, a new cookbook entry describing a workflow with ancillary metadata generation(browse), and related task definition documentation
- **CUMULUS-805**
  - Added a CloudWatch alarm to check running ElasticSearch instances, and a CloudWatch dashboard to view the health of ElasticSearch
  - Specify `AWS_REGION` in `.env` to be used by deployment script
- **CUMULUS-803**
  - Added CloudWatch alarms to check running tasks of each ECS service, and add the alarms to CloudWatch dashboard
- **CUMULUS-670**
  - Added Ancillary Metadata Export feature (see https://nasa.github.io/cumulus/docs/features/ancillary_metadata for more information)
  - Added new Collection file parameter "fileType" that allows configuration of workflow granule file fileType
- **CUMULUS-1184** - Added kes logging output to ensure we always see the state machine reference before failures due to configuration
- **CUMULUS-1105** - Added a dashboard endpoint to serve the dashboard from an S3 bucket
- **CUMULUS-1199** - Moves `s3credentials` endpoint from the backend to the distribution API.
- **CUMULUS-666**
  - Added `@api/endpoints/s3credentials` to allow EarthData Login authorized users to retrieve temporary security credentials for same-region direct S3 access.
- **CUMULUS-671**
  - Added `@packages/integration-tests/api/distribution/getDistributionApiS3SignedUrl()` to return the S3 signed URL for a file protected by the distribution API
- **CUMULUS-672**
  - Added `cmrMetadataFormat` and `cmrConceptId` to output for individual granules from `@cumulus/post-to-cmr`. `cmrMetadataFormat` will be read from the `cmrMetadataFormat` generated for each granule in `@cumulus/cmrjs/publish2CMR()`
  - Added helpers to `@packages/integration-tests/api/distribution`:
    - `getDistributionApiFileStream()` returns a stream to download files protected by the distribution API
    - `getDistributionFileUrl()` constructs URLs for requesting files from the distribution API
- **CUMULUS-1185** `@cumulus/api/models/Granule.removeGranuleFromCmrByGranule` to replace `@cumulus/api/models/Granule.removeGranuleFromCmr` and use the Granule UR from the CMR metadata to remove the granule from CMR

- **CUMULUS-1101**
  - Added new `@cumulus/checksum` package. This package provides functions to calculate and validate checksums.
  - Added new checksumming functions to `@cumulus/common/aws`: `calculateS3ObjectChecksum` and `validateS3ObjectChecksum`, which depend on the `checksum` package.

- CUMULUS-1171
  - Added `@cumulus/common` API documentation to `packages/common/docs/API.md`
  - Added an `npm run build-docs` task to `@cumulus/common`
  - Added `@cumulus/common/string#isValidHostname()`
  - Added `@cumulus/common/string#match()`
  - Added `@cumulus/common/string#matches()`
  - Added `@cumulus/common/string#toLower()`
  - Added `@cumulus/common/string#toUpper()`
  - Added `@cumulus/common/URLUtils#buildURL()`
  - Added `@cumulus/common/util#isNil()`
  - Added `@cumulus/common/util#isNull()`
  - Added `@cumulus/common/util#isUndefined()`
  - Added `@cumulus/common/util#negate()`

- **CUMULUS-1176**
  - Added new `@cumulus/files-to-granules` task to handle converting file array output from `cumulus-process` tasks into granule objects.
    Allows simplification of `@cumulus/move-granules` and `@cumulus/post-to-cmr`, see Changed section for more details.

- CUMULUS-1151 Compare the granule holdings in CMR with Cumulus' internal data store
- CUMULUS-1152 Compare the granule file holdings in CMR with Cumulus' internal data store

### Changed

- **CUMULUS-1216** - Updated `@cumulus/ingest/granule/ingestFile` to download files to expected staging location.
- **CUMULUS-1208** - Updated `@cumulus/ingest/queue/enqueueGranuleIngestMessage()` to not transform granule object passed to it when building an ingest message
- **CUMULUS-1198** - `@cumulus/ingest` no longer enforces any expectations about whether `provider_path` contains a leading slash or not.
- **CUMULUS-1170**
  - Update scripts and docs to use `npm` instead of `yarn`
  - Use `package-lock.json` files to ensure matching versions of npm packages
  - Update CI builds to use `npm ci` instead of `npm install`
- **CUMULUS-670**
  - Updated ParsePDR task to read standard PDR types+ (+ tgz as an external customer requirement) and add a fileType to granule-files on Granule discovery
  - Updated ParsePDR to fail if unrecognized type is used
  - Updated all relevant task schemas to include granule->files->filetype as a string value
  - Updated tests/test fixtures to include the fileType in the step function/task inputs and output validations as needed
  - Updated MoveGranules task to handle incoming configuration with new "fileType" values and to add them as appropriate to the lambda output.
  - Updated DiscoverGranules step/related workflows to read new Collection file parameter fileType that will map a discovered file to a workflow fileType
  - Updated CNM parser to add the fileType to the defined granule file fileType on ingest and updated integration tests to verify/validate that behavior
  - Updated generateEcho10XMLString in cmr-utils.js to use a map/related library to ensure order as CMR requires ordering for their online resources.
  - Updated post-to-cmr task to appropriately export CNM filetypes to CMR in echo10/UMM exports
- **CUMULUS-1139** - Granules stored in the API contain a `files` property. That schema has been greatly
  simplified and now better matches the CNM format.
  - The `name` property has been renamed to `fileName`.
  - The `filepath` property has been renamed to `key`.
  - The `checksumValue` property has been renamed to `checksum`.
  - The `path` property has been removed.
  - The `url_path` property has been removed.
  - The `filename` property (which contained an `s3://` URL) has been removed, and the `bucket`
    and `key` properties should be used instead. Any requests sent to the API containing a `granule.files[].filename`
    property will be rejected, and any responses coming back from the API will not contain that
    `filename` property.
  - A `source` property has been added, which is a URL indicating the original source of the file.
  - `@cumulus/ingest/granule.moveGranuleFiles()` no longer includes a `filename` field in its
    output. The `bucket` and `key` fields should be used instead.
- **CUMULUS-672**
  - Changed `@cumulus/integration-tests/api/EarthdataLogin.getEarthdataLoginRedirectResponse` to `@cumulus/integration-tests/api/EarthdataLogin.getEarthdataAccessToken`. The new function returns an access response from Earthdata login, if successful.
  - `@cumulus/integration-tests/cmr/getOnlineResources` now accepts an object of options, including `cmrMetadataFormat`. Based on the `cmrMetadataFormat`, the function will correctly retrieve the online resources for each metadata format (ECHO10, UMM-G)

- **CUMULUS-1101**
  - Moved `@cumulus/common/file/getFileChecksumFromStream` into `@cumulus/checksum`, and renamed it to `generateChecksumFromStream`.
    This is a breaking change for users relying on `@cumulus/common/file/getFileChecksumFromStream`.
  - Refactored `@cumulus/ingest/Granule` to depend on new `common/aws` checksum functions and remove significantly present checksumming code.
    - Deprecated `@cumulus/ingest/granule.validateChecksum`. Replaced with `@cumulus/ingest/granule.verifyFile`.
    - Renamed `granule.getChecksumFromFile` to `granule.retrieveSuppliedFileChecksumInformation` to be more accurate.
  - Deprecated `@cumulus/common/aws.checksumS3Objects`. Use `@cumulus/common/aws.calculateS3ObjectChecksum` instead.

- CUMULUS-1171
  - Fixed provider handling in the API to make it consistent between protocols.
    Before this change, FTP providers were configured using the `host` and
    `port` properties. HTTP providers ignored `port` and `protocol`, and stored
    an entire URL in the `host` property. Updated the API to only accept valid
    hostnames or IP addresses in the `provider.host` field. Updated ingest code
    to properly build HTTP and HTTPS URLs from `provider.protocol`,
    `provider.host`, and `provider.port`.
  - The default provider port was being set to 21, no matter what protocol was
    being used. Removed that default.

- **CUMULUS-1176**
  - `@cumulus/move-granules` breaking change:
    Input to `move-granules` is now expected to be in the form of a granules object (i.e. `{ granules: [ { ... }, { ... } ] }`);
    For backwards compatibility with array-of-files outputs from processing steps, use the new `@cumulus/files-to-granules` task as an intermediate step.
    This task will perform the input translation. This change allows `move-granules` to be simpler and behave more predictably.
     `config.granuleIdExtraction` and `config.input_granules` are no longer needed/used by `move-granules`.
  - `@cumulus/post-to-cmr`: `config.granuleIdExtraction` is no longer needed/used by `post-to-cmr`.

- CUMULUS-1174
  - Better error message and stacktrace for S3KeyPairProvider error reporting.

### Fixed

- **CUMULUS-1218** Reconciliation report will now scan only completed granules.
- `@cumulus/api` files and granules were not getting indexed correctly because files indexing was failing in `db-indexer`
- `@cumulus/deployment` A bug in the Cloudformation template was preventing the API from being able to be launched in a VPC, updated the IAM template to give the permissions to be able to run the API in a VPC

### Deprecated

- `@cumulus/api/models/Granule.removeGranuleFromCmr`, instead use `@cumulus/api/models/Granule.removeGranuleFromCmrByGranule`
- `@cumulus/ingest/granule.validateChecksum`, instead use `@cumulus/ingest/granule.verifyFile`
- `@cumulus/common/aws.checksumS3Objects`, instead use `@cumulus/common/aws.calculateS3ObjectChecksum`
- `@cumulus/cmrjs`: `getGranuleId` and `getCmrFiles` are deprecated due to changes in input handling.

## [v1.11.3] - 2019-3-5

### Added

- **CUMULUS-1187** - Added `@cumulus/ingest/granule/duplicateHandlingType()` to determine how duplicate files should be handled in an ingest workflow

### Fixed

- **CUMULUS-1187** - workflows not respecting the duplicate handling value specified in the collection
- Removed refreshToken schema requirement for OAuth

## [v1.11.2] - 2019-2-15

### Added
- CUMULUS-1169
  - Added a `@cumulus/common/StepFunctions` module. It contains functions for querying the AWS
    StepFunctions API. These functions have the ability to retry when a ThrottlingException occurs.
  - Added `@cumulus/common/aws.retryOnThrottlingException()`, which will wrap a function in code to
    retry on ThrottlingExceptions.
  - Added `@cumulus/common/test-utils.throttleOnce()`, which will cause a function to return a
    ThrottlingException the first time it is called, then return its normal result after that.
- CUMULUS-1103 Compare the collection holdings in CMR with Cumulus' internal data store
- CUMULUS-1099 Add support for UMMG JSON metadata versions > 1.4.
    - If a version is found in the metadata object, that version is used for processing and publishing to CMR otherwise, version 1.4 is assumed.
- CUMULUS-678
    - Added support for UMMG json v1.4 metadata files.
  `reconcileCMRMetadata` added to `@cumulus/cmrjs` to update metadata record with new file locations.
  `@cumulus/common/errors` adds two new error types `CMRMetaFileNotFound` and `InvalidArgument`.
  `@cumulus/common/test-utils` adds new function `randomId` to create a random string with id to help in debugging.
  `@cumulus/common/BucketsConfig` adds a new helper class `BucketsConfig` for working with bucket stack configuration and bucket names.
  `@cumulus/common/aws` adds new function `s3PutObjectTagging` as a convenience for the aws  [s3().putObjectTagging](https://docs.aws.amazon.com/AWSJavaScriptSDK/latest/AWS/S3.html#putObjectTagging-property) function.
  `@cumulus/cmrjs` Adds:
        - `isCMRFile` - Identify an echo10(xml) or UMMG(json) metadata file.
        - `metadataObjectFromCMRFile` Read and parse CMR XML file from s3.
        - `updateCMRMetadata` Modify a cmr metadata (xml/json) file with updated information.
        - `publish2CMR` Posts XML or UMMG CMR data to CMR service.
        - `reconcileCMRMetadata` Reconciles cmr metadata file after a file moves.
- Adds some ECS and other permissions to StepRole to enable running ECS tasks from a workflow
- Added Apache logs to cumulus api and distribution lambdas
- **CUMULUS-1119** - Added `@cumulus/integration-tests/api/EarthdataLogin.getEarthdataLoginRedirectResponse` helper for integration tests to handle login with Earthdata and to return response from redirect to Cumulus API
- **CUMULUS-673** Added `@cumulus/common/file/getFileChecksumFromStream` to get file checksum from a readable stream

### Fixed
- CUMULUS-1123
  - Cloudformation template overrides now work as expected

### Changed
- CUMULUS-1169
  - Deprecated the `@cumulus/common/step-functions` module.
  - Updated code that queries the StepFunctions API to use the retry-enabled functions from
    `@cumulus/common/StepFunctions`
- CUMULUS-1121
  - Schema validation is now strongly enforced when writing to the database.
    Additional properties are not allowed and will result in a validation error.
- CUMULUS-678
  `tasks/move-granules` simplified and refactored to use functionality from cmrjs.
  `ingest/granules.moveGranuleFiles` now just moves granule files and returns a list of the updated files. Updating metadata now handled by `@cumulus/cmrjs/reconcileCMRMetadata`.
  `move-granules.updateGranuleMetadata` refactored and bugs fixed in the case of a file matching multiple collection.files.regexps.
  `getCmrXmlFiles` simplified and now only returns an object with the cmrfilename and the granuleId.
  `@cumulus/test-processing` - test processing task updated to generate UMM-G metadata

- CUMULUS-1043
  - `@cumulus/api` now uses [express](http://expressjs.com/) as the API engine.
  - All `@cumulus/api` endpoints on ApiGateway are consolidated to a single endpoint the uses `{proxy+}` definition.
  - All files under `packages/api/endpoints` along with associated tests are updated to support express's request and response objects.
  - Replaced environment variables `internal`, `bucket` and `systemBucket` with `system_bucket`.
  - Update `@cumulus/integration-tests` to work with updated cumulus-api express endpoints

- `@cumulus/integration-tests` - `buildAndExecuteWorkflow` and `buildWorkflow` updated to take a `meta` param to allow for additional fields to be added to the workflow `meta`

- **CUMULUS-1049** Updated `Retrieve Execution Status API` in `@cumulus/api`: If the execution doesn't exist in Step Function API, Cumulus API returns the execution status information from the database.

- **CUMULUS-1119**
  - Renamed `DISTRIBUTION_URL` environment variable to `DISTRIBUTION_ENDPOINT`
  - Renamed `DEPLOYMENT_ENDPOINT` environment variable to `DISTRIBUTION_REDIRECT_ENDPOINT`
  - Renamed `API_ENDPOINT` environment variable to `TOKEN_REDIRECT_ENDPOINT`

### Removed
- Functions deprecated before 1.11.0:
  - @cumulus/api/models/base: static Manager.createTable() and static Manager.deleteTable()
  - @cumulus/ingest/aws/S3
  - @cumulus/ingest/aws/StepFunction.getExecution()
  - @cumulus/ingest/aws/StepFunction.pullEvent()
  - @cumulus/ingest/consumer.Consume
  - @cumulus/ingest/granule/Ingest.getBucket()

### Deprecated
`@cmrjs/ingestConcept`, instead use the CMR object methods. `@cmrjs/CMR.ingestGranule` or `@cmrjs/CMR.ingestCollection`
`@cmrjs/searchConcept`, instead use the CMR object methods. `@cmrjs/CMR.searchGranules` or `@cmrjs/CMR.searchCollections`
`@cmrjs/deleteConcept`, instead use the CMR object methods. `@cmrjs/CMR.deleteGranule` or `@cmrjs/CMR.deleteCollection`



## [v1.11.1] - 2018-12-18

**Please Note**
- Ensure your `app/config.yml` has a `clientId` specified in the `cmr` section. This will allow CMR to identify your requests for better support and metrics.
  - For an example, please see [the example config](https://github.com/nasa/cumulus/blob/1c7e2bf41b75da9f87004c4e40fbcf0f39f56794/example/app/config.yml#L128).

### Added

- Added a `/tokenDelete` endpoint in `@cumulus/api` to delete access token records

### Changed

- CUMULUS-678
`@cumulus/ingest/crypto` moved and renamed to `@cumulus/common/key-pair-provider`
`@cumulus/ingest/aws` function:  `KMSDecryptionFailed` and class: `KMS` extracted and moved to `@cumulus/common` and `KMS` is exported as `KMSProvider` from `@cumulus/common/key-pair-provider`
`@cumulus/ingest/granule` functions: `publish`, `getGranuleId`, `getXMLMetadataAsString`, `getMetadataBodyAndTags`, `parseXmlString`, `getCmrXMLFiles`, `postS3Object`, `contructOnlineAccessUrls`, `updateMetadata`, extracted and moved to `@cumulus/cmrjs`
`getGranuleId`, `getCmrXMLFiles`, `publish`, `updateMetadata` removed from `@cumulus/ingest/granule` and added to `@cumulus/cmrjs`;
`updateMetadata` renamed `updateCMRMetadata`.
`@cumulus/ingest` test files renamed.
- **CUMULUS-1070**
  - Add `'Client-Id'` header to all `@cumulus/cmrjs` requests (made via `searchConcept`, `ingestConcept`, and `deleteConcept`).
  - Updated `cumulus/example/app/config.yml` entry for `cmr.clientId` to use stackName for easier CMR-side identification.

## [v1.11.0] - 2018-11-30

**Please Note**
- Redeploy IAM roles:
  - CUMULUS-817 includes a migration that requires reconfiguration/redeployment of IAM roles.  Please see the [upgrade instructions](https://nasa.github.io/cumulus/docs/upgrade/1.11.0) for more information.
  - CUMULUS-977 includes a few new SNS-related permissions added to the IAM roles that will require redeployment of IAM roles.
- `cumulus-message-adapter` v1.0.13+ is required for `@cumulus/api` granule reingest API to work properly.  The latest version should be downloaded automatically by kes.
- A `TOKEN_SECRET` value (preferably 256-bit for security) must be added to `.env` to securely sign JWTs used for authorization in `@cumulus/api`

### Changed

- **CUUMULUS-1000** - Distribution endpoint now persists logins, instead of
  redirecting to Earthdata Login on every request
- **CUMULUS-783 CUMULUS-790** - Updated `@cumulus/sync-granule` and `@cumulus/move-granules` tasks to always overwrite existing files for manually-triggered reingest.
- **CUMULUS-906** - Updated `@cumulus/api` granule reingest API to
  - add `reingestGranule: true` and `forceDuplicateOverwrite: true` to Cumulus message `cumulus_meta.cumulus_context` field to indicate that the workflow is a manually triggered re-ingest.
  - return warning message to operator when duplicateHandling is not `replace`
  - `cumulus-message-adapter` v1.0.13+ is required.
- **CUMULUS-793** - Updated the granule move PUT request in `@cumulus/api` to reject the move with a 409 status code if one or more of the files already exist at the destination location
- Updated `@cumulus/helloworld` to use S3 to store state for pass on retry tests
- Updated `@cumulus/ingest`:
  - [Required for MAAP] `http.js#list` will now find links with a trailing whitespace
  - Removed code from `granule.js` which looked for files in S3 using `{ Bucket: discoveredFile.bucket, Key: discoveredFile.name }`. This is obsolete since `@cumulus/ingest` uses a `file-staging` and `constructCollectionId()` directory prefixes by default.
- **CUMULUS-989**
  - Updated `@cumulus/api` to use [JWT (JSON Web Token)](https://jwt.io/introduction/) as the transport format for API authorization tokens and to use JWT verification in the request authorization
  - Updated `/token` endpoint in `@cumulus/api` to return tokens as JWTs
  - Added a `/refresh` endpoint in `@cumulus/api` to request new access tokens from the OAuth provider using the refresh token
  - Added `refreshAccessToken` to `@cumulus/api/lib/EarthdataLogin` to manage refresh token requests with the Earthdata OAuth provider

### Added
- **CUMULUS-1050**
  - Separated configuration flags for originalPayload/finalPayload cleanup such that they can be set to different retention times
- **CUMULUS-798**
  - Added daily Executions cleanup CloudWatch event that triggers cleanExecutions lambda
  - Added cleanExecutions lambda that removes finalPayload/originalPayload field entries for records older than configured timeout value (execution_payload_retention_period), with a default of 30 days
- **CUMULUS-815/816**
  - Added 'originalPayload' and 'finalPayload' fields to Executions table
  - Updated Execution model to populate originalPayload with the execution payload on record creation
  - Updated Execution model code to populate finalPayload field with the execution payload on execution completion
  - Execution API now exposes the above fields
- **CUMULUS-977**
  - Rename `kinesisConsumer` to `messageConsumer` as it handles both Kinesis streams and SNS topics as of this version.
  - Add `sns`-type rule support. These rules create a subscription between an SNS topic and the `messageConsumer`.
    When a message is received, `messageConsumer` is triggered and passes the SNS message (JSON format expected) in
    its entirety to the workflow in the `payload` field of the Cumulus message. For more information on sns-type rules,
    see the [documentation](https://nasa.github.io/cumulus/docs/data-cookbooks/setup#rules).
- **CUMULUS-975**
  - Add `KinesisInboundEventLogger` and `KinesisOutboundEventLogger` API lambdas.  These lambdas
    are utilized to dump incoming and outgoing ingest workflow kinesis streams
    to cloudwatch for analytics in case of AWS/stream failure.
  - Update rules model to allow tracking of log_event ARNs related to
    Rule event logging.    Kinesis rule types will now automatically log
    incoming events via a Kinesis event triggered lambda.
 CUMULUS-975-migration-4
  - Update migration code to require explicit migration names per run
  - Added migration_4 to migrate/update exisitng Kinesis rules to have a log event mapping
  - Added new IAM policy for migration lambda
- **CUMULUS-775**
  - Adds a instance metadata endpoint to the `@cumulus/api` package.
  - Adds a new convenience function `hostId` to the `@cumulus/cmrjs` to help build environment specific cmr urls.
  - Fixed `@cumulus/cmrjs.searchConcept` to search and return CMR results.
  - Modified `@cumulus/cmrjs.CMR.searchGranule` and `@cumulus/cmrjs.CMR.searchCollection` to include CMR's provider as a default parameter to searches.
- **CUMULUS-965**
  - Add `@cumulus/test-data.loadJSONTestData()`,
    `@cumulus/test-data.loadTestData()`, and
    `@cumulus/test-data.streamTestData()` to safely load test data. These
    functions should be used instead of using `require()` to load test data,
    which could lead to tests interferring with each other.
  - Add a `@cumulus/common/util/deprecate()` function to mark a piece of code as
    deprecated
- **CUMULUS-986**
  - Added `waitForTestExecutionStart` to `@cumulus/integration-tests`
- **CUMULUS-919**
  - In `@cumulus/deployment`, added support for NGAP permissions boundaries for IAM roles with `useNgapPermissionBoundary` flag in `iam/config.yml`. Defaults to false.

### Fixed
- Fixed a bug where FTP sockets were not closed after an error, keeping the Lambda function active until it timed out [CUMULUS-972]
- **CUMULUS-656**
  - The API will no longer allow the deletion of a provider if that provider is
    referenced by a rule
  - The API will no longer allow the deletion of a collection if that collection
    is referenced by a rule
- Fixed a bug where `@cumulus/sf-sns-report` was not pulling large messages from S3 correctly.

### Deprecated
- `@cumulus/ingest/aws/StepFunction.pullEvent()`. Use `@cumulus/common/aws.pullStepFunctionEvent()`.
- `@cumulus/ingest/consumer.Consume` due to unpredictable implementation. Use `@cumulus/ingest/consumer.Consumer`.
Call `Consumer.consume()` instead of `Consume.read()`.

## [v1.10.4] - 2018-11-28

### Added
- **CUMULUS-1008**
  - New `config.yml` parameter for SQS consumers: `sqs_consumer_rate: (default 500)`, which is the maximum number of
  messages the consumer will attempt to process per execution. Currently this is only used by the sf-starter consumer,
  which runs every minute by default, making this a messages-per-minute upper bound. SQS does not guarantee the number
  of messages returned per call, so this is not a fixed rate of consumption, only attempted number of messages received.

### Deprecated
- `@cumulus/ingest/consumer.Consume` due to unpredictable implementation. Use `@cumulus/ingest/consumer.Consumer`.

### Changed
- Backported update of `packages/api` dependency `@mapbox/dyno` to `1.4.2` to mitigate `event-stream` vulnerability.

## [v1.10.3] - 2018-10-31

### Added
- **CUMULUS-817**
  - Added AWS Dead Letter Queues for lambdas that are scheduled asynchronously/such that failures show up only in cloudwatch logs.
- **CUMULUS-956**
  - Migrated developer documentation and data-cookbooks to Docusaurus
    - supports versioning of documentation
  - Added `docs/docs-how-to.md` to outline how to do things like add new docs or locally install for testing.
  - Deployment/CI scripts have been updated to work with the new format
- **CUMULUS-811**
  - Added new S3 functions to `@cumulus/common/aws`:
    - `aws.s3TagSetToQueryString`: converts S3 TagSet array to querystring (for use with upload()).
    - `aws.s3PutObject`: Returns promise of S3 `putObject`, which puts an object on S3
    - `aws.s3CopyObject`: Returns promise of S3 `copyObject`, which copies an object in S3 to a new S3 location
    - `aws.s3GetObjectTagging`: Returns promise of S3 `getObjectTagging`, which returns an object containing an S3 TagSet.
  - `@/cumulus/common/aws.s3PutObject` defaults to an explicit `ACL` of 'private' if not overridden.
  - `@/cumulus/common/aws.s3CopyObject` defaults to an explicit `TaggingDirective` of 'COPY' if not overridden.

### Deprecated
- **CUMULUS-811**
  - Deprecated `@cumulus/ingest/aws.S3`. Member functions of this class will now
    log warnings pointing to similar functionality in `@cumulus/common/aws`.

## [v1.10.2] - 2018-10-24

### Added
- **CUMULUS-965**
  - Added a `@cumulus/logger` package
- **CUMULUS-885**
  - Added 'human readable' version identifiers to Lambda Versioning lambda aliases
- **CUMULUS-705**
  - Note: Make sure to update the IAM stack when deploying this update.
  - Adds an AsyncOperations model and associated DynamoDB table to the
    `@cumulus/api` package
  - Adds an /asyncOperations endpoint to the `@cumulus/api` package, which can
    be used to fetch the status of an AsyncOperation.
  - Adds a /bulkDelete endpoint to the `@cumulus/api` package, which performs an
    asynchronous bulk-delete operation. This is a stub right now which is only
    intended to demonstration how AsyncOperations work.
  - Adds an AsyncOperation ECS task to the `@cumulus/api` package, which will
    fetch an Lambda function, run it in ECS, and then store the result to the
    AsyncOperations table in DynamoDB.
- **CUMULUS-851** - Added workflow lambda versioning feature to allow in-flight workflows to use lambda versions that were in place when a workflow was initiated
    - Updated Kes custom code to remove logic that used the CMA file key to determine template compilation logic.  Instead, utilize a `customCompilation` template configuration flag to indicate a template should use Cumulus's kes customized methods instead of 'core'.
    - Added `useWorkflowLambdaVersions` configuration option to enable the lambdaVersioning feature set.   **This option is set to true by default** and should be set to false to disable the feature.
    - Added uniqueIdentifier configuration key to S3 sourced lambdas to optionally support S3 lambda resource versioning within this scheme. This key must be unique for each modified version of the lambda package and must be updated in configuration each time the source changes.
    - Added a new nested stack template that will create a `LambdaVersions` stack that will take lambda parameters from the base template, generate lambda versions/aliases and return outputs with references to the most 'current' lambda alias reference, and updated 'core' template to utilize these outputs (if `useWorkflowLambdaVersions` is enabled).

- Created a `@cumulus/api/lib/OAuth2` interface, which is implemented by the
  `@cumulus/api/lib/EarthdataLogin` and `@cumulus/api/lib/GoogleOAuth2` classes.
  Endpoints that need to handle authentication will determine which class to use
  based on environment variables. This also greatly simplifies testing.
- Added `@cumulus/api/lib/assertions`, containing more complex AVA test assertions
- Added PublishGranule workflow to publish a granule to CMR without full reingest. (ingest-in-place capability)

- `@cumulus/integration-tests` new functionality:
  - `listCollections` to list collections from a provided data directory
  - `deleteCollection` to delete list of collections from a deployed stack
  - `cleanUpCollections` combines the above in one function.
  - `listProviders` to list providers from a provided data directory
  - `deleteProviders` to delete list of providers from a deployed stack
  - `cleanUpProviders` combines the above in one function.
  - `@cumulus/integrations-tests/api.js`: `deleteGranule` and `deletePdr` functions to make `DELETE` requests to Cumulus API
  - `rules` API functionality for posting and deleting a rule and listing all rules
  - `wait-for-deploy` lambda for use in the redeployment tests
- `@cumulus/ingest/granule.js`: `ingestFile` inserts new `duplicate_found: true` field in the file's record if a duplicate file already exists on S3.
- `@cumulus/api`: `/execution-status` endpoint requests and returns complete execution output if  execution output is stored in S3 due to size.
- Added option to use environment variable to set CMR host in `@cumulus/cmrjs`.
- **CUMULUS-781** - Added integration tests for `@cumulus/sync-granule` when `duplicateHandling` is set to `replace` or `skip`
- **CUMULUS-791** - `@cumulus/move-granules`: `moveFileRequest` inserts new `duplicate_found: true` field in the file's record if a duplicate file already exists on S3. Updated output schema to document new `duplicate_found` field.

### Removed

- Removed `@cumulus/common/fake-earthdata-login-server`. Tests can now create a
  service stub based on `@cumulus/api/lib/OAuth2` if testing requires handling
  authentication.

### Changed

- **CUMULUS-940** - modified `@cumulus/common/aws` `receiveSQSMessages` to take a parameter object instead of positional parameters.  All defaults remain the same, but now access to long polling is available through `options.waitTimeSeconds`.
- **CUMULUS-948** - Update lambda functions `CNMToCMA` and `CnmResponse` in the `cumulus-data-shared` bucket and point the default stack to them.
- **CUMULUS-782** - Updated `@cumulus/sync-granule` task and `Granule.ingestFile` in `@cumulus/ingest` to keep both old and new data when a destination file with different checksum already exists and `duplicateHandling` is `version`
- Updated the config schema in `@cumulus/move-granules` to include the `moveStagedFiles` param.
- **CUMULUS-778** - Updated config schema and documentation in `@cumulus/sync-granule` to include `duplicateHandling` parameter for specifying how duplicate filenames should be handled
- **CUMULUS-779** - Updated `@cumulus/sync-granule` to throw `DuplicateFile` error when destination files already exist and `duplicateHandling` is `error`
- **CUMULUS-780** - Updated `@cumulus/sync-granule` to use `error` as the default for `duplicateHandling` when it is not specified
- **CUMULUS-780** - Updated `@cumulus/api` to use `error` as the default value for `duplicateHandling` in the `Collection` model
- **CUMULUS-785** - Updated the config schema and documentation in `@cumulus/move-granules` to include `duplicateHandling` parameter for specifying how duplicate filenames should be handled
- **CUMULUS-786, CUMULUS-787** - Updated `@cumulus/move-granules` to throw `DuplicateFile` error when destination files already exist and `duplicateHandling` is `error` or not specified
- **CUMULUS-789** - Updated `@cumulus/move-granules` to keep both old and new data when a destination file with different checksum already exists and `duplicateHandling` is `version`

### Fixed

- `getGranuleId` in `@cumulus/ingest` bug: `getGranuleId` was constructing an error using `filename` which was undefined. The fix replaces `filename` with the `uri` argument.
- Fixes to `del` in `@cumulus/api/endpoints/granules.js` to not error/fail when not all files exist in S3 (e.g. delete granule which has only 2 of 3 files ingested).
- `@cumulus/deployment/lib/crypto.js` now checks for private key existence properly.

## [v1.10.1] - 2018-09-4

### Fixed

- Fixed cloudformation template errors in `@cumulus/deployment/`
  - Replaced references to Fn::Ref: with Ref:
  - Moved long form template references to a newline

## [v1.10.0] - 2018-08-31

### Removed

- Removed unused and broken code from `@cumulus/common`
  - Removed `@cumulus/common/test-helpers`
  - Removed `@cumulus/common/task`
  - Removed `@cumulus/common/message-source`
  - Removed the `getPossiblyRemote` function from `@cumulus/common/aws`
  - Removed the `startPromisedSfnExecution` function from `@cumulus/common/aws`
  - Removed the `getCurrentSfnTask` function from `@cumulus/common/aws`

### Changed

- **CUMULUS-839** - In `@cumulus/sync-granule`, 'collection' is now an optional config parameter

### Fixed

- **CUMULUS-859** Moved duplicate code in `@cumulus/move-granules` and `@cumulus/post-to-cmr` to `@cumulus/ingest`. Fixed imports making assumptions about directory structure.
- `@cumulus/ingest/consumer` correctly limits the number of messages being received and processed from SQS. Details:
  - **Background:** `@cumulus/api` includes a lambda `<stack-name>-sqs2sf` which processes messages from the `<stack-name>-startSF` SQS queue every minute. The `sqs2sf` lambda uses `@cumulus/ingest/consumer` to receive and process messages from SQS.
  - **Bug:** More than `messageLimit` number of messages were being consumed and processed from the `<stack-name>-startSF` SQS queue. Many step functions were being triggered simultaneously by the lambda `<stack-name>-sqs2sf` (which consumes every minute from the `startSF` queue) and resulting in step function failure with the error: `An error occurred (ThrottlingException) when calling the GetExecutionHistory`.
  - **Fix:** `@cumulus/ingest/consumer#processMessages` now processes messages until `timeLimit` has passed _OR_ once it receives up to `messageLimit` messages. `sqs2sf` is deployed with a [default `messageLimit` of 10](https://github.com/nasa/cumulus/blob/670000c8a821ff37ae162385f921c40956e293f7/packages/deployment/app/config.yml#L147).
  - **IMPORTANT NOTE:** `consumer` will actually process up to `messageLimit * 2 - 1` messages. This is because sometimes `receiveSQSMessages` will return less than `messageLimit` messages and thus the consumer will continue to make calls to `receiveSQSMessages`. For example, given a `messageLimit` of 10 and subsequent calls to `receiveSQSMessages` returns up to 9 messages, the loop will continue and a final call could return up to 10 messages.


## [v1.9.1] - 2018-08-22

**Please Note** To take advantage of the added granule tracking API functionality, updates are required for the message adapter and its libraries. You should be on the following versions:
- `cumulus-message-adapter` 1.0.9+
- `cumulus-message-adapter-js` 1.0.4+
- `cumulus-message-adapter-java` 1.2.7+
- `cumulus-message-adapter-python` 1.0.5+

### Added

- **CUMULUS-687** Added logs endpoint to search for logs from a specific workflow execution in `@cumulus/api`. Added integration test.
- **CUMULUS-836** - `@cumulus/deployment` supports a configurable docker storage driver for ECS. ECS can be configured with either `devicemapper` (the default storage driver for AWS ECS-optimized AMIs) or `overlay2` (the storage driver used by the NGAP 2.0 AMI). The storage driver can be configured in `app/config.yml` with `ecs.docker.storageDriver: overlay2 | devicemapper`. The default is `overlay2`.
  - To support this configuration, a [Handlebars](https://handlebarsjs.com/) helper `ifEquals` was added to `packages/deployment/lib/kes.js`.
- **CUMULUS-836** - `@cumulus/api` added IAM roles required by the NGAP 2.0 AMI. The NGAP 2.0 AMI runs a script `register_instances_with_ssm.py` which requires the ECS IAM role to include `ec2:DescribeInstances` and `ssm:GetParameter` permissions.

### Fixed
- **CUMULUS-836** - `@cumulus/deployment` uses `overlay2` driver by default and does not attempt to write `--storage-opt dm.basesize` to fix [this error](https://github.com/moby/moby/issues/37039).
- **CUMULUS-413** Kinesis processing now captures all errrors.
  - Added kinesis fallback mechanism when errors occur during record processing.
  - Adds FallbackTopicArn to `@cumulus/api/lambdas.yml`
  - Adds fallbackConsumer lambda to `@cumulus/api`
  - Adds fallbackqueue option to lambda definitions capture lambda failures after three retries.
  - Adds kinesisFallback SNS topic to signal incoming errors from kinesis stream.
  - Adds kinesisFailureSQS to capture fully failed events from all retries.
- **CUMULUS-855** Adds integration test for kinesis' error path.
- **CUMULUS-686** Added workflow task name and version tracking via `@cumulus/api` executions endpoint under new `tasks` property, and under `workflow_tasks` in step input/output.
  - Depends on `cumulus-message-adapter` 1.0.9+, `cumulus-message-adapter-js` 1.0.4+, `cumulus-message-adapter-java` 1.2.7+ and `cumulus-message-adapter-python` 1.0.5+
- **CUMULUS-771**
  - Updated sync-granule to stream the remote file to s3
  - Added integration test for ingesting granules from ftp provider
  - Updated http/https integration tests for ingesting granules from http/https providers
- **CUMULUS-862** Updated `@cumulus/integration-tests` to handle remote lambda output
- **CUMULUS-856** Set the rule `state` to have default value `ENABLED`

### Changed

- In `@cumulus/deployment`, changed the example app config.yml to have additional IAM roles

## [v1.9.0] - 2018-08-06

**Please note** additional information and upgrade instructions [here](https://nasa.github.io/cumulus/docs/upgrade/1.9.0)

### Added
- **CUMULUS-712** - Added integration tests verifying expected behavior in workflows
- **GITC-776-2** - Add support for versioned collections

### Fixed
- **CUMULUS-832**
  - Fixed indentation in example config.yml in `@cumulus/deployment`
  - Fixed issue with new deployment using the default distribution endpoint in `@cumulus/deployment` and `@cumulus/api`

## [v1.8.1] - 2018-08-01

**Note** IAM roles should be re-deployed with this release.

- **Cumulus-726**
  - Added function to `@cumulus/integration-tests`: `sfnStep` includes `getStepInput` which returns the input to the schedule event of a given step function step.
  - Added IAM policy `@cumulus/deployment`: Lambda processing IAM role includes `kinesis::PutRecord` so step function lambdas can write to kinesis streams.
- **Cumulus Community Edition**
  - Added Google OAuth authentication token logic to `@cumulus/api`. Refactored token endpoint to use environment variable flag `OAUTH_PROVIDER` when determining with authentication method to use.
  - Added API Lambda memory configuration variable `api_lambda_memory` to `@cumulus/api` and `@cumulus/deployment`.

### Changed

- **Cumulus-726**
  - Changed function in `@cumulus/api`: `models/rules.js#addKinesisEventSource` was modified to call to `deleteKinesisEventSource` with all required parameters (rule's name, arn and type).
  - Changed function in `@cumulus/integration-tests`: `getStepOutput` can now be used to return output of failed steps. If users of this function want the output of a failed event, they can pass a third parameter `eventType` as `'failure'`. This function will work as always for steps which completed successfully.

### Removed

- **Cumulus-726**
  - Configuration change to `@cumulus/deployment`: Removed default auto scaling configuration for Granules and Files DynamoDB tables.

- **CUMULUS-688**
  - Add integration test for ExecutionStatus
  - Function addition to `@cumulus/integration-tests`: `api` includes `getExecutionStatus` which returns the execution status from the Cumulus API

## [v1.8.0] - 2018-07-23

### Added

- **CUMULUS-718** Adds integration test for Kinesis triggering a workflow.

- **GITC-776-3** Added more flexibility for rules.  You can now edit all fields on the rule's record
We may need to update the api documentation to reflect this.

- **CUMULUS-681** - Add ingest-in-place action to granules endpoint
    - new applyWorkflow action at PUT /granules/{granuleid} Applying a workflow starts an execution of the provided workflow and passes the granule record as payload.
      Parameter(s):
        - workflow - the workflow name

- **CUMULUS-685** - Add parent exeuction arn to the execution which is triggered from a parent step function

### Changed
- **CUMULUS-768** - Integration tests get S3 provider data from shared data folder

### Fixed
- **CUMULUS-746** - Move granule API correctly updates record in dynamo DB and cmr xml file
- **CUMULUS-766** - Populate database fileSize field from S3 if value not present in Ingest payload

## [v1.7.1] - 2018-07-27

### Fixed
- **CUMULUS-766** - Backport from 1.8.0 - Populate database fileSize field from S3 if value not present in Ingest payload

## [v1.7.0] - 2018-07-02

### Please note: [Upgrade Instructions](https://nasa.github.io/cumulus/docs/upgrade/1.7.0)

### Added
- **GITC-776-2** - Add support for versioned collectons
- **CUMULUS-491** - Add granule reconciliation API endpoints.
- **CUMULUS-480** Add suport for backup and recovery:
  - Add DynamoDB tables for granules, executions and pdrs
  - Add ability to write all records to S3
  - Add ability to download all DynamoDB records in form json files
  - Add ability to upload records to DynamoDB
  - Add migration scripts for copying granule, pdr and execution records from ElasticSearch to DynamoDB
  - Add IAM support for batchWrite on dynamoDB
-
- **CUMULUS-508** - `@cumulus/deployment` cloudformation template allows for lambdas and ECS clusters to have multiple AZ availability.
    - `@cumulus/deployment` also ensures docker uses `devicemapper` storage driver.
- **CUMULUS-755** - `@cumulus/deployment` Add DynamoDB autoscaling support.
    - Application developers can add autoscaling and override default values in their deployment's `app/config.yml` file using a `{TableName}Table:` key.

### Fixed
- **CUMULUS-747** - Delete granule API doesn't delete granule files in s3 and granule in elasticsearch
    - update the StreamSpecification DynamoDB tables to have StreamViewType: "NEW_AND_OLD_IMAGES"
    - delete granule files in s3
- **CUMULUS-398** - Fix not able to filter executions by workflow
- **CUMULUS-748** - Fix invalid lambda .zip files being validated/uploaded to AWS
- **CUMULUS-544** - Post to CMR task has UAT URL hard-coded
  - Made configurable: PostToCmr now requires CMR_ENVIRONMENT env to be set to 'SIT' or 'OPS' for those CMR environments. Default is UAT.

### Changed
- **GITC-776-4** - Changed Discover-pdrs to not rely on collection but use provider_path in config. It also has an optional filterPdrs regex configuration parameter

- **CUMULUS-710** - In the integration test suite, `getStepOutput` returns the output of the first successful step execution or last failed, if none exists

## [v1.6.0] - 2018-06-06

### Please note: [Upgrade Instructions](https://nasa.github.io/cumulus/docs/upgrade/1.6.0)

### Fixed
- **CUMULUS-602** - Format all logs sent to Elastic Search.
  - Extract cumulus log message and index it to Elastic Search.

### Added
- **CUMULUS-556** - add a mechanism for creating and running migration scripts on deployment.
- **CUMULUS-461** Support use of metadata date and other components in `url_path` property

### Changed
- **CUMULUS-477** Update bucket configuration to support multiple buckets of the same type:
  - Change the structure of the buckets to allow for  more than one bucket of each type. The bucket structure is now:
    bucket-key:
      name: <bucket-name>
      type: <type> i.e. internal, public, etc.
  - Change IAM and app deployment configuration to support new bucket structure
  - Update tasks and workflows to support new bucket structure
  - Replace instances where buckets.internal is relied upon to either use the system bucket or a configured bucket
  - Move IAM template to the deployment package. NOTE: You now have to specify '--template node_modules/@cumulus/deployment/iam' in your IAM deployment
  - Add IAM cloudformation template support to filter buckets by type

## [v1.5.5] - 2018-05-30

### Added
- **CUMULUS-530** - PDR tracking through Queue-granules
  - Add optional `pdr` property to the sync-granule task's input config and output payload.
- **CUMULUS-548** - Create a Lambda task that generates EMS distribution reports
  - In order to supply EMS Distribution Reports, you must enable S3 Server
    Access Logging on any S3 buckets used for distribution. See [How Do I Enable Server Access Logging for an S3 Bucket?](https://docs.aws.amazon.com/AmazonS3/latest/user-guide/server-access-logging.html)
    The "Target bucket" setting should point at the Cumulus internal bucket.
    The "Target prefix" should be
    "<STACK_NAME>/ems-distribution/s3-server-access-logs/", where "STACK_NAME"
    is replaced with the name of your Cumulus stack.

### Fixed
- **CUMULUS-546 - Kinesis Consumer should catch and log invalid JSON**
  - Kinesis Consumer lambda catches and logs errors so that consumer doesn't get stuck in a loop re-processing bad json records.
- EMS report filenames are now based on their start time instead of the time
  instead of the time that the report was generated
- **CUMULUS-552 - Cumulus API returns different results for the same collection depending on query**
  - The collection, provider and rule records in elasticsearch are now replaced with records from dynamo db when the dynamo db records are updated.

### Added
- `@cumulus/deployment`'s default cloudformation template now configures storage for Docker to match the configured ECS Volume. The template defines Docker's devicemapper basesize (`dm.basesize`) using `ecs.volumeSize`. This addresses ECS default of limiting Docker containers to 10GB of storage ([Read more](https://aws.amazon.com/premiumsupport/knowledge-center/increase-default-ecs-docker-limit/)).

## [v1.5.4] - 2018-05-21

### Added
- **CUMULUS-535** - EMS Ingest, Archive, Archive Delete reports
  - Add lambda EmsReport to create daily EMS Ingest, Archive, Archive Delete reports
  - ems.provider property added to `@cumulus/deployment/app/config.yml`.
    To change the provider name, please add `ems: provider` property to `app/config.yml`.
- **CUMULUS-480** Use DynamoDB to store granules, pdrs and execution records
  - Activate PointInTime feature on DynamoDB tables
  - Increase test coverage on api package
  - Add ability to restore metadata records from json files to DynamoDB
- **CUMULUS-459** provide API endpoint for moving granules from one location on s3 to another

## [v1.5.3] - 2018-05-18

### Fixed
- **CUMULUS-557 - "Add dataType to DiscoverGranules output"**
  - Granules discovered by the DiscoverGranules task now include dataType
  - dataType is now a required property for granules used as input to the
    QueueGranules task
- **CUMULUS-550** Update deployment app/config.yml to force elasticsearch updates for deleted granules

## [v1.5.2] - 2018-05-15

### Fixed
- **CUMULUS-514 - "Unable to Delete the Granules"**
  - updated cmrjs.deleteConcept to return success if the record is not found
    in CMR.

### Added
- **CUMULUS-547** - The distribution API now includes an
  "earthdataLoginUsername" query parameter when it returns a signed S3 URL
- **CUMULUS-527 - "parse-pdr queues up all granules and ignores regex"**
  - Add an optional config property to the ParsePdr task called
    "granuleIdFilter". This property is a regular expression that is applied
    against the filename of the first file of each granule contained in the
    PDR. If the regular expression matches, then the granule is included in
    the output. Defaults to '.', which will match all granules in the PDR.
- File checksums in PDRs now support MD5
- Deployment support to subscribe to an SNS topic that already exists
- **CUMULUS-470, CUMULUS-471** In-region S3 Policy lambda added to API to update bucket policy for in-region access.
- **CUMULUS-533** Added fields to granule indexer to support EMS ingest and archive record creation
- **CUMULUS-534** Track deleted granules
  - added `deletedgranule` type to `cumulus` index.
  - **Important Note:** Force custom bootstrap to re-run by adding this to
    app/config.yml `es: elasticSearchMapping: 7`
- You can now deploy cumulus without ElasticSearch. Just add `es: null` to your `app/config.yml` file. This is only useful for debugging purposes. Cumulus still requires ElasticSearch to properly operate.
- `@cumulus/integration-tests` includes and exports the `addRules` function, which seeds rules into the DynamoDB table.
- Added capability to support EFS in cloud formation template. Also added
  optional capability to ssh to your instance and privileged lambda functions.
- Added support to force discovery of PDRs that have already been processed
  and filtering of selected data types
- `@cumulus/cmrjs` uses an environment variable `USER_IP_ADDRESS` or fallback
  IP address of `10.0.0.0` when a public IP address is not available. This
  supports lambda functions deployed into a VPC's private subnet, where no
  public IP address is available.

### Changed
- **CUMULUS-550** Custom bootstrap automatically adds new types to index on
  deployment

## [v1.5.1] - 2018-04-23
### Fixed
- add the missing dist folder to the hello-world task
- disable uglifyjs on the built version of the pdr-status-check (read: https://github.com/webpack-contrib/uglifyjs-webpack-plugin/issues/264)

## [v1.5.0] - 2018-04-23
### Changed
- Removed babel from all tasks and packages and increased minimum node requirements to version 8.10
- Lambda functions created by @cumulus/deployment will use node8.10 by default
- Moved [cumulus-integration-tests](https://github.com/nasa/cumulus-integration-tests) to the `example` folder CUMULUS-512
- Streamlined all packages dependencies (e.g. remove redundant dependencies and make sure versions are the same across packages)
- **CUMULUS-352:** Update Cumulus Elasticsearch indices to use [index aliases](https://www.elastic.co/guide/en/elasticsearch/reference/current/indices-aliases.html).
- **CUMULUS-519:** ECS tasks are no longer restarted after each CF deployment unless `ecs.restartTasksOnDeploy` is set to true
- **CUMULUS-298:** Updated log filterPattern to include all CloudWatch logs in ElasticSearch
- **CUMULUS-518:** Updates to the SyncGranule config schema
  - `granuleIdExtraction` is no longer a property
  - `process` is now an optional property
  - `provider_path` is no longer a property

### Fixed
- **CUMULUS-455 "Kes deployments using only an updated message adapter do not get automatically deployed"**
  - prepended the hash value of cumulus-message-adapter.zip file to the zip file name of lambda which uses message adapter.
  - the lambda function will be redeployed when message adapter or lambda function are updated
- Fixed a bug in the bootstrap lambda function where it stuck during update process
- Fixed a bug where the sf-sns-report task did not return the payload of the incoming message as the output of the task [CUMULUS-441]

### Added
- **CUMULUS-352:** Add reindex CLI to the API package.
- **CUMULUS-465:** Added mock http/ftp/sftp servers to the integration tests
- Added a `delete` method to the `@common/CollectionConfigStore` class
- **CUMULUS-467 "@cumulus/integration-tests or cumulus-integration-tests should seed provider and collection in deployed DynamoDB"**
  - `example` integration-tests populates providers and collections to database
  - `example` workflow messages are populated from workflow templates in s3, provider and collection information in database, and input payloads.  Input templates are removed.
  - added `https` protocol to provider schema

## [v1.4.1] - 2018-04-11

### Fixed
- Sync-granule install

## [v1.4.0] - 2018-04-09

### Fixed
- **CUMULUS-392 "queue-granules not returning the sfn-execution-arns queued"**
  - updated queue-granules to return the sfn-execution-arns queued and pdr if exists.
  - added pdr to ingest message meta.pdr instead of payload, so the pdr information doesn't get lost in the ingest workflow, and ingested granule in elasticsearch has pdr name.
  - fixed sf-sns-report schema, remove the invalid part
  - fixed pdr-status-check schema, the failed execution contains arn and reason
- **CUMULUS-206** make sure homepage and repository urls exist in package.json files of tasks and packages

### Added
- Example folder with a cumulus deployment example

### Changed
- [CUMULUS-450](https://bugs.earthdata.nasa.gov/browse/CUMULUS-450) - Updated
  the config schema of the **queue-granules** task
  - The config no longer takes a "collection" property
  - The config now takes an "internalBucket" property
  - The config now takes a "stackName" property
- [CUMULUS-450](https://bugs.earthdata.nasa.gov/browse/CUMULUS-450) - Updated
  the config schema of the **parse-pdr** task
  - The config no longer takes a "collection" property
  - The "stack", "provider", and "bucket" config properties are now
    required
- **CUMULUS-469** Added a lambda to the API package to prototype creating an S3 bucket policy for direct, in-region S3 access for the prototype bucket

### Removed
- Removed the `findTmpTestDataDirectory()` function from
  `@cumulus/common/test-utils`

### Fixed
- [CUMULUS-450](https://bugs.earthdata.nasa.gov/browse/CUMULUS-450)
  - The **queue-granules** task now enqueues a **sync-granule** task with the
    correct collection config for that granule based on the granule's
    data-type. It had previously been using the collection config from the
    config of the **queue-granules** task, which was a problem if the granules
    being queued belonged to different data-types.
  - The **parse-pdr** task now handles the case where a PDR contains granules
    with different data types, and uses the correct granuleIdExtraction for
    each granule.

### Added
- **CUMULUS-448** Add code coverage checking using [nyc](https://github.com/istanbuljs/nyc).

## [v1.3.0] - 2018-03-29

### Deprecated
- discover-s3-granules is deprecated. The functionality is provided by the discover-granules task
### Fixed
- **CUMULUS-331:** Fix aws.downloadS3File to handle non-existent key
- Using test ftp provider for discover-granules testing [CUMULUS-427]
- **CUMULUS-304: "Add AWS API throttling to pdr-status-check task"** Added concurrency limit on SFN API calls.  The default concurrency is 10 and is configurable through Lambda environment variable CONCURRENCY.
- **CUMULUS-414: "Schema validation not being performed on many tasks"** revised npm build scripts of tasks that use cumulus-message-adapter to place schema directories into dist directories.
- **CUMULUS-301:** Update all tests to use test-data package for testing data.
- **CUMULUS-271: "Empty response body from rules PUT endpoint"** Added the updated rule to response body.
- Increased memory allotment for `CustomBootstrap` lambda function. Resolves failed deployments where `CustomBootstrap` lambda function was failing with error `Process exited before completing request`. This was causing deployments to stall, fail to update and fail to rollback. This error is thrown when the lambda function tries to use more memory than it is allotted.
- Cumulus repository folders structure updated:
  - removed the `cumulus` folder altogether
  - moved `cumulus/tasks` to `tasks` folder at the root level
  - moved the tasks that are not converted to use CMA to `tasks/.not_CMA_compliant`
  - updated paths where necessary

### Added
- `@cumulus/integration-tests` - Added support for testing the output of an ECS activity as well as a Lambda function.

## [v1.2.0] - 2018-03-20

### Fixed
- Update vulnerable npm packages [CUMULUS-425]
- `@cumulus/api`: `kinesis-consumer.js` uses `sf-scheduler.js#schedule` instead of placing a message directly on the `startSF` SQS queue. This is a fix for [CUMULUS-359](https://bugs.earthdata.nasa.gov/browse/CUMULUS-359) because `sf-scheduler.js#schedule` looks up the provider and collection data in DynamoDB and adds it to the `meta` object of the enqueued message payload.
- `@cumulus/api`: `kinesis-consumer.js` catches and logs errors instead of doing an error callback. Before this change, `kinesis-consumer` was failing to process new records when an existing record caused an error because it would call back with an error and stop processing additional records. It keeps trying to process the record causing the error because it's "position" in the stream is unchanged. Catching and logging the errors is part 1 of the fix. Proposed part 2 is to enqueue the error and the message on a "dead-letter" queue so it can be processed later ([CUMULUS-413](https://bugs.earthdata.nasa.gov/browse/CUMULUS-413)).
- **CUMULUS-260: "PDR page on dashboard only shows zeros."** The PDR stats in LPDAAC are all 0s, even if the dashboard has been fixed to retrieve the correct fields.  The current version of pdr-status-check has a few issues.
  - pdr is not included in the input/output schema.  It's available from the input event.  So the pdr status and stats are not updated when the ParsePdr workflow is complete.  Adding the pdr to the input/output of the task will fix this.
  - pdr-status-check doesn't update pdr stats which prevent the real time pdr progress from showing up in the dashboard. To solve this, added lambda function sf-sns-report which is copied from @cumulus/api/lambdas/sf-sns-broadcast with modification, sf-sns-report can be used to report step function status anywhere inside a step function.  So add step sf-sns-report after each pdr-status-check, we will get the PDR status progress at real time.
  - It's possible an execution is still in the queue and doesn't exist in sfn yet.  Added code to handle 'ExecutionDoesNotExist' error when checking the execution status.
- Fixed `aws.cloudwatchevents()` typo in `packages/ingest/aws.js`. This typo was the root cause of the error: `Error: Could not process scheduled_ingest, Error: : aws.cloudwatchevents is not a constructor` seen when trying to update a rule.


### Removed

- `@cumulus/ingest/aws`: Remove queueWorkflowMessage which is no longer being used by `@cumulus/api`'s `kinesis-consumer.js`.

## [v1.1.4] - 2018-03-15

### Added
- added flag `useList` to parse-pdr [CUMULUS-404]

### Fixed

- Pass encrypted password to the ApiGranule Lambda function [CUMULUS-424]


## [v1.1.3] - 2018-03-14
### Fixed
- Changed @cumulus/deployment package install behavior. The build process will happen after installation

## [v1.1.2] - 2018-03-14

### Added
- added tools to @cumulus/integration-tests for local integration testing
- added end to end testing for discovering and parsing of PDRs
- `yarn e2e` command is available for end to end testing
### Fixed

- **CUMULUS-326: "Occasionally encounter "Too Many Requests" on deployment"** The api gateway calls will handle throttling errors
- **CUMULUS-175: "Dashboard providers not in sync with AWS providers."** The root cause of this bug - DynamoDB operations not showing up in Elasticsearch - was shared by collections and rules. The fix was to update providers', collections' and rules; POST, PUT and DELETE endpoints to operate on DynamoDB and using DynamoDB streams to update Elasticsearch. The following packages were made:
  - `@cumulus/deployment` deploys DynamoDB streams for the Collections, Providers and Rules tables as well as a new lambda function called `dbIndexer`. The `dbIndexer` lambda has an event source mapping which listens to each of the DynamoDB streams. The dbIndexer lambda receives events referencing operations on the DynamoDB table and updates the elasticsearch cluster accordingly.
  - The `@cumulus/api` endpoints for collections, providers and rules _only_ query DynamoDB, with the exception of LIST endpoints and the collections' GET endpoint.

### Updated
- Broke up `kes.override.js` of @cumulus/deployment to multiple modules and moved to a new location
- Expanded @cumulus/deployment test coverage
- all tasks were updated to use cumulus-message-adapter-js 1.0.1
- added build process to integration-tests package to babelify it before publication
- Update @cumulus/integration-tests lambda.js `getLambdaOutput` to return the entire lambda output. Previously `getLambdaOutput` returned only the payload.

## [v1.1.1] - 2018-03-08

### Removed
- Unused queue lambda in api/lambdas [CUMULUS-359]

### Fixed
- Kinesis message content is passed to the triggered workflow [CUMULUS-359]
- Kinesis message queues a workflow message and does not write to rules table [CUMULUS-359]

## [v1.1.0] - 2018-03-05

### Added

- Added a `jlog` function to `common/test-utils` to aid in test debugging
- Integration test package with command line tool [CUMULUS-200] by @laurenfrederick
- Test for FTP `useList` flag [CUMULUS-334] by @kkelly51

### Updated
- The `queue-pdrs` task now uses the [cumulus-message-adapter-js](https://github.com/nasa/cumulus-message-adapter-js)
  library
- Updated the `queue-pdrs` JSON schemas
- The test-utils schema validation functions now throw an error if validation
  fails
- The `queue-granules` task now uses the [cumulus-message-adapter-js](https://github.com/nasa/cumulus-message-adapter-js)
  library
- Updated the `queue-granules` JSON schemas

### Removed
- Removed the `getSfnExecutionByName` function from `common/aws`
- Removed the `getGranuleStatus` function from `common/aws`

## [v1.0.1] - 2018-02-27

### Added
- More tests for discover-pdrs, dicover-granules by @yjpa7145
- Schema validation utility for tests by @yjpa7145

### Changed
- Fix an FTP listing bug for servers that do not support STAT [CUMULUS-334] by @kkelly51

## [v1.0.0] - 2018-02-23

[Unreleased]: https://github.com/nasa/cumulus/compare/v1.13.0...HEAD
[v1.13.0]: https://github.com/nasa/cumulus/compare/v1.12.1...v1.13.0
[v1.12.1]: https://github.com/nasa/cumulus/compare/v1.12.0...v1.12.1
[v1.12.0]: https://github.com/nasa/cumulus/compare/v1.11.3...v1.12.0
[v1.11.3]: https://github.com/nasa/cumulus/compare/v1.11.2...v1.11.3
[v1.11.2]: https://github.com/nasa/cumulus/compare/v1.11.1...v1.11.2
[v1.11.1]: https://github.com/nasa/cumulus/compare/v1.11.0...v1.11.1
[v1.11.0]: https://github.com/nasa/cumulus/compare/v1.10.4...v1.11.0
[v1.10.4]: https://github.com/nasa/cumulus/compare/v1.10.3...v1.10.4
[v1.10.3]: https://github.com/nasa/cumulus/compare/v1.10.2...v1.10.3
[v1.10.2]: https://github.com/nasa/cumulus/compare/v1.10.1...v1.10.2
[v1.10.1]: https://github.com/nasa/cumulus/compare/v1.10.0...v1.10.1
[v1.10.0]: https://github.com/nasa/cumulus/compare/v1.9.1...v1.10.0
[v1.9.1]: https://github.com/nasa/cumulus/compare/v1.9.0...v1.9.1
[v1.9.0]: https://github.com/nasa/cumulus/compare/v1.8.1...v1.9.0
[v1.8.1]: https://github.com/nasa/cumulus/compare/v1.8.0...v1.8.1
[v1.8.0]: https://github.com/nasa/cumulus/compare/v1.7.0...v1.8.0
[v1.7.0]: https://github.com/nasa/cumulus/compare/v1.6.0...v1.7.0
[v1.6.0]: https://github.com/nasa/cumulus/compare/v1.5.5...v1.6.0
[v1.5.5]: https://github.com/nasa/cumulus/compare/v1.5.4...v1.5.5
[v1.5.4]: https://github.com/nasa/cumulus/compare/v1.5.3...v1.5.4
[v1.5.3]: https://github.com/nasa/cumulus/compare/v1.5.2...v1.5.3
[v1.5.2]: https://github.com/nasa/cumulus/compare/v1.5.1...v1.5.2
[v1.5.1]: https://github.com/nasa/cumulus/compare/v1.5.0...v1.5.1
[v1.5.0]: https://github.com/nasa/cumulus/compare/v1.4.1...v1.5.0
[v1.4.1]: https://github.com/nasa/cumulus/compare/v1.4.0...v1.4.1
[v1.4.0]: https://github.com/nasa/cumulus/compare/v1.3.0...v1.4.0
[v1.3.0]: https://github.com/nasa/cumulus/compare/v1.2.0...v1.3.0
[v1.2.0]: https://github.com/nasa/cumulus/compare/v1.1.4...v1.2.0
[v1.1.4]: https://github.com/nasa/cumulus/compare/v1.1.3...v1.1.4
[v1.1.3]: https://github.com/nasa/cumulus/compare/v1.1.2...v1.1.3
[v1.1.2]: https://github.com/nasa/cumulus/compare/v1.1.1...v1.1.2
[v1.1.1]: https://github.com/nasa/cumulus/compare/v1.0.1...v1.1.1
[v1.1.0]: https://github.com/nasa/cumulus/compare/v1.0.1...v1.1.0
[v1.0.1]: https://github.com/nasa/cumulus/compare/v1.0.0...v1.0.1
[v1.0.0]: https://github.com/nasa/cumulus/compare/pre-v1-release...v1.0.0<|MERGE_RESOLUTION|>--- conflicted
+++ resolved
@@ -11,8 +11,12 @@
 **CUMULUS-799** added some additional IAM permissions to support reading CloudWatch and API Gateway, so **you will have to redeploy your IAM stack.**
 
 ## Added
-**CUMULUS-799**
+- **CUMULUS-799**
   - Adds new BackendApi endpoint `distributionMetrics` that returns a summary of successful s3 accesses as well as a summary of distribution errors -- including s3 access errors, 4XX and 5XX errors.
+
+- **CUMULUS-1245 CUMULUS-795**
+  - Added additional `ems` configuration parameters for sending the ingest reports to EMS
+  - Added functionality to send daily ingest reports to EMS
 
 ## [v1.13.0] - 2019-5-20
 
@@ -102,13 +106,6 @@
 - **CUMULUS-802**
   - Adds autoscaling of ECS clusters
   - Adds autoscaling of ECS services that are handling StepFunction activities
-
-<<<<<<< HEAD
-- **CUMULUS-1245 CUMULUS-795**
-  - Added additional `ems` configuration parameters for sending the ingest reports to EMS
-  - Added functionality to send daily ingest reports to EMS
-=======
->>>>>>> eb4c7ad5
 
 ## Changed
 
