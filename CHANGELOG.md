--- conflicted
+++ resolved
@@ -6,11 +6,9 @@
 
 ## [Unreleased]
 
-<<<<<<< HEAD
 ### Fixed
 
 - Updated `hyrax-metadata-updates` task so the opendap url has Type 'USE SERVICE API'
-=======
 ### Added
 
 - **CUMULUS-2368**
@@ -18,7 +16,6 @@
 
 - **CUMULUS-2402**
   - Officially expose `sftp()` for use in `@cumulus/sftp-client`
->>>>>>> b638cc3c
 
 ### MIGRATION NOTES
 
@@ -48,7 +45,6 @@
 
 - **CUMULUS-2291**
   - Add provider filter to Granule Inventory Report
-<<<<<<< HEAD
 - **CUMULUS-2185** - RDS Migration Epic
   - **CUMULUS-2188**
     - Added `data-migration2` Lambda to be run after `data-migration1`
@@ -136,17 +132,12 @@
     - Change Postgres Schema definition for Files to remove `filename` and `name` and only support `file_name`.
     - Change Postgres Schema definition for Files to remove `size` to only support `file_size`.
     - Change `PostgresFile` to remove duplicate fields `filename` and `name` and rename `size` to `file_size`.
-=======
 - **CUMULUS-2300**
   - Added `childWorkflowMeta` to `queue-granules` config. Object passed to this value will be merged into a child workflow message's `meta` object. For an example of how this can be used, see `example/cumulus-tf/discover_granules_workflow.asl.json`.
 - **CUMULUS-2350**
   - Adds an unprotected endpoinpoint, `/s3credentialsREADME`, to the s3-credentials-endpoint that displays information on how to use the `/s3credentials` endpoint
 - **CUMULUS-2391**
   - Add reportToEms to collections.files file schema
->>>>>>> b638cc3c
-
-### Changed
-
 - **CUMULUS-2255**
   - Updated Terraform deployment code syntax for compatibility with version 0.13.6
 
@@ -160,8 +151,6 @@
 - **CUMULUS-2351**
   - Inventory report no longer includes the File/Granule relation object in the okCountByGranules key of a report. The information is only included when a 'Granule Not Found' report is run.
 
-<<<<<<< HEAD
-=======
 ## [v5.0.1] 2021-01-27
 
 ### Changed
@@ -172,7 +161,6 @@
   - Regarding instructions for CUMULUS-2020, you can now do a change index operation before a reindex operation. This will
     ensure that new data will end up in the new index while Elasticsearch is reindexing.
 
->>>>>>> b638cc3c
 ## [v5.0.0] 2021-01-12
 
 ### BREAKING CHANGES
