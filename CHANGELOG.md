# Changelog

All notable changes to this project will be documented in this file.

The format is based on [Keep a Changelog](http://keepachangelog.com/en/1.0.0/).

## [Unreleased]

### Migration notes

- **CUMULUS-2020**
  - Elasticsearch data mappings have been updated to improve search. For example, case insensitive searching will now work (e.g. 'MOD' and 'mod' will return the same granule results). To use the improved Elasticsearch queries, [reindex](https://nasa.github.io/cumulus-api/#reindex) to create a new index with the correct types. Then perform a [change index](https://nasa.github.io/cumulus-api/#change-index) operation to use the new index.

### Added
- **HYRAX-320**
  - `@cumulus/hyrax-metadata-updates`Add component URI encoding for entry title id and granule ur to allow for values with special characters in them. For example, EntryTitleId 'Sentinel-6A MF/Jason-CS L2 Advanced Microwave Radiometer (AMR-C) NRT Geophysical Parameters' Now, URLs generated from such values will be encoded correctly and parsable by HyraxInTheCloud

- **CUMULUS-1370**
  - Add documentation for Getting Started section including FAQs
- **CUMULUS-2092**
  - Add documentation for Granule Not Found Reports
- **CUMULUS-2219**
  - Added `lzards-backup` Core task to facilitate making LZARDS backup requests in Cumulus ingest workflows
- **CUMULUS-2290**
  - Add `queryFields` to granule schema, and this allows workflow tasks to add queryable data to granule record. For reference on how to add data to `queryFields` field, see [`example/cumulus-tf/kinesis_trigger_test_workflow.tf`](https://github.com/nasa/cumulus/blob/master/example/cumulus-tf/kinesis_trigger_test_workflow.tf).
- **CUMULUS-2318**
  - Added`async_operation_image` as `cumulus` module variable to allow for override of the async_operation container image.  Users can optionally specify a non-default docker image for use with Core async operations.

### Changed

<<<<<<< HEAD
- **CUMULUS-1**
  - Update async operaton to start with 4GB memory, fixes heap out of memory error when writing large reconcilation reports.
=======
>>>>>>> 8919289e
- **CUMULUS-2124**
  - cumulus-rds-tf terraform module now takes engine_version as an input variable.
- **CUMULUS-2020**
  - Updated Elasticsearch mappings to support case-insensitive search


### BREAKING CHANGES

- **CUMULUS-2020**
  - Elasticsearch data mappings have been updated to improve search and the API has been updated to reflect those changes. See Migration notes on how to update the Elasticsearch mappings.

## [v4.0.0] 2020-11-20

### Migration notes
- Update the name of your `cumulus_message_adapter_lambda_layer_arn` variable for the `cumulus` module to `cumulus_message_adapter_lambda_layer_version_arn`. The value of the variable should remain the same (a layer version ARN of a Lambda layer for the [`cumulus-message-adapter`](https://github.com/nasa/cumulus-message-adapter/).
- **CUMULUS-2138** - Update all workflows using the `MoveGranules` step to add `UpdateGranulesCmrMetadataFileLinksStep`that runs after it. See the example [`IngestAndPublishWorkflow`](https://github.com/nasa/cumulus/blob/master/example/cumulus-tf/ingest_and_publish_granule_workflow.asl.json) for reference.
- **CUMULUS-2251**
  - Because it has been removed from the `cumulus` module, a new resource definition for `egress_api_gateway_log_subscription_filter` must be added to `cumulus-tf/main.tf`. For reference on how to define this resource, see [`example/cumulus-tf/main.tf`](https://github.com/nasa/cumulus/blob/master/example/cumulus-tf/main.tf).

### Added

- **CUMULUS-2248**
  - Updates Integration Tests README to point to new fake provider template.
- **CUMULUS-2239**
  - Add resource declaration to create a VPC endpoint in tea-map-cache module if `deploy_to_ngap` is false.
- **CUMULUS-2063**
  - Adds a new, optional query parameter to the `/collections[&getMMT=true]` and `/collections/active[&getMMT=true]` endpoints. When a user provides a value of `true` for `getMMT` in the query parameters, the endpoint will search CMR and update each collection's results with new key `MMTLink` containing a link to the MMT (Metadata Management Tool) if a CMR collection id is found.
- **CUMULUS-2170**
  - Adds ability to filter granule inventory reports
- **CUMULUS-2211**
  - Adds `granules/bulkReingest` endpoint to `@cumulus/api`
- **CUMULUS-2251**
  - Adds `log_api_gateway_to_cloudwatch` variable to `example/cumulus-tf/variables.tf`.
  - Adds `log_api_gateway_to_cloudwatch` variable to `thin_egress_app` module definition.

### Changed

- **CUMULUS-2216**
  - `/collection` and `/collection/active` endpoints now return collections without granule aggregate statistics by default. The original behavior is preserved and can be found by including a query param of `includeStats=true` on the request to the endpoint.
  - The `es/collections` Collection class takes a new parameter includeStats. It no longer appends granule aggregate statistics to the returned results by default. One must set the new parameter to any non-false value.
- **CUMULUS-2201**
  - Update `dbIndexer` lambda to process requests in serial
  - Fixes ingestPdrWithNodeNameSpec parsePdr provider error
- **CUMULUS-2251**
  - Moves Egress Api Gateway Log Group Filter from `tf-modules/distribution/main.tf` to `example/cumulus-tf/main.tf`

### Fixed
- **CUMULUS-2251**
  - This fixes a deployment error caused by depending on the `thin_egress_app` module output for a resource count.

### Removed
- **CUMULUS-2251**
  -  Removes `tea_api_egress_log_group` variable from `tf-modules/distribution/variables.tf` and `tf-modules/cumulus/variables.tf`.

### BREAKING CHANGES
- **CUMULUS-2138** - CMR metadata update behavior has been removed from the `move-granules` task into a
new `update-granules-cmr-metadata-file-links` task.
- **CUMULUS-2216**
  - `/collection` and `/collection/active` endpoints now return collections without granule aggregate statistics by default. The original behavior is preserved and can be found by including a query param of `includeStats=true` on the request to the endpoint.  This is likely to affect the dashboard only but included here for the change of behavior.
- **[1956](https://github.com/nasa/cumulus/issues/1956)**
  - Update the name of the `cumulus_message_adapter_lambda_layer_arn` output from the `cumulus-message-adapter` module to `cumulus_message_adapter_lambda_layer_version_arn`. The output value has changed from being the ARN of the Lambda layer **without a version** to the ARN of the Lambda layer **with a version**.
  - Update the variable name in the `cumulus` and `ingest` modules from `cumulus_message_adapter_lambda_layer_arn` to `cumulus_message_adapter_lambda_layer_version_arn`

## [v3.0.1] 2020-10-21

- **CUMULUS-2203**
  - Update Core tasks to use
    [cumulus-message-adapter-js](https://github.com/nasa/cumulus-message-adapter-js)
    v2.0.0 to resolve memory leak/lambda ENOMEM constant failure issue.   This
    issue caused lambdas to slowly use all memory in the run environment and
    prevented AWS from halting/restarting warmed instances when task code was
    throwing consistent errors under load.

- **CUMULUS-2232**
  - Updated versions for `ajv`, `lodash`, `googleapis`, `archiver`, and
    `@cumulus/aws-client` to remediate vulnerabilities found in SNYK scan.

### Fixed
- **CUMULUS-2233**
  - Fixes /s3credentials bug where the expiration time on the cookie was set to a time that is always expired, so authentication was never being recognized as complete by the API. Consequently, the user would end up in a redirect loop and requests to /s3credentials would never complete successfully. The bug was caused by the fact that the code setting the expiration time for the cookie was expecting a time value in milliseconds, but was receiving the expirationTime from the EarthdataLoginClient in seconds. This bug has been fixed by converting seconds into milliseconds. Unit tests were added to test that the expiration time has been converted to milliseconds and checking that the cookie's expiration time is greater than the current time.
## [v3.0.0] 2020-10-7

### MIGRATION STEPS

- **CUMULUS-2099**
  - All references to `meta.queues` in workflow configuration must be replaced with references to queue URLs from Terraform resources. See the updated [data cookbooks](https://nasa.github.io/cumulus/docs/data-cookbooks/about-cookbooks) or example [Discover Granules workflow configuration](https://github.com/nasa/cumulus/blob/master/example/cumulus-tf/discover_granules_workflow.asl.json).
  - The steps for configuring queued execution throttling have changed. See the [updated documentation](https://nasa.github.io/cumulus/docs/data-cookbooks/throttling-queued-executions).
  - In addition to the configuration for execution throttling, the internal mechanism for tracking executions by queue has changed. As a result, you should **disable any rules or workflows scheduling executions via a throttled queue** before upgrading. Otherwise, you may be at risk of having **twice as many executions** as are configured for the queue while the updated tracking is deployed. You can re-enable these rules/workflows once the upgrade is complete.

- **CUMULUS-2111**
  - **Before you re-deploy your `cumulus-tf` module**, note that the [`thin-egress-app`][thin-egress-app] is no longer deployed by default as part of the `cumulus` module, so you must add the TEA module to your deployment and manually modify your Terraform state **to avoid losing your API gateway and impacting any Cloudfront endpoints pointing to those gateways**. If you don't care about losing your API gateway and impacting Cloudfront endpoints, you can ignore the instructions for manually modifying state.

    1. Add the [`thin-egress-app`][thin-egress-app] module to your `cumulus-tf` deployment as shown in the [Cumulus example deployment](https://github.com/nasa/cumulus/tree/master/example/cumulus-tf/main.tf).

         - Note that the values for `tea_stack_name` variable to the `cumulus` module and the `stack_name` variable to the `thin_egress_app` module **must match**
         - Also, if you are specifying the `stage_name` variable to the `thin_egress_app` module, **the value of the `tea_api_gateway_stage` variable to the `cumulus` module must match it**

    2. **If you want to preserve your existing `thin-egress-app` API gateway and avoid having to update your Cloudfront endpoint for distribution, then you must follow these instructions**: <https://nasa.github.io/cumulus/docs/upgrade-notes/migrate_tea_standalone>. Otherwise, you can re-deploy as usual.

  - If you provide your own custom bucket map to TEA as a standalone module, **you must ensure that your custom bucket map includes mappings for the `protected` and `public` buckets specified in your `cumulus-tf/terraform.tfvars`, otherwise Cumulus may not be able to determine the correct distribution URL for ingested files and you may encounter errors**

- **CUMULUS-2197**
  - EMS resources are now optional, and `ems_deploy` is set to `false` by default, which will delete your EMS resources.
  - If you would like to keep any deployed EMS resources, add the `ems_deploy` variable set to `true` in your `cumulus-tf/terraform.tfvars`

### BREAKING CHANGES

- **CUMULUS-2200**
  - Changes return from 303 redirect to 200 success for `Granule Inventory`'s
    `/reconciliationReport` returns.  The user (dashboard) must read the value
    of `url` from the return to get the s3SignedURL and then download the report.
- **CUMULUS-2099**
  - `meta.queues` has been removed from Cumulus core workflow messages.
  - `@cumulus/sf-sqs-report` workflow task no longer reads the reporting queue URL from `input.meta.queues.reporting` on the incoming event. Instead, it requires that the queue URL be set as the `reporting_queue_url` environment variable on the deployed Lambda.
- **CUMULUS-2111**
  - The deployment of the `thin-egress-app` module has be removed from `tf-modules/distribution`, which is a part of the `tf-modules/cumulus` module. Thus, the `thin-egress-app` module is no longer deployed for you by default. See the migration steps for details about how to add deployment for the `thin-egress-app`.
- **CUMULUS-2141**
  - The `parse-pdr` task has been updated to respect the `NODE_NAME` property in
    a PDR's `FILE_GROUP`. If a `NODE_NAME` is present, the task will query the
    Cumulus API for a provider with that host. If a provider is found, the
    output granule from the task will contain a `provider` property containing
    that provider. If `NODE_NAME` is set but a provider with that host cannot be
    found in the API, or if multiple providers are found with that same host,
    the task will fail.
  - The `queue-granules` task has been updated to expect an optional
    `granule.provider` property on each granule. If present, the granule will be
    enqueued using that provider. If not present, the task's `config.provider`
    will be used instead.
- **CUMULUS-2197**
  - EMS resources are now optional and will not be deployed by default. See migration steps for information
    about how to deploy EMS resources.

#### CODE CHANGES

- The `@cumulus/api-client.providers.getProviders` function now takes a
  `queryStringParameters` parameter which can be used to filter the providers
  which are returned
- The `@cumulus/aws-client/S3.getS3ObjectReadStreamAsync` function has been
  removed. It read the entire S3 object into memory before returning a read
  stream, which could cause Lambdas to run out of memory. Use
  `@cumulus/aws-client/S3.getObjectReadStream` instead.
- The `@cumulus/ingest/util.lookupMimeType` function now returns `undefined`
  rather than `null` if the mime type could not be found.
- The `@cumulus/ingest/lock.removeLock` function now returns `undefined`
- The `@cumulus/ingest/granule.generateMoveFileParams` function now returns
  `source: undefined` and `target :undefined` on the response object if either could not be
  determined. Previously, `null` had been returned.
- The `@cumulus/ingest/recursion.recursion` function must now be imported using
  `const { recursion } = require('@cumulus/ingest/recursion');`
- The `@cumulus/ingest/granule.getRenamedS3File` function has been renamed to
  `listVersionedObjects`
- `@cumulus/common.http` has been removed
- `@cumulus/common/http.download` has been removed

### Added

- **CUMULUS-1855**
  - Fixed SyncGranule task to return an empty granules list when given an empty
    (or absent) granules list on input, rather than throwing an exception
- **CUMULUS-1955**
  - Added `@cumulus/aws-client/S3.getObject` to get an AWS S3 object
  - Added `@cumulus/aws-client/S3.waitForObject` to get an AWS S3 object,
    retrying, if necessary
- **CUMULUS-1961**
  - Adds `startTimestamp` and `endTimestamp` parameters to endpoint
    `reconcilationReports`.  Setting these values will filter the returned
    report to cumulus data that falls within the timestamps. It also causes the
    report to be one directional, meaning cumulus is only reconciled with CMR,
    but not the other direction. The Granules will be filtered by their
    `updatedAt` values. Collections are filtered by the updatedAt time of their
    granules, i.e. Collections with granules that are updatedAt a time between
    the time parameters will be returned in the reconciliation reports.
  - Adds `startTimestamp` and `endTimestamp` parameters to create-reconciliation-reports
    lambda function. If either of these params is passed in with a value that can be
    converted to a date object, the inter-platform comparison between Cumulus and CMR will
    be one way.  That is, collections, granules, and files will be filtered by time for
    those found in Cumulus and only those compared to the CMR holdings. For the moment
    there is not enough information to change the internal consistency check, and S3 vs
    Cumulus comparisons are unchanged by the timestamps.
- **CUMULUS-1962**
  - Adds `location` as parameter to `/reconciliationReports` endpoint. Options are `S3`
    resulting in a S3 vs. Cumulus database search or `CMR` resulting in CMR vs. Cumulus database search.
- **CUMULUS-1963**
  - Adds `granuleId` as input parameter to `/reconcilationReports`
    endpoint. Limits inputs parameters to either `collectionId` or `granuleId`
    and will fail to create the report if both are provided.  Adding granuleId
    will find collections in Cumulus by granuleId and compare those one way
    with those in CMR.
  - `/reconciliationReports` now validates any input json before starting the
    async operation and the lambda handler no longer validates input
    parameters.
- **CUMULUS-1964**
  - Reports can now be filtered on provider
- **CUMULUS-1965**
  - Adds `collectionId` parameter to the `/reconcilationReports`
    endpoint. Setting this value will limit the scope of the reconcilation
    report to only the input collectionId when comparing Cumulus and
    CMR. `collectionId` is provided an array of strings e.g. `[shortname___version, shortname2___version2]`
- **CUMULUS-2107**
  - Added a new task, `update-cmr-access-constraints`, that will set access constraints in CMR Metadata.
    Currently supports UMMG-JSON and Echo10XML, where it will configure `AccessConstraints` and
    `RestrictionFlag/RestrictionComment`, respectively.
  - Added an operator doc on how to configure and run the access constraint update workflow, which will update the metadata using the new task, and then publish the updated metadata to CMR.
  - Added an operator doc on bulk operations.
- **CUMULUS-2111**
  - Added variables to `cumulus` module:
    - `tea_api_egress_log_group`
    - `tea_external_api_endpoint`
    - `tea_internal_api_endpoint`
    - `tea_rest_api_id`
    - `tea_rest_api_root_resource_id`
    - `tea_stack_name`
  - Added variables to `distribution` module:
    - `tea_api_egress_log_group`
    - `tea_external_api_endpoint`
    - `tea_internal_api_endpoint`
    - `tea_rest_api_id`
    - `tea_rest_api_root_resource_id`
    - `tea_stack_name`
- **CUMULUS-2112**
  - Added `@cumulus/api/lambdas/internal-reconciliation-report`, so create-reconciliation-report
    lambda can create `Internal` reconciliation report
- **CUMULUS-2116**
  - Added `@cumulus/api/models/granule.unpublishAndDeleteGranule` which
    unpublishes a  granule from CMR and deletes it from Cumulus, but does not
    update the record to `published: false` before deletion
- **CUMULUS-2113**
  - Added Granule not found report to reports endpoint
  - Update reports to return breakdown by Granule of files both in DynamoDB and S3
- **CUMULUS-2123**
  - Added `cumulus-rds-tf` DB cluster module to `tf-modules` that adds a
    severless RDS Aurora/ PostgreSQL database cluster to meet the PostgreSQL
    requirements for future releases
- **CUMULUS-2156**
  - Support array inputs parameters for `Internal` reconciliation report
- **CUMULUS-2161**
  - Rules now support an `executionNamePrefix` property. If set, any executions
    triggered as a result of that rule will use that prefix in the name of the
    execution.
  - The `QueueGranules` task now supports an `executionNamePrefix` property. Any
    executions queued by that task will use that prefix in the name of the
    execution.  See the [example workflow](./example/cumulus-tf/discover_granules_with_execution_name_prefix_workflow.asl.json)
    for usage.
  - The `QueuePdrs` task now supports an `executionNamePrefix` config property. Any
    executions queued by that task will use that prefix in the name of the
    execution.  See the [example workflow](./example/cumulus-tf/discover_and_queue_pdrs_with_execution_name_prefix_workflow.asl.json)
    for usage.

- **CUMULUS-2162**
  - Adds new report type to `/reconciliationReport` endpoint.  The new report
    is `Granule Inventory`. This report is a CSV file of all the granules in
    the Cumulus DB. This report will eventually replace the existing
    `granules-csv` endpoint which has been deprecated.
- **CUMULUS-2197**
  - Added `ems_deploy` variable to the `cumulus` module. This is set to false by default, except
    for our example deployment, where it is needed for integration tests.

### Changed

- Upgraded version of [TEA](https://github.com/asfadmin/thin-egress-app/) deployed with Cumulus to build 88.
- **CUMULUS-2107**
  - Updated the `applyWorkflow` functionality on the granules endpoint to take a `meta` property to pass into the workflow message.
  - Updated the `BULK_GRANULE` functionality on the granules endpoint to support the above `applyWorkflow` change.
- **CUMULUS-2111**
  - Changed `distribution_api_gateway_stage` variable for `cumulus` module to `tea_api_gateway_stage`
  - Changed `api_gateway_stage` variable for `distribution` module to `tea_api_gateway_stage`
- **CUMULUS-2224**
  - Updated `/reconciliationReport`'s file reconciliation to include `"EXTENDED METADATA"` as a valid CMR relatedUrls Type.

### Fixed

- **CUMULUS-2168**
  - Fixed issue where large number of documents (generally logs) in the
    `cumulus` elasticsearch index results in the collection granule stats
    queries failing for the collections list api endpoint
- **CUMULUS-1955**
  - Due to AWS's eventual consistency model, it was possible for PostToCMR to
    publish an earlier version of a CMR metadata file, rather than the latest
    version created in a workflow.  This fix guarantees that the latest version
    is published, as expected.
- **CUMULUS-1961**
  - Fixed `activeCollections` query only returning 10 results
- **CUMULUS-2201**
  - Fix Reconciliation Report integration test failures by waiting for collections appear
    in es list and ingesting a fake granule xml file to CMR
- **CUMULUS-2015**
  - Reduced concurrency of `QueueGranules` task. That task now has a
    `config.concurrency` option that defaults to `3`.
- **CUMULUS-2116**
  - Fixed a race condition with bulk granule delete causing deleted granules to still appear in Elasticsearch. Granules removed via bulk delete should now be removed from Elasticsearch.
- **CUMULUS-2163**
  - Remove the `public-read` ACL from the `move-granules` task
- **CUMULUS-2164**
  - Fix issue where `cumulus` index is recreated and attached to an alias if it has been previously deleted
- **CUMULUS-2195**
  - Fixed issue with redirect from `/token` not working when using a Cloudfront endpoint to access the Cumulus API with Launchpad authentication enabled. The redirect should now work properly whether you are using a plain API gateway URL or a Cloudfront endpoint pointing at an API gateway URL.
- **CUMULUS-2200**
  - Fixed issue where __in and __not queries were stripping spaces from values

### Deprecated

- **CUMULUS-1955**
  - `@cumulus/aws-client/S3.getS3Object()`
  - `@cumulus/message/Queue.getQueueNameByUrl()`
  - `@cumulus/message/Queue.getQueueName()`
- **CUMULUS-2162**
  - `@cumulus/api/endpoints/granules-csv/list()`

### Removed

- **CUMULUS-2111**
  - Removed `distribution_url` and `distribution_redirect_uri` outputs from the `cumulus` module
  - Removed variables from the `cumulus` module:
    - `distribution_url`
    - `log_api_gateway_to_cloudwatch`
    - `thin_egress_cookie_domain`
    - `thin_egress_domain_cert_arn`
    - `thin_egress_download_role_in_region_arn`
    - `thin_egress_jwt_algo`
    - `thin_egress_jwt_secret_name`
    - `thin_egress_lambda_code_dependency_archive_key`
    - `thin_egress_stack_name`
  - Removed outputs from the `distribution` module:
    - `distribution_url`
    - `internal_tea_api`
    - `rest_api_id`
    - `thin_egress_app_redirect_uri`
  - Removed variables from the `distribution` module:
    - `bucket_map_key`
    - `distribution_url`
    - `log_api_gateway_to_cloudwatch`
    - `thin_egress_cookie_domain`
    - `thin_egress_domain_cert_arn`
    - `thin_egress_download_role_in_region_arn`
    - `thin_egress_jwt_algo`
    - `thin_egress_jwt_secret_name`
    - `thin_egress_lambda_code_dependency_archive_key`
- **CUMULUS-2157**
  - Removed `providerSecretsMigration` and `verifyProviderSecretsMigration` lambdas
- Removed deprecated `@cumulus/sf-sns-report` task
- Removed code:
  - `@cumulus/aws-client/S3.calculateS3ObjectChecksum`
  - `@cumulus/aws-client/S3.getS3ObjectReadStream`
  - `@cumulus/cmrjs.getFullMetadata`
  - `@cumulus/cmrjs.getMetadata`
  - `@cumulus/common/util.isNil`
  - `@cumulus/common/util.isNull`
  - `@cumulus/common/util.isUndefined`
  - `@cumulus/common/util.lookupMimeType`
  - `@cumulus/common/util.mkdtempSync`
  - `@cumulus/common/util.negate`
  - `@cumulus/common/util.noop`
  - `@cumulus/common/util.omit`
  - `@cumulus/common/util.renameProperty`
  - `@cumulus/common/util.sleep`
  - `@cumulus/common/util.thread`
  - `@cumulus/ingest/granule.copyGranuleFile`
  - `@cumulus/ingest/granule.moveGranuleFile`
  - `@cumulus/integration-tests/api/rules.deleteRule`
  - `@cumulus/integration-tests/api/rules.getRule`
  - `@cumulus/integration-tests/api/rules.listRules`
  - `@cumulus/integration-tests/api/rules.postRule`
  - `@cumulus/integration-tests/api/rules.rerunRule`
  - `@cumulus/integration-tests/api/rules.updateRule`
  - `@cumulus/integration-tests/sfnStep.parseStepMessage`
  - `@cumulus/message/Queue.getQueueName`
  - `@cumulus/message/Queue.getQueueNameByUrl`

## v2.0.2+ Backport releases

Release v2.0.1 was the last release on the 2.0.x release series.

Changes after this version on the 2.0.x release series are limited
security/requested feature patches and will not be ported forward to future
releases unless there is a corresponding CHANGELOG entry.

For up-to-date CHANGELOG for the maintenance release branch see
[CHANGELOG.md](https://github.com/nasa/cumulus/blob/release-2.0.x/CHANGELOG.md)
from the 2.0.x branch.

For the most recent release information for the maintenance branch please see
the [release page](https://github.com/nasa/cumulus/releases)

## [v2.0.7] 2020-10-1 - [BACKPORT]

### Fixed

- CVE-2020-7720
  - Updated common `node-forge` dependency to 0.10.0 to address CVE finding

### [v2.0.6] 2020-09-25 - [BACKPORT]

### Fixed

- **CUMULUS-2168**
  - Fixed issue where large number of documents (generally logs) in the
    `cumulus` elasticsearch index results in the collection granule stats
    queries failing for the collections list api endpoint

### [v2.0.5] 2020-09-15 - [BACKPORT]

#### Added

- Added `thin_egress_stack_name` variable to `cumulus` and `distribution` Terraform modules to allow overriding the default Cloudformation stack name used for the `thin-egress-app`. **Please note that if you change/set this value for an existing deployment, it will destroy and re-create your API gateway for the `thin-egress-app`.**

#### Fixed

- Fix collection list queries. Removed fixes to collection stats, which break queries for a large number of granules.

### [v2.0.4] 2020-09-08 - [BACKPORT]

#### Changed

- Upgraded version of [TEA](https://github.com/asfadmin/thin-egress-app/) deployed with Cumulus to build 88.

### [v2.0.3] 2020-09-02 - [BACKPORT]

#### Fixed

- **CUMULUS-1961**
  - Fixed `activeCollections` query only returning 10 results

- **CUMULUS-2039**
  - Fix issue causing SyncGranules task to run out of memory on large granules

#### CODE CHANGES

- The `@cumulus/aws-client/S3.getS3ObjectReadStreamAsync` function has been
  removed. It read the entire S3 object into memory before returning a read
  stream, which could cause Lambdas to run out of memory. Use
  `@cumulus/aws-client/S3.getObjectReadStream` instead.

### [v2.0.2] 2020-08-17 - [BACKPORT]

#### CODE CHANGES

- The `@cumulus/ingest/util.lookupMimeType` function now returns `undefined`
  rather than `null` if the mime type could not be found.
- The `@cumulus/ingest/lock.removeLock` function now returns `undefined`

#### Added

- **CUMULUS-2116**
  - Added `@cumulus/api/models/granule.unpublishAndDeleteGranule` which unpublishes a granule from CMR and deletes it from Cumulus, but does not update the record to `published: false` before deletion

### Fixed

- **CUMULUS-2116**
  - Fixed a race condition with bulk granule delete causing deleted granules to still appear in Elasticsearch. Granules removed via bulk delete should now be removed from Elasticsearch.

## [v2.0.1] 2020-07-28

### Added

- **CUMULUS-1886**
  - Added `multiple sort keys` support to `@cumulus/api`
- **CUMULUS-2099**
  - `@cumulus/message/Queue.getQueueUrl` to get the queue URL specified in a Cumulus workflow message, if any.

### Fixed

- **[PR 1790](https://github.com/nasa/cumulus/pull/1790)**
  - Fixed bug with request headers in `@cumulus/launchpad-auth` causing Launchpad token requests to fail

## [v2.0.0] 2020-07-23

### BREAKING CHANGES

- Changes to the `@cumulus/api-client` package
  - The `CumulusApiClientError` class must now be imported using
    `const { CumulusApiClientError } = require('@cumulus/api-client/CumulusApiClientError')`
- The `@cumulus/sftp-client/SftpClient` class must now be imported using
  `const { SftpClient } = require('@cumulus/sftp-client');`
- Instances of `@cumulus/ingest/SftpProviderClient` no longer implicitly connect
  when `download`, `list`, or `sync` are called. You must call `connect` on the
  provider client before issuing one of those calls. Failure to do so will
  result in a "Client not connected" exception being thrown.
- Instances of `@cumulus/ingest/SftpProviderClient` no longer implicitly
  disconnect from the SFTP server when `list` is called.
- Instances of `@cumulus/sftp-client/SftpClient` must now be expclicitly closed
  by calling `.end()`
- Instances of `@cumulus/sftp-client/SftpClient` no longer implicitly connect to
  the server when `download`, `unlink`, `syncToS3`, `syncFromS3`, and `list` are
  called. You must explicitly call `connect` before calling one of those
  methods.
- Changes to the `@cumulus/common` package
  - `cloudwatch-event.getSfEventMessageObject()` now returns `undefined` if the
    message could not be found or could not be parsed. It previously returned
    `null`.
  - `S3KeyPairProvider.decrypt()` now throws an exception if the bucket
    containing the key cannot be determined.
  - `S3KeyPairProvider.decrypt()` now throws an exception if the stack cannot be
    determined.
  - `S3KeyPairProvider.encrypt()` now throws an exception if the bucket
    containing the key cannot be determined.
  - `S3KeyPairProvider.encrypt()` now throws an exception if the stack cannot be
    determined.
  - `sns-event.getSnsEventMessageObject()` now returns `undefined` if it could
    not be parsed. It previously returned `null`.
  - The `aws` module has been removed.
  - The `BucketsConfig.buckets` property is now read-only and private
  - The `test-utils.validateConfig()` function now resolves to `undefined`
    rather than `true`.
  - The `test-utils.validateInput()` function now resolves to `undefined` rather
    than `true`.
  - The `test-utils.validateOutput()` function now resolves to `undefined`
    rather than `true`.
  - The static `S3KeyPairProvider.retrieveKey()` function has been removed.
- Changes to the `@cumulus/cmrjs` package
  - `@cumulus/cmrjs.constructOnlineAccessUrl()` and
    `@cumulus/cmrjs/cmr-utils.constructOnlineAccessUrl()` previously took a
    `buckets` parameter, which was an instance of
    `@cumulus/common/BucketsConfig`. They now take a `bucketTypes` parameter,
    which is a simple object mapping bucket names to bucket types. Example:
    `{ 'private-1': 'private', 'public-1': 'public' }`
  - `@cumulus/cmrjs.reconcileCMRMetadata()` and
    `@cumulus/cmrjs/cmr-utils.reconcileCMRMetadata()` now take a **required**
    `bucketTypes` parameter, which is a simple object mapping bucket names to
    bucket types. Example: `{ 'private-1': 'private', 'public-1': 'public' }`
  - `@cumulus/cmrjs.updateCMRMetadata()` and
    `@cumulus/cmrjs/cmr-utils.updateCMRMetadata()` previously took an optional
    `inBuckets` parameter, which was an instance of
    `@cumulus/common/BucketsConfig`. They now take a **required** `bucketTypes`
    parameter, which is a simple object mapping bucket names to bucket types.
    Example: `{ 'private-1': 'private', 'public-1': 'public' }`
- The minimum supported version of all published Cumulus packages is now Node
  12.18.0
  - Tasks using the `cumuluss/cumulus-ecs-task` Docker image must be updated to
    `cumuluss/cumulus-ecs-task:1.7.0`. This can be done by updating the `image`
    property of any tasks defined using the `cumulus_ecs_service` Terraform
    module.
- Changes to `@cumulus/aws-client/S3`
  - The signature of the `getObjectSize` function has changed. It now takes a
    params object with three properties:
    - **s3**: an instance of an AWS.S3 object
    - **bucket**
    - **key**
  - The `getObjectSize` function will no longer retry if the object does not
    exist
- **CUMULUS-1861**
  - `@cumulus/message/Collections.getCollectionIdFromMessage` now throws a
    `CumulusMessageError` if `collectionName` and `collectionVersion` are missing
    from `meta.collection`.   Previously this method would return
    `'undefined___undefined'` instead
  - `@cumulus/integration-tests/addCollections` now returns an array of collections that
    were added rather than the count of added collections
- **CUMULUS-1930**
  - The `@cumulus/common/util.uuid()` function has been removed
- **CUMULUS-1955**
  - `@cumulus/aws-client/S3.multipartCopyObject` now returns an object with the
    AWS `etag` of the destination object
  - `@cumulus/ingest/S3ProviderClient.list` now sets a file object's `path`
    property to `undefined` instead of `null` when the file is at the top level
    of its bucket
  - The `sync` methods of the following classes in the `@cumulus/ingest` package
    now return an object with the AWS `s3uri` and `etag` of the destination file
    (they previously returned only a string representing the S3 URI)
    - `FtpProviderClient`
    - `HttpProviderClient`
    - `S3ProviderClient`
    - `SftpProviderClient`
- **CUMULUS-1958**
  - The following methods exported from `@cumulus/cmr-js/cmr-utils` were made
    async, and added distributionBucketMap as a parameter:
    - constructOnlineAccessUrl
    - generateFileUrl
    - reconcileCMRMetadata
    - updateCMRMetadata
- **CUMULUS-1969**
  - The `DiscoverPdrs` task now expects `provider_path` to be provided at
    `event.config.provider_path`, not `event.config.collection.provider_path`
  - `event.config.provider_path` is now a required parameter of the
    `DiscoverPdrs` task
  - `event.config.collection` is no longer a parameter to the `DiscoverPdrs`
    task
  - Collections no longer support the `provider_path` property. The tasks that
    relied on that property are now referencing `config.meta.provider_path`.
    Workflows should be updated accordingly.
- **CUMULUS-1977**
  - Moved bulk granule deletion endpoint from `/bulkDelete` to
    `/granules/bulkDelete`
- **CUMULUS-1991**
  - Updated CMR metadata generation to use "Download file.hdf" (where `file.hdf` is the filename of the given resource) as the resource description instead of "File to download"
  - CMR metadata updates now respect changes to resource descriptions (previously only changes to resource URLs were respected)

### MIGRATION STEPS

- Due to an issue with the AWS API Gateway and how the Thin Egress App Cloudformation template applies updates, you may need to redeploy your
  `thin-egress-app-EgressGateway` manually as a one time migration step.    If your deployment fails with an
  error similar to:

  ```bash
  Error: Lambda function (<stack>-tf-TeaCache) returned error: ({"errorType":"HTTPError","errorMessage":"Response code 404 (Not Found)"})
  ```

  Then follow the [AWS
  instructions](https://docs.aws.amazon.com/apigateway/latest/developerguide/how-to-deploy-api-with-console.html)
  to `Redeploy a REST API to a stage` for your egress API and re-run `terraform
  apply`.

### Added

- **CUMULUS-2081**
  - Add Integrator Guide section for onboarding
  - Add helpful tips documentation

- **CUMULUS-1902**
  - Add Common Use Cases section under Operator Docs

- **CUMULUS-2058**
  - Added `lambda_processing_role_name` as an output from the `cumulus` module
    to provide the processing role name
- **CUMULUS-1417**
  - Added a `checksumFor` property to collection `files` config. Set this
    property on a checksum file's definition matching the `regex` of the target
    file. More details in the ['Data Cookbooks
    Setup'](https://nasa.github.io/cumulus/docs/next/data-cookbooks/setup)
    documentation.
  - Added `checksumFor` validation to collections model.
- **CUMULUS-1956**
  - Added `@cumulus/earthata-login-client` package
  - The `/s3credentials` endpoint that is deployed as part of distribution now
    supports authentication using tokens created by a different application. If
    a request contains the `EDL-ClientId` and `EDL-Token` headers,
    authentication will be handled using that token rather than attempting to
    use OAuth.
  - `@cumulus/earthata-login-client.getTokenUsername()` now accepts an
    `xRequestId` argument, which will be included as the `X-Request-Id` header
    when calling Earthdata Login.
  - If the `s3Credentials` endpoint is invoked with an EDL token and an
    `X-Request-Id` header, that `X-Request-Id` header will be forwarded to
    Earthata Login.
- **CUMULUS-1957**
  - If EDL token authentication is being used, and the `EDL-Client-Name` header
    is set, `@the-client-name` will be appended to the end of the Earthdata
    Login username that is used as the `RoleSessionName` of the temporary IAM
    credentials. This value will show up in the AWS S3 server access logs.
- **CUMULUS-1958**
  - Add the ability for users to specify a `bucket_map_key` to the `cumulus`
    terraform module as an override for the default .yaml values that are passed
    to TEA by Core.    Using this option *requires* that each configured
    Cumulus 'distribution' bucket (e.g. public/protected buckets) have a single
    TEA mapping.  Multiple maps per bucket are not supported.
  - Updated Generating a distribution URL, the MoveGranules task and all CMR
    reconciliation functionality to utilize the TEA bucket map override.
  - Updated deploy process to utilize a bootstrap 'tea-map-cache' lambda that
    will, after deployment of Cumulus Core's TEA instance, query TEA for all
    protected/public buckets and generate a mapping configuration used
    internally by Core.  This object is also exposed as an output of the Cumulus
    module as `distribution_bucket_map`.
- **CUMULUS-1961**
  - Replaces DynamoDB for Elasticsearch for reconciliationReportForCumulusCMR
    comparisons between Cumulus and CMR.
- **CUMULUS-1970**
  - Created the `add-missing-file-checksums` workflow task
  - Added `@cumulus/aws-client/S3.calculateObjectHash()` function
  - Added `@cumulus/aws-client/S3.getObjectReadStream()` function
- **CUMULUS-1887**
  - Add additional fields to the granule CSV download file
- **CUMULUS-2019**
  - Add `infix` search to es query builder `@cumulus/api/es/es/queries` to
    support partial matching of the keywords

### Changed

- **CUMULUS-2032**
  - Updated @cumulus/ingest/HttpProviderClient to utilize a configuration key
    `httpListTimeout` to set the default timeout for discovery HTTP/HTTPS
    requests, and updates the default for the provider to 5 minutes (300 seconds).
  - Updated the DiscoverGranules and DiscoverPDRs tasks to utilize the updated
    configuration value if set via workflow config, and updates the default for
    these tasks to 5 minutes (300 seconds).

- **CUMULUS-176**
  - The API will now respond with a 400 status code when a request body contains
    invalid JSON. It had previously returned a 500 status code.
- **CUMULUS-1861**
  - Updates Rule objects to no longer require a collection.
  - Changes the DLQ behavior for `sfEventSqsToDbRecords` and
    `sfEventSqsToDbRecordsInputQueue`. Previously failure to write a database
    record would result in lambda success, and an error log in the CloudWatch
    logs.   The lambda has been updated to manually add a record to
    the `sfEventSqsToDbRecordsDeadLetterQueue` if the granule, execution, *or*
    pdr record fails to write, in addition to the previous error logging.
- **CUMULUS-1956**
  - The `/s3credentials` endpoint that is deployed as part of distribution now
    supports authentication using tokens created by a different application. If
    a request contains the `EDL-ClientId` and `EDL-Token` headers,
    authentication will be handled using that token rather than attempting to
    use OAuth.
- **CUMULUS-1977**
  - API endpoint POST `/granules/bulk` now returns a 202 status on a successful
    response instead of a 200 response
  - API endpoint DELETE `/granules/<granule-id>` now returns a 404 status if the
    granule record was already deleted
  - `@cumulus/api/models/Granule.update()` now returns the updated granule
    record
  - Implemented POST `/granules/bulkDelete` API endpoint to support deleting
    granules specified by ID or returned by the provided query in the request
    body. If the request is successful, the endpoint returns the async operation
    ID that has been started to remove the granules.
    - To use a query in the request body, your deployment must be
      [configured to access the Elasticsearch host for ESDIS metrics](https://nasa.github.io/cumulus/docs/additional-deployment-options/cloudwatch-logs-delivery#esdis-metrics)
      in your environment
  - Added `@cumulus/api/models/Granule.getRecord()` method to return raw record
    from DynamoDB
  - Added `@cumulus/api/models/Granule.delete()` method which handles deleting
    the granule record from DynamoDB and the granule files from S3
- **CUMULUS-1982**
  - The `globalConnectionLimit` property of providers is now optional and
    defaults to "unlimited"
- **CUMULUS-1997**
  - Added optional `launchpad` configuration to `@cumulus/hyrax-metadata-updates` task config schema.
- **CUMULUS-1991**
  - `@cumulus/cmrjs/src/cmr-utils/constructOnlineAccessUrls()` now throws an error if `cmrGranuleUrlType = "distribution"` and no distribution endpoint argument is provided
- **CUMULUS-2011**
  - Reconciliation reports are now generated within an AsyncOperation
- **CUMULUS-2016**
  - Upgrade TEA to version 79

### Fixed

- **CUMULUS-1991**
  - Added missing `DISTRIBUTION_ENDPOINT` environment variable for API lambdas. This environment variable is required for API requests to move granules.

- **CUMULUS-1961**
  - Fixed granules and executions query params not getting sent to API in granule list operation in `@cumulus/api-client`

### Deprecated

- `@cumulus/aws-client/S3.calculateS3ObjectChecksum()`
- `@cumulus/aws-client/S3.getS3ObjectReadStream()`
- `@cumulus/common/log.convertLogLevel()`
- `@cumulus/collection-config-store`
- `@cumulus/common/util.sleep()`

- **CUMULUS-1930**
  - `@cumulus/common/log.convertLogLevel()`
  - `@cumulus/common/util.isNull()`
  - `@cumulus/common/util.isUndefined()`
  - `@cumulus/common/util.negate()`
  - `@cumulus/common/util.noop()`
  - `@cumulus/common/util.isNil()`
  - `@cumulus/common/util.renameProperty()`
  - `@cumulus/common/util.lookupMimeType()`
  - `@cumulus/common/util.thread()`
  - `@cumulus/common/util.mkdtempSync()`

### Removed

- The deprecated `@cumulus/common.bucketsConfigJsonObject` function has been
  removed
- The deprecated `@cumulus/common.CollectionConfigStore` class has been removed
- The deprecated `@cumulus/common.concurrency` module has been removed
- The deprecated `@cumulus/common.constructCollectionId` function has been
  removed
- The deprecated `@cumulus/common.launchpad` module has been removed
- The deprecated `@cumulus/common.LaunchpadToken` class has been removed
- The deprecated `@cumulus/common.Semaphore` class has been removed
- The deprecated `@cumulus/common.stringUtils` module has been removed
- The deprecated `@cumulus/common/aws.cloudwatchlogs` function has been removed
- The deprecated `@cumulus/common/aws.deleteS3Files` function has been removed
- The deprecated `@cumulus/common/aws.deleteS3Object` function has been removed
- The deprecated `@cumulus/common/aws.dynamodb` function has been removed
- The deprecated `@cumulus/common/aws.dynamodbDocClient` function has been
  removed
- The deprecated `@cumulus/common/aws.getExecutionArn` function has been removed
- The deprecated `@cumulus/common/aws.headObject` function has been removed
- The deprecated `@cumulus/common/aws.listS3ObjectsV2` function has been removed
- The deprecated `@cumulus/common/aws.parseS3Uri` function has been removed
- The deprecated `@cumulus/common/aws.promiseS3Upload` function has been removed
- The deprecated `@cumulus/common/aws.recursivelyDeleteS3Bucket` function has
  been removed
- The deprecated `@cumulus/common/aws.s3CopyObject` function has been removed
- The deprecated `@cumulus/common/aws.s3ObjectExists` function has been removed
- The deprecated `@cumulus/common/aws.s3PutObject` function has been removed
- The deprecated `@cumulus/common/bucketsConfigJsonObject` function has been
  removed
- The deprecated `@cumulus/common/CloudWatchLogger` class has been removed
- The deprecated `@cumulus/common/collection-config-store.CollectionConfigStore`
  class has been removed
- The deprecated `@cumulus/common/collection-config-store.constructCollectionId`
  function has been removed
- The deprecated `@cumulus/common/concurrency.limit` function has been removed
- The deprecated `@cumulus/common/concurrency.mapTolerant` function has been
  removed
- The deprecated `@cumulus/common/concurrency.promiseUrl` function has been
  removed
- The deprecated `@cumulus/common/concurrency.toPromise` function has been
  removed
- The deprecated `@cumulus/common/concurrency.unless` function has been removed
- The deprecated `@cumulus/common/config.parseConfig` function has been removed
- The deprecated `@cumulus/common/config.resolveResource` function has been
  removed
- The deprecated `@cumulus/common/DynamoDb.get` function has been removed
- The deprecated `@cumulus/common/DynamoDb.scan` function has been removed
- The deprecated `@cumulus/common/FieldPattern` class has been removed
- The deprecated `@cumulus/common/launchpad.getLaunchpadToken` function has been
  removed
- The deprecated `@cumulus/common/launchpad.validateLaunchpadToken` function has
  been removed
- The deprecated `@cumulus/common/LaunchpadToken` class has been removed
- The deprecated `@cumulus/common/message.buildCumulusMeta` function has been
  removed
- The deprecated `@cumulus/common/message.buildQueueMessageFromTemplate`
  function has been removed
- The deprecated `@cumulus/common/message.getCollectionIdFromMessage` function
  has been removed
- The deprecated `@cumulus/common/message.getMaximumExecutions` function has
  been removed
- The deprecated `@cumulus/common/message.getMessageExecutionArn` function has
  been removed
- The deprecated `@cumulus/common/message.getMessageExecutionName` function has
  been removed
- The deprecated `@cumulus/common/message.getMessageFromTemplate` function has
  been removed
- The deprecated `@cumulus/common/message.getMessageGranules` function has been
  removed
- The deprecated `@cumulus/common/message.getMessageStateMachineArn` function
  has been removed
- The deprecated `@cumulus/common/message.getQueueName` function has been
  removed
- The deprecated `@cumulus/common/message.getQueueNameByUrl` function has been
  removed
- The deprecated `@cumulus/common/message.hasQueueAndExecutionLimit` function
  has been removed
- The deprecated `@cumulus/common/Semaphore` class has been removed
- The deprecated `@cumulus/common/string.globalReplace` functon has been removed
- The deprecated `@cumulus/common/string.isNonEmptyString` functon has been
  removed
- The deprecated `@cumulus/common/string.isValidHostname` functon has been
  removed
- The deprecated `@cumulus/common/string.match` functon has been removed
- The deprecated `@cumulus/common/string.matches` functon has been removed
- The deprecated `@cumulus/common/string.replace` functon has been removed
- The deprecated `@cumulus/common/string.toLower` functon has been removed
- The deprecated `@cumulus/common/string.toUpper` functon has been removed
- The deprecated `@cumulus/common/testUtils.getLocalstackEndpoint` function has been removed
- The deprecated `@cumulus/common/util.setErrorStack` function has been removed
- The `@cumulus/common/util.uuid` function has been removed
- The deprecated `@cumulus/common/workflows.getWorkflowArn` function has been
  removed
- The deprecated `@cumulus/common/workflows.getWorkflowFile` function has been
  removed
- The deprecated `@cumulus/common/workflows.getWorkflowList` function has been
  removed
- The deprecated `@cumulus/common/workflows.getWorkflowTemplate` function has
  been removed
- `@cumulus/aws-client/StepFunctions.toSfnExecutionName()`
- `@cumulus/aws-client/StepFunctions.fromSfnExecutionName()`
- `@cumulus/aws-client/StepFunctions.getExecutionArn()`
- `@cumulus/aws-client/StepFunctions.getExecutionUrl()`
- `@cumulus/aws-client/StepFunctions.getStateMachineArn()`
- `@cumulus/aws-client/StepFunctions.pullStepFunctionEvent()`
- `@cumulus/common/test-utils/throttleOnce()`
- `@cumulus/integration-tests/api/distribution.invokeApiDistributionLambda()`
- `@cumulus/integration-tests/api/distribution.getDistributionApiRedirect()`
- `@cumulus/integration-tests/api/distribution.getDistributionApiFileStream()`

## [v1.24.0] 2020-06-03

### BREAKING CHANGES

- **CUMULUS-1969**
  - The `DiscoverPdrs` task now expects `provider_path` to be provided at
    `event.config.provider_path`, not `event.config.collection.provider_path`
  - `event.config.provider_path` is now a required parameter of the
    `DiscoverPdrs` task
  - `event.config.collection` is no longer a parameter to the `DiscoverPdrs`
    task
  - Collections no longer support the `provider_path` property. The tasks that
    relied on that property are now referencing `config.meta.provider_path`.
    Workflows should be updated accordingly.

- **CUMULUS-1997**
  - `@cumulus/cmr-client/CMRSearchConceptQueue` parameters have been changed to take a `cmrSettings` object containing clientId, provider, and auth information. This can be generated using `@cumulus/cmrjs/cmr-utils/getCmrSettings`. The `cmrEnvironment` variable has been removed.

### Added

- **CUMULUS-1800**
  - Added task configuration setting named `syncChecksumFiles` to the
    SyncGranule task. This setting is `false` by default, but when set to
    `true`, all checksum files associated with data files that are downloaded
    will be downloaded as well.
- **CUMULUS-1952**
  - Updated HTTP(S) provider client to accept username/password for Basic authorization. This change adds support for Basic Authorization such as Earthdata login redirects to ingest (i.e. as implemented in SyncGranule), but not to discovery (i.e. as implemented in DiscoverGranules). Discovery still expects the provider's file system to be publicly accessible, but not the individual files and their contents.
  - **NOTE**: Using this in combination with the HTTP protocol may expose usernames and passwords to intermediary network entities. HTTPS is highly recommended.
- **CUMULUS-1997**
  - Added optional `launchpad` configuration to `@cumulus/hyrax-metadata-updates` task config schema.

### Fixed

- **CUMULUS-1997**
  - Updated all CMR operations to use configured authentication scheme
- **CUMULUS-2010**
  - Updated `@cumulus/api/launchpadSaml` to support multiple userGroup attributes from the SAML response

## [v1.23.2] 2020-05-22

### BREAKING CHANGES

- Updates to the Cumulus archive API:
  - All endpoints now return a `401` response instead of a `403` for any request where the JWT passed as a Bearer token is invalid.
  - POST `/refresh` and DELETE `/token/<token>` endpoints now return a `401` response for requests with expired tokens

- **CUMULUS-1894**
  - `@cumulus/ingest/granule.handleDuplicateFile()`
    - The `copyOptions` parameter has been removed
    - An `ACL` parameter has been added
  - `@cumulus/ingest/granule.renameS3FileWithTimestamp()`
    - Now returns `undefined`

- **CUMULUS-1896**
  Updated all Cumulus core lambdas to utilize the new message adapter streaming interface via [cumulus-message-adapter-js v1.2.0](https://github.com/nasa/cumulus-message-adapter-js/releases/tag/v1.2.0).   Users of this version of Cumulus (or later) must utilize version 1.3.0 or greater of the [cumulus-message-adapter](https://github.com/nasa/cumulus-message-adapter) to support core lambdas.

- **CUMULUS-1912**
  - `@cumulus/api` reconciliationReports list endpoint returns a list of reconciliationReport records instead of S3Uri.

- **CUMULUS-1969**
  - The `DiscoverGranules` task now expects `provider_path` to be provided at
    `event.config.provider_path`, not `event.config.collection.provider_path`
  - `config.provider_path` is now a required parameter of the `DiscoverGranules`
    task

### MIGRATION STEPS

- To take advantage of the new TTL-based access token expiration implemented in CUMULUS-1777 (see notes below) and clear out existing records in your access tokens table, do the following:
  1. Log out of any active dashboard sessions
  2. Use the AWS console or CLI to delete your `<prefix>-AccessTokensTable` DynamoDB table
  3. [Re-deploy your `data-persistence` module](https://nasa.github.io/cumulus/docs/deployment/upgrade-readme#update-data-persistence-resources), which should re-create the `<prefix>-AccessTokensTable` DynamoDB table
  4. Return to using the Cumulus API/dashboard as normal
- This release requires the Cumulus Message Adapter layer deployed with Cumulus Core to be at least 1.3.0, as the core lambdas have updated to [cumulus-message-adapter-js v1.2.0](https://github.com/nasa/cumulus-message-adapter-js/releases/tag/v1.2.0) and the new CMA interface.  As a result, users should:
  1. Follow the [Cumulus Message Adapter (CMA) deployment instructions](https://nasa.github.io/cumulus/docs/deployment/deployment-readme#deploy-the-cumulus-message-adapter-layer) and install a CMA layer version >=1.3.0
  2. If you are using any custom Node.js Lambdas in your workflows **and** the Cumulus CMA layer/`cumulus-message-adapter-js`, you must update your lambda to use [cumulus-message-adapter-js v1.2.0](https://github.com/nasa/cumulus-message-adapter-js/releases/tag/v1.2.0) and follow the migration instructions in the release notes. Prior versions of `cumulus-message-adapter-js` are not compatible with CMA >= 1.3.0.
- Migrate existing s3 reconciliation report records to database (CUMULUS-1911):
  - After update your `data persistence` module and Cumulus resources, run the command:

  ```bash
  ./node_modules/.bin/cumulus-api migrate --stack `<your-terraform-deployment-prefix>` --migrationVersion migration5
  ```

### Added

- Added a limit for concurrent Elasticsearch requests when doing an index from database operation
- Added the `es_request_concurrency` parameter to the archive and cumulus Terraform modules

- **CUMULUS-1995**
  - Added the `es_index_shards` parameter to the archive and cumulus Terraform modules to configure the number of shards for the ES index
    - If you have an existing ES index, you will need to [reindex](https://nasa.github.io/cumulus-api/#reindex) and then [change index](https://nasa.github.io/cumulus-api/#change-index) to take advantage of shard updates

- **CUMULUS-1894**
  - Added `@cumulus/aws-client/S3.moveObject()`

- **CUMULUS-1911**
  - Added ReconciliationReports table
  - Updated CreateReconciliationReport lambda to save Reconciliation Report records to database
  - Updated dbIndexer and IndexFromDatabase lambdas to index Reconciliation Report records to Elasticsearch
  - Added migration_5 to migrate existing s3 reconciliation report records to database and Elasticsearch
  - Updated `@cumulus/api` package, `tf-modules/archive` and `tf-modules/data-persistence` Terraform modules

- **CUMULUS-1916**
  - Added util function for seeding reconciliation reports when running API locally in dashboard

### Changed

- **CUMULUS-1777**
  - The `expirationTime` property is now a **required field** of the access tokens model.
  - Updated the `AccessTokens` table to set a [TTL](https://docs.aws.amazon.com/amazondynamodb/latest/developerguide/howitworks-ttl.html) on the `expirationTime` field in `tf-modules/data-persistence/dynamo.tf`. As a result, access token records in this table whose `expirationTime` has passed should be **automatically deleted by DynamoDB**.
  - Updated all code creating access token records in the Dynamo `AccessTokens` table to set the `expirationTime` field value in seconds from the epoch.
- **CUMULUS-1912**
  - Updated reconciliationReports endpoints to query against Elasticsearch, delete report from both database and s3
  - Added `@cumulus/api-client/reconciliationReports`
- **CUMULUS-1999**
  - Updated `@cumulus/common/util.deprecate()` so that only a single deprecation notice is printed for each name/version combination

### Fixed

- **CUMULUS-1894**
  - The `SyncGranule` task can now handle files larger than 5 GB
- **CUMULUS-1987**
  - `Remove granule from CMR` operation in `@cumulus/api` now passes token to CMR when fetching granule metadata, allowing removal of private granules
- **CUMULUS-1993**
  - For a given queue, the `sqs-message-consumer` Lambda will now only schedule workflows for rules matching the queue **and the collection information in each queue message (if any)**
    - The consumer also now only reads each queue message **once per Lambda invocation**, whereas previously each message was read **once per queue rule per Lambda invocation**
  - Fixed bug preventing the deletion of multiple SNS rules that share the same SNS topic

### Deprecated

- **CUMULUS-1894**
  - `@cumulus/ingest/granule.copyGranuleFile()`
  - `@cumulus/ingest/granule.moveGranuleFile()`

- **CUMULUS-1987** - Deprecated the following functions:
  - `@cumulus/cmrjs/getMetadata(cmrLink)` -> `@cumulus/cmr-client/CMR.getGranuleMetadata(cmrLink)`
  - `@cumulus/cmrjs/getFullMetadata(cmrLink)`

## [v1.22.1] 2020-05-04

**Note**: v1.22.0 was not released as a package due to npm/release concerns.  Users upgrading to 1.22.x should start with 1.22.1

### Added

- **CUMULUS-1894**
  - Added `@cumulus/aws-client/S3.multipartCopyObject()`
- **CUMULUS-408**
  - Added `certificateUri` field to provider schema. This optional field allows operators to specify an S3 uri to a CA bundle to use for HTTPS requests.
- **CUMULUS-1787**
  - Added `collections/active` endpoint for returning collections with active granules in `@cumulus/api`
- **CUMULUS-1799**
  - Added `@cumulus/common/stack.getBucketsConfigKey()` to return the S3 key for the buckets config object
  - Added `@cumulus/common/workflows.getWorkflowFileKey()` to return the S3 key for a workflow definition object
  - Added `@cumulus/common/workflows.getWorkflowsListKeyPrefix()` to return the S3 key prefix for objects containing workflow definitions
  - Added `@cumulus/message` package containing utilities for building and parsing Cumulus messages
- **CUMULUS-1850**
  - Added `@cumulus/aws-client/Kinesis.describeStream()` to get a Kinesis stream description
- **CUMULUS-1853**
  - Added `@cumulus/integration-tests/collections.createCollection()`
  - Added `@cumulus/integration-tests/executions.findExecutionArn()`
  - Added `@cumulus/integration-tests/executions.getExecutionWithStatus()`
  - Added `@cumulus/integration-tests/granules.getGranuleWithStatus()`
  - Added `@cumulus/integration-tests/providers.createProvider()`
  - Added `@cumulus/integration-tests/rules.createOneTimeRule()`

### Changed

- **CUMULUS-1682**
  - Moved all `@cumulus/ingest/parse-pdr` code into the `parse-pdr` task as it had become tightly coupled with that task's handler and was not used anywhere else. Unit tests also restored.
- **CUMULUS-1820**
  - Updated the Thin Egress App module used in `tf-modules/distribution/main.tf` to build 74. [See the release notes](https://github.com/asfadmin/thin-egress-app/releases/tag/tea-build.74).
- **CUMULUS-1852**
  - Updated POST endpoints for `/collections`, `/providers`, and `/rules` to log errors when returning a 500 response
  - Updated POST endpoint for `/collections`:
    - Return a 400 response when the `name` or `version` fields are missing
    - Return a 409 response if the collection already exists
    - Improved error messages to be more explicit
  - Updated POST endpoint for `/providers`:
    - Return a 400 response if the `host` field value is invalid
    - Return a 409 response if the provider already exists
  - Updated POST endpoint for `/rules`:
    - Return a 400 response if rule `name` is invalid
    - Return a 400 response if rule `type` is invalid
- **CUMULUS-1891**
  - Updated the following endpoints using async operations to return a 503 error if the ECS task  cannot be started and a 500 response for a non-specific error:
    - POST `/replays`
    - POST `/bulkDelete`
    - POST `/elasticsearch/index-from-database`
    - POST `/granules/bulk`

### Fixed

- **CUMULUS-408**
  - Fixed HTTPS discovery and ingest.

- **CUMULUS-1850**
  - Fixed a bug in Kinesis event processing where the message consumer would not properly filter available rules based on the collection information in the event and the Kinesis stream ARN

- **CUMULUS-1853**
  - Fixed a bug where attempting to create a rule containing a payload property
    would fail schema validation.

- **CUMULUS-1854**
  - Rule schema is validated before starting workflows or creating event source mappings

- **CUMULUS-1974**
  - Fixed @cumulus/api webpack config for missing underscore object due to underscore update

- **CUMULUS-2210**
  - Fixed `cmr_oauth_provider` variable not being propogated to reconciliation reports

### Deprecated

- **CUMULUS-1799** - Deprecated the following code. For cases where the code was moved into another package, the new code location is noted:
  - `@cumulus/aws-client/StepFunctions.fromSfnExecutionName()`
  - `@cumulus/aws-client/StepFunctions.toSfnExecutionName()`
  - `@cumulus/aws-client/StepFunctions.getExecutionArn()` -> `@cumulus/message/Executions.buildExecutionArn()`
  - `@cumulus/aws-client/StepFunctions.getExecutionUrl()` -> `@cumulus/message/Executions.getExecutionUrlFromArn()`
  - `@cumulus/aws-client/StepFunctions.getStateMachineArn()` -> `@cumulus/message/Executions.getStateMachineArnFromExecutionArn()`
  - `@cumulus/aws-client/StepFunctions.pullStepFunctionEvent()` -> `@cumulus/message/StepFunctions.pullStepFunctionEvent()`
  - `@cumulus/common/bucketsConfigJsonObject()`
  - `@cumulus/common/CloudWatchLogger`
  - `@cumulus/common/collection-config-store/CollectionConfigStore` -> `@cumulus/collection-config-store`
  - `@cumulus/common/collection-config-store.constructCollectionId()` -> `@cumulus/message/Collections.constructCollectionId`
  - `@cumulus/common/concurrency.limit()`
  - `@cumulus/common/concurrency.mapTolerant()`
  - `@cumulus/common/concurrency.promiseUrl()`
  - `@cumulus/common/concurrency.toPromise()`
  - `@cumulus/common/concurrency.unless()`
  - `@cumulus/common/config.buildSchema()`
  - `@cumulus/common/config.parseConfig()`
  - `@cumulus/common/config.resolveResource()`
  - `@cumulus/common/config.resourceToArn()`
  - `@cumulus/common/FieldPattern`
  - `@cumulus/common/launchpad.getLaunchpadToken()` -> `@cumulus/launchpad-auth/index.getLaunchpadToken()`
  - `@cumulus/common/LaunchpadToken` -> `@cumulus/launchpad-auth/LaunchpadToken`
  - `@cumulus/common/launchpad.validateLaunchpadToken()` -> `@cumulus/launchpad-auth/index.validateLaunchpadToken()`
  - `@cumulus/common/message.buildCumulusMeta()` -> `@cumulus/message/Build.buildCumulusMeta()`
  - `@cumulus/common/message.buildQueueMessageFromTemplate()` -> `@cumulus/message/Build.buildQueueMessageFromTemplate()`
  - `@cumulus/common/message.getCollectionIdFromMessage()` -> `@cumulus/message/Collections.getCollectionIdFromMessage()`
  - `@cumulus/common/message.getMessageExecutionArn()` -> `@cumulus/message/Executions.getMessageExecutionArn()`
  - `@cumulus/common/message.getMessageExecutionName()` -> `@cumulus/message/Executions.getMessageExecutionName()`
  - `@cumulus/common/message.getMaximumExecutions()` -> `@cumulus/message/Queue.getMaximumExecutions()`
  - `@cumulus/common/message.getMessageFromTemplate()`
  - `@cumulus/common/message.getMessageStateMachineArn()` -> `@cumulus/message/Executions.getMessageStateMachineArn()`)
  - `@cumulus/common/message.getMessageGranules()` -> `@cumulus/message/Granules.getMessageGranules()`
  - `@cumulus/common/message.getQueueNameByUrl()` -> `@cumulus/message/Queue.getQueueNameByUrl()`
  - `@cumulus/common/message.getQueueName()` -> `@cumulus/message/Queue.getQueueName()`)
  - `@cumulus/common/message.hasQueueAndExecutionLimit()` -> `@cumulus/message/Queue.hasQueueAndExecutionLimit()`
  - `@cumulus/common/Semaphore`
  - `@cumulus/common/test-utils.throttleOnce()`
  - `@cumulus/common/workflows.getWorkflowArn()`
  - `@cumulus/common/workflows.getWorkflowFile()`
  - `@cumulus/common/workflows.getWorkflowList()`
  - `@cumulus/common/workflows.getWorkflowTemplate()`
  - `@cumulus/integration-tests/sfnStep/SfnStep.parseStepMessage()` -> `@cumulus/message/StepFunctions.parseStepMessage()`
- **CUMULUS-1858** - Deprecated the following functions.
  - `@cumulus/common/string.globalReplace()`
  - `@cumulus/common/string.isNonEmptyString()`
  - `@cumulus/common/string.isValidHostname()`
  - `@cumulus/common/string.match()`
  - `@cumulus/common/string.matches()`
  - `@cumulus/common/string.replace()`
  - `@cumulus/common/string.toLower()`
  - `@cumulus/common/string.toUpper()`

### Removed

- **CUMULUS-1799**: Deprecated code removals:
  - Removed from `@cumulus/common/aws`:
    - `pullStepFunctionEvent()`
  - Removed `@cumulus/common/sfnStep`
  - Removed `@cumulus/common/StepFunctions`

## [v1.21.0] 2020-03-30

### PLEASE NOTE

- **CUMULUS-1762**: the `messageConsumer` for `sns` and `kinesis`-type rules now fetches
  the collection information from the message. You should ensure that your rule's collection
  name and version match what is in the message for these ingest messages to be processed.
  If no matching rule is found, an error will be thrown and logged in the
  `messageConsumer` Lambda function's log group.

### Added

- **CUMULUS-1629**`
  - Updates discover-granules task to respect/utilize duplicateHandling configuration such that
    - skip:               Duplicates will be filtered from the granule list
    - error:              Duplicates encountered will result in step failure
    - replace, version:   Duplicates will be ignored and handled as normal.
  - Adds a new copy of the API lambda `PrivateApiLambda()` which is configured to not require authentication. This Lambda is not connected to an API gateway
  - Adds `@cumulus/api-client` with functions for use by workflow lambdas to call the API when needed

- **CUMULUS-1732**
  - Added Python task/activity workflow and integration test (`PythonReferenceSpec`) to test `cumulus-message-adapter-python`and `cumulus-process-py` integration.
- **CUMULUS-1795**
  - Added an IAM policy on the Cumulus EC2 creation to enable SSM when the `deploy_to_ngap` flag is true

### Changed

- **CUMULUS-1762**
  - the `messageConsumer` for `sns` and `kinesis`-type rules now fetches the collection
    information from the message.

### Deprecated

- **CUMULUS-1629**
  - Deprecate `granulesApi`, `rulesApi`, `emsApi`, `executionsAPI` from `@cumulus/integration-test/api` in favor of code moved to `@cumulus/api-client`

### Removed

- **CUMULUS-1799**: Deprecated code removals
  - Removed deprecated method `@cumulus/api/models/Granule.createGranulesFromSns()`
  - Removed deprecated method `@cumulus/api/models/Granule.removeGranuleFromCmr()`
  - Removed from `@cumulus/common/aws`:
    - `apigateway()`
    - `buildS3Uri()`
    - `calculateS3ObjectChecksum()`
    - `cf()`
    - `cloudwatch()`
    - `cloudwatchevents()`
    - `cloudwatchlogs()`
    - `createAndWaitForDynamoDbTable()`
    - `createQueue()`
    - `deleteSQSMessage()`
    - `describeCfStackResources()`
    - `downloadS3File()`
    - `downloadS3Files()`
    - `DynamoDbSearchQueue` class
    - `dynamodbstreams()`
    - `ec2()`
    - `ecs()`
    - `fileExists()`
    - `findResourceArn()`
    - `fromSfnExecutionName()`
    - `getFileBucketAndKey()`
    - `getJsonS3Object()`
    - `getQueueUrl()`
    - `getObjectSize()`
    - `getS3ObjectReadStream()`
    - `getSecretString()`
    - `getStateMachineArn()`
    - `headObject()`
    - `isThrottlingException()`
    - `kinesis()`
    - `lambda()`
    - `listS3Objects()`
    - `promiseS3Upload()`
    - `publishSnsMessage()`
    - `putJsonS3Object()`
    - `receiveSQSMessages()`
    - `s3CopyObject()`
    - `s3GetObjectTagging()`
    - `s3Join()`
    - `S3ListObjectsV2Queue` class
    - `s3TagSetToQueryString()`
    - `s3PutObjectTagging()`
    - `secretsManager()`
    - `sendSQSMessage()`
    - `sfn()`
    - `sns()`
    - `sqs()`
    - `sqsQueueExists()`
    - `toSfnExecutionName()`
    - `uploadS3FileStream()`
    - `uploadS3Files()`
    - `validateS3ObjectChecksum()`
  - Removed `@cumulus/common/CloudFormationGateway` class
  - Removed `@cumulus/common/concurrency/Mutex` class
  - Removed `@cumulus/common/errors`
  - Removed `@cumulus/common/sftp`
  - Removed `@cumulus/common/string.unicodeEscape`
  - Removed `@cumulus/cmrjs/cmr-utils.getGranuleId()`
  - Removed `@cumulus/cmrjs/cmr-utils.getCmrFiles()`
  - Removed `@cumulus/cmrjs/cmr/CMR` class
  - Removed `@cumulus/cmrjs/cmr/CMRSearchConceptQueue` class
  - Removed `@cumulus/cmrjs/utils.getHost()`
  - Removed `@cumulus/cmrjs/utils.getIp()`
  - Removed `@cumulus/cmrjs/utils.hostId()`
  - Removed `@cumulus/cmrjs/utils/ummVersion()`
  - Removed `@cumulus/cmrjs/utils.updateToken()`
  - Removed `@cumulus/cmrjs/utils.validateUMMG()`
  - Removed `@cumulus/ingest/aws.getEndpoint()`
  - Removed `@cumulus/ingest/aws.getExecutionUrl()`
  - Removed `@cumulus/ingest/aws/invoke()`
  - Removed `@cumulus/ingest/aws/CloudWatch` class
  - Removed `@cumulus/ingest/aws/ECS` class
  - Removed `@cumulus/ingest/aws/Events` class
  - Removed `@cumulus/ingest/aws/SQS` class
  - Removed `@cumulus/ingest/aws/StepFunction` class
  - Removed `@cumulus/ingest/util.normalizeProviderPath()`
  - Removed `@cumulus/integration-tests/index.listCollections()`
  - Removed `@cumulus/integration-tests/index.listProviders()`
  - Removed `@cumulus/integration-tests/index.rulesList()`
  - Removed `@cumulus/integration-tests/api/api.addCollectionApi()`

## [v1.20.0] 2020-03-12

### BREAKING CHANGES

- **CUMULUS-1714**
  - Changed the format of the message sent to the granule SNS Topic. Message includes the granule record under `record` and the type of event under `event`. Messages with `deleted` events will have the record that was deleted with a `deletedAt` timestamp. Options for `event` are `Create | Update | Delete`
- **CUMULUS-1769** - `deploy_to_ngap` is now a **required** variable for the `tf-modules/cumulus` module. **For those deploying to NGAP environments, this variable should always be set to `true`.**

### Notable changes

- **CUMULUS-1739** - You can now exclude Elasticsearch from your `tf-modules/data-persistence` deployment (via `include_elasticsearch = false`) and your `tf-modules/cumulus` module will still deploy successfully.

- **CUMULUS-1769** - If you set `deploy_to_ngap = true` for the `tf-modules/archive` Terraform module, **you can only deploy your archive API gateway as `PRIVATE`**, not `EDGE`.

### Added

- Added `@cumulus/aws-client/S3.getS3ObjectReadStreamAsync()` to deal with S3 eventual consistency issues by checking for the existence an S3 object with retries before getting a readable stream for that object.
- **CUMULUS-1769**
  - Added `deploy_to_ngap` boolean variable for the `tf-modules/cumulus` and `tf-modules/archive` Terraform modules. This variable is required. **For those deploying to NGAP environments, this variable should always be set to `true`.**
- **HYRAX-70**
  - Add the hyrax-metadata-update task

### Changed

- [`AccessToken.get()`](https://github.com/nasa/cumulus/blob/master/packages/api/models/access-tokens.js) now enforces [strongly consistent reads from DynamoDB](https://docs.aws.amazon.com/amazondynamodb/latest/developerguide/HowItWorks.ReadConsistency.html)
- **CUMULUS-1739**
  - Updated `tf-modules/data-persistence` to make Elasticsearch alarm resources and outputs conditional on the `include_elasticsearch` variable
  - Updated `@cumulus/aws-client/S3.getObjectSize` to include automatic retries for any failures from `S3.headObject`
- **CUMULUS-1784**
  - Updated `@cumulus/api/lib/DistributionEvent.remoteIP()` to parse the IP address in an S3 access log from the `A-sourceip` query parameter if present, otherwise fallback to the original parsing behavior.
- **CUMULUS-1768**
  - The `stats/summary` endpoint reports the distinct collections for the number of granules reported

### Fixed

- **CUMULUS-1739** - Fixed the `tf-modules/cumulus` and `tf-modules/archive` modules to make these Elasticsearch variables truly optional:
  - `elasticsearch_domain_arn`
  - `elasticsearch_hostname`
  - `elasticsearch_security_group_id`

- **CUMULUS-1768**
  - Fixed the `stats/` endpoint so that data is correctly filtered by timestamp and `processingTime` is calculated correctly.

- **CUMULUS-1769**
  - In the `tf-modules/archive` Terraform module, the `lifecycle` block ignoring changes to the `policy` of the archive API gateway is now only enforced if `deploy_to_ngap = true`. This fixes a bug where users deploying outside of NGAP could not update their API gateway's resource policy when going from `PRIVATE` to `EDGE`, preventing their API from being accessed publicly.

- **CUMULUS-1775**
  - Fix/update api endpoint to use updated google auth endpoints such that it will work with new accounts

### Removed

- **CUMULUS-1768**
  - Removed API endpoints `stats/histogram` and `stats/average`. All advanced stats needs should be acquired from Cloud Metrics or similarly configured ELK stack.

## [v1.19.0] 2020-02-28

### BREAKING CHANGES

- **CUMULUS-1736**
  - The `@cumulus/discover-granules` task now sets the `dataType` of discovered
    granules based on the `name` of the configured collection, not the
    `dataType`.
  - The config schema of the `@cumulus/discover-granules` task now requires that
    collections contain a `version`.
  - The `@cumulus/sync-granule` task will set the `dataType` and `version` of a
    granule based on the configured collection if those fields are not already
    set on the granule. Previously it was using the `dataType` field of the
    configured collection, then falling back to the `name` field of the
    collection. This update will just use the `name` field of the collection to
    set the `dataType` field of the granule.

- **CUMULUS-1446**
  - Update the `@cumulus/integration-tests/api/executions.getExecution()`
    function to parse the response and return the execution, rather than return
    the full API response.

- **CUMULUS-1672**
  - The `cumulus` Terraform module in previous releases set a
    `Deployment = var.prefix` tag on all resources that it managed. In this
    release, a `tags` input variable has been added to the `cumulus` Terraform
    module to allow resource tagging to be customized. No default tags will be
    applied to Cumulus-managed resources. To replicate the previous behavior,
    set `tags = { Deployment: var.prefix }` as an input variable for the
    `cumulus` Terraform module.

- **CUMULUS-1684 Migration Instructions**
  - In previous releases, a provider's username and password were encrypted
    using a custom encryption library. That has now been updated to use KMS.
    This release includes a Lambda function named
    `<prefix>-ProviderSecretsMigration`, which will re-encrypt existing
    provider credentials to use KMS. After this release has been deployed, you
    will need to manually invoke that Lambda function using either the AWS CLI
    or AWS Console. It should only need to be successfully run once.
  - Future releases of Cumulus will invoke a
    `<prefix>-VerifyProviderSecretsMigration` Lambda function as part of the
    deployment, which will cause the deployment to fail if the migration
    Lambda has not been run.

- **CUMULUS-1718**
  - The `@cumulus/sf-sns-report` task for reporting mid-workflow updates has been retired.
  This task was used as the `PdrStatusReport` task in our ParsePdr example workflow.
  If you have a ParsePdr or other workflow using this task, use `@cumulus/sf-sqs-report` instead.
  Trying to deploy the old task will result in an error as the cumulus module no longer exports `sf_sns_report_task`.
  - Migration instruction: In your workflow definition, for each step using the old task change:
  `"Resource": "${module.cumulus.sf_sns_report_task.task_arn}"`
  to
  `"Resource": "${module.cumulus.sf_sqs_report_task.task_arn}"`

- **CUMULUS-1755**
  - The `thin_egress_jwt_secret_name` variable for the `tf-modules/cumulus` Terraform module is now **required**. This variable is passed on to the Thin Egress App in `tf-modules/distribution/main.tf`, which uses the keys stored in the secret to sign JWTs. See the [Thin Egress App documentation on how to create a value for this secret](https://github.com/asfadmin/thin-egress-app#setting-up-the-jwt-cookie-secrets).

### Added

- **CUMULUS-1446**
  - Add `@cumulus/common/FileUtils.readJsonFile()` function
  - Add `@cumulus/common/FileUtils.readTextFile()` function
  - Add `@cumulus/integration-tests/api/collections.createCollection()` function
  - Add `@cumulus/integration-tests/api/collections.deleteCollection()` function
  - Add `@cumulus/integration-tests/api/collections.getCollection()` function
  - Add `@cumulus/integration-tests/api/providers.getProvider()` function
  - Add `@cumulus/integration-tests/index.getExecutionOutput()` function
  - Add `@cumulus/integration-tests/index.loadCollection()` function
  - Add `@cumulus/integration-tests/index.loadProvider()` function
  - Add `@cumulus/integration-tests/index.readJsonFilesFromDir()` function

- **CUMULUS-1672**
  - Add a `tags` input variable to the `archive` Terraform module
  - Add a `tags` input variable to the `cumulus` Terraform module
  - Add a `tags` input variable to the `cumulus_ecs_service` Terraform module
  - Add a `tags` input variable to the `data-persistence` Terraform module
  - Add a `tags` input variable to the `distribution` Terraform module
  - Add a `tags` input variable to the `ingest` Terraform module
  - Add a `tags` input variable to the `s3-replicator` Terraform module

- **CUMULUS-1707**
  - Enable logrotate on ECS cluster

- **CUMULUS-1684**
  - Add a `@cumulus/aws-client/KMS` library of KMS-related functions
  - Add `@cumulus/aws-client/S3.getTextObject()`
  - Add `@cumulus/sftp-client` package
  - Create `ProviderSecretsMigration` Lambda function
  - Create `VerifyProviderSecretsMigration` Lambda function

- **CUMULUS-1548**
  - Add ability to put default Cumulus logs in Metrics' ELK stack
  - Add ability to add custom logs to Metrics' ELK Stack

- **CUMULUS-1702**
  - When logs are sent to Metrics' ELK stack, the logs endpoints will return results from there

- **CUMULUS-1459**
  - Async Operations are indexed in Elasticsearch
  - To index any existing async operations you'll need to perform an index from
    database function.

- **CUMULUS-1717**
  - Add `@cumulus/aws-client/deleteAndWaitForDynamoDbTableNotExists`, which
    deletes a DynamoDB table and waits to ensure the table no longer exists
  - Added `publishGranules` Lambda to handle publishing granule messages to SNS when granule records are written to DynamoDB
  - Added `@cumulus/api/models/Granule.storeGranulesFromCumulusMessage` to store granules from a Cumulus message to DynamoDB

- **CUMULUS-1718**
  - Added `@cumulus/sf-sqs-report` task to allow mid-workflow reporting updates.
  - Added `stepfunction_event_reporter_queue_url` and `sf_sqs_report_task` outputs to the `cumulus` module.
  - Added `publishPdrs` Lambda to handle publishing PDR messages to SNS when PDR records are written to DynamoDB.
  - Added `@cumulus/api/models/Pdr.storePdrFromCumulusMessage` to store PDRs from a Cumulus message to DynamoDB.
  - Added `@cumulus/aws-client/parseSQSMessageBody` to parse an SQS message body string into an object.

- **Ability to set custom backend API url in the archive module**
  - Add `api_url` definition in `tf-modules/cumulus/archive.tf`
  - Add `archive_api_url` variable in `tf-modules/cumulus/variables.tf`

- **CUMULUS-1741**
  - Added an optional `elasticsearch_security_group_ids` variable to the
    `data-persistence` Terraform module to allow additional security groups to
    be assigned to the Elasticsearch Domain.

- **CUMULUS-1752**
  - Added `@cumulus/integration-tests/api/distribution.invokeTEADistributionLambda` to simulate a request to the [Thin Egress App](https://github.com/asfadmin/thin-egress-app) by invoking the Lambda and getting a response payload.
  - Added `@cumulus/integration-tests/api/distribution.getTEARequestHeaders` to generate necessary request headers for a request to the Thin Egress App
  - Added `@cumulus/integration-tests/api/distribution.getTEADistributionApiFileStream` to get a response stream for a file served by Thin Egress App
  - Added `@cumulus/integration-tests/api/distribution.getTEADistributionApiRedirect` to get a redirect response from the Thin Egress App

- **CUMULUS-1755**
  - Added `@cumulus/aws-client/CloudFormation.describeCfStack()` to describe a Cloudformation stack
  - Added `@cumulus/aws-client/CloudFormation.getCfStackParameterValues()` to get multiple parameter values for a Cloudformation stack

### Changed

- **CUMULUS-1725**
  - Moved the logic that updates the granule files cache Dynamo table into its
    own Lambda function called `granuleFilesCacheUpdater`.

- **CUMULUS-1736**
  - The `collections` model in the API package now determines the name of a
    collection based on the `name` property, rather than using `dataType` and
    then falling back to `name`.
  - The `@cumulus/integration-tests.loadCollection()` function no longer appends
    the postfix to the end of the collection's `dataType`.
  - The `@cumulus/integration-tests.addCollections()` function no longer appends
    the postfix to the end of the collection's `dataType`.

- **CUMULUS-1672**
  - Add a `retryOptions` parameter to the `@cumulus/aws-client/S3.headObject`
     function, which will retry if the object being queried does not exist.

- **CUMULUS-1446**
  - Mark the `@cumulus/integration-tests/api.addCollectionApi()` function as
    deprecated
  - Mark the `@cumulus/integration-tests/index.listCollections()` function as
    deprecated
  - Mark the `@cumulus/integration-tests/index.listProviders()` function as
    deprecated
  - Mark the `@cumulus/integration-tests/index.rulesList()` function as
    deprecated

- **CUMULUS-1672**
  - Previously, the `cumulus` module defaulted to setting a
    `Deployment = var.prefix` tag on all resources that it managed. In this
    release, the `cumulus` module will now accept a `tags` input variable that
    defines the tags to be assigned to all resources that it manages.
  - Previously, the `data-persistence` module defaulted to setting a
    `Deployment = var.prefix` tag on all resources that it managed. In this
    release, the `data-persistence` module will now accept a `tags` input
    variable that defines the tags to be assigned to all resources that it
    manages.
  - Previously, the `distribution` module defaulted to setting a
    `Deployment = var.prefix` tag on all resources that it managed. In this
    release, the `distribution` module will now accept a `tags` input variable
    that defines the tags to be assigned to all resources that it manages.
  - Previously, the `ingest` module defaulted to setting a
    `Deployment = var.prefix` tag on all resources that it managed. In this
    release, the `ingest` module will now accept a `tags` input variable that
    defines the tags to be assigned to all resources that it manages.
  - Previously, the `s3-replicator` module defaulted to setting a
    `Deployment = var.prefix` tag on all resources that it managed. In this
    release, the `s3-replicator` module will now accept a `tags` input variable
    that defines the tags to be assigned to all resources that it manages.

- **CUMULUS-1684**
  - Update the API package to encrypt provider credentials using KMS instead of
    using RSA keys stored in S3

- **CUMULUS-1717**
  - Changed name of `cwSfExecutionEventToDb` Lambda to `cwSfEventToDbRecords`
  - Updated `cwSfEventToDbRecords` to write granule records to DynamoDB from the incoming Cumulus message

- **CUMULUS-1718**
  - Renamed `cwSfEventToDbRecords` to `sfEventSqsToDbRecords` due to architecture change to being a consumer of an SQS queue of Step Function Cloudwatch events.
  - Updated `sfEventSqsToDbRecords` to write PDR records to DynamoDB from the incoming Cumulus message
  - Moved `data-cookbooks/sns.md` to `data-cookbooks/ingest-notifications.md` and updated it to reflect recent changes.

- **CUMULUS-1748**
  - (S)FTP discovery tasks now use the provider-path as-is instead of forcing it to a relative path.
  - Improved error handling to catch permission denied FTP errors better and log them properly. Workflows will still fail encountering this error and we intend to consider that approach in a future ticket.

- **CUMULUS-1752**
  - Moved class for parsing distribution events to its own file: `@cumulus/api/lib/DistributionEvent.js`
    - Updated `DistributionEvent` to properly parse S3 access logs generated by requests from the [Thin Egress App](https://github.com/asfadmin/thin-egress-app)

- **CUMULUS-1753** - Changes to `@cumulus/ingest/HttpProviderClient.js`:
  - Removed regex filter in `HttpProviderClient.list()` that was used to return only files with an extension between 1 and 4 characters long. `HttpProviderClient.list()` will now return all files linked from the HTTP provider host.

- **CUMULUS-1755**
  - Updated the Thin Egress App module used in `tf-modules/distribution/main.tf` to build 61. [See the release notes](https://github.com/asfadmin/thin-egress-app/releases/tag/tea-build.61).

- **CUMULUS-1757**
  - Update @cumulus/cmr-client CMRSearchConceptQueue to take optional cmrEnvironment parameter

### Deprecated

- **CUMULUS-1684**
  - Deprecate `@cumulus/common/key-pair-provider/S3KeyPairProvider`
  - Deprecate `@cumulus/common/key-pair-provider/S3KeyPairProvider.encrypt()`
  - Deprecate `@cumulus/common/key-pair-provider/S3KeyPairProvider.decrypt()`
  - Deprecate `@cumulus/common/kms/KMS`
  - Deprecate `@cumulus/common/kms/KMS.encrypt()`
  - Deprecate `@cumulus/common/kms/KMS.decrypt()`
  - Deprecate `@cumulus/common/sftp.Sftp`

- **CUMULUS-1717**
  - Deprecate `@cumulus/api/models/Granule.createGranulesFromSns`

- **CUMULUS-1718**
  - Deprecate `@cumulus/sf-sns-report`.
    - This task has been updated to always throw an error directing the user to use `@cumulus/sf-sqs-report` instead. This was done because there is no longer an SNS topic to which to publish, and no consumers to listen to it.

- **CUMULUS-1748**
  - Deprecate `@cumulus/ingest/util.normalizeProviderPath`

- **CUMULUS-1752**
  - Deprecate `@cumulus/integration-tests/api/distribution.getDistributionApiFileStream`
  - Deprecate `@cumulus/integration-tests/api/distribution.getDistributionApiRedirect`
  - Deprecate `@cumulus/integration-tests/api/distribution.invokeApiDistributionLambda`

### Removed

- **CUMULUS-1684**
  - Remove the deployment script that creates encryption keys and stores them to
    S3

- **CUMULUS-1768**
  - Removed API endpoints `stats/histogram` and `stats/average`. All advanced stats needs should be acquired from Cloud Metrics or similarly configured ELK stack.

### Fixed

- **Fix default values for urs_url in variables.tf files**
  - Remove trailing `/` from default `urs_url` values.

- **CUMULUS-1610** - Add the Elasticsearch security group to the EC2 security groups

- **CUMULUS-1740** - `cumulus_meta.workflow_start_time` is now set in Cumulus
  messages

- **CUMULUS-1753** - Fixed `@cumulus/ingest/HttpProviderClient.js` to properly handle HTTP providers with:
  - Multiple link tags (e.g. `<a>`) per line of source code
  - Link tags in uppercase or lowercase (e.g. `<A>`)
  - Links with filepaths in the link target (e.g. `<a href="/path/to/file.txt">`). These files will be returned from HTTP file discovery **as the file name only** (e.g. `file.txt`).

- **CUMULUS-1768**
  - Fix an issue in the stats endpoints in `@cumulus/api` to send back stats for the correct type

## [v1.18.0] 2020-02-03

### BREAKING CHANGES

- **CUMULUS-1686**

  - `ecs_cluster_instance_image_id` is now a _required_ variable of the `cumulus` module, instead of optional.

- **CUMULUS-1698**

  - Change variable `saml_launchpad_metadata_path` to `saml_launchpad_metadata_url` in the `tf-modules/cumulus` Terraform module.

- **CUMULUS-1703**
  - Remove the unused `forceDownload` option from the `sync-granule` tasks's config
  - Remove the `@cumulus/ingest/granule.Discover` class
  - Remove the `@cumulus/ingest/granule.Granule` class
  - Remove the `@cumulus/ingest/pdr.Discover` class
  - Remove the `@cumulus/ingest/pdr.Granule` class
  - Remove the `@cumulus/ingest/parse-pdr.parsePdr` function

### Added

- **CUMULUS-1040**

  - Added `@cumulus/aws-client` package to provide utilities for working with AWS services and the Node.js AWS SDK
  - Added `@cumulus/errors` package which exports error classes for use in Cumulus workflow code
  - Added `@cumulus/integration-tests/sfnStep` to provide utilities for parsing step function execution histories

- **CUMULUS-1102**

  - Adds functionality to the @cumulus/api package for better local testing.
    - Adds data seeding for @cumulus/api's localAPI.
      - seed functions allow adding collections, executions, granules, pdrs, providers, and rules to a Localstack Elasticsearch and DynamoDB via `addCollections`, `addExecutions`, `addGranules`, `addPdrs`, `addProviders`, and `addRules`.
    - Adds `eraseDataStack` function to local API server code allowing resetting of local datastack for testing (ES and DynamoDB).
    - Adds optional parameters to the @cumulus/api bin serve to allow for launching the api without destroying the current data.

- **CUMULUS-1697**

  - Added the `@cumulus/tf-inventory` package that provides command line utilities for managing Terraform resources in your AWS account

- **CUMULUS-1703**

  - Add `@cumulus/aws-client/S3.createBucket` function
  - Add `@cumulus/aws-client/S3.putFile` function
  - Add `@cumulus/common/string.isNonEmptyString` function
  - Add `@cumulus/ingest/FtpProviderClient` class
  - Add `@cumulus/ingest/HttpProviderClient` class
  - Add `@cumulus/ingest/S3ProviderClient` class
  - Add `@cumulus/ingest/SftpProviderClient` class
  - Add `@cumulus/ingest/providerClientUtils.buildProviderClient` function
  - Add `@cumulus/ingest/providerClientUtils.fetchTextFile` function

- **CUMULUS-1731**

  - Add new optional input variables to the Cumulus Terraform module to support TEA upgrade:
    - `thin_egress_cookie_domain` - Valid domain for Thin Egress App cookie
    - `thin_egress_domain_cert_arn` - Certificate Manager SSL Cert ARN for Thin
      Egress App if deployed outside NGAP/CloudFront
    - `thin_egress_download_role_in_region_arn` - ARN for reading of Thin Egress
      App data buckets for in-region requests
    - `thin_egress_jwt_algo` - Algorithm with which to encode the Thin Egress
      App JWT cookie
    - `thin_egress_jwt_secret_name` - Name of AWS secret where keys for the Thin
      Egress App JWT encode/decode are stored
    - `thin_egress_lambda_code_dependency_archive_key` - Thin Egress App - S3
      Key of packaged python modules for lambda dependency layer

- **CUMULUS-1733**
  - Add `discovery-filtering` operator doc to document previously undocumented functionality.

- **CUMULUS-1737**
  - Added the `cumulus-test-cleanup` module to run a nightly cleanup on resources left over from the integration tests run from the `example/spec` directory.

### Changed

- **CUMULUS-1102**

  - Updates `@cumulus/api/auth/testAuth` to use JWT instead of random tokens.
  - Updates the default AMI for the ecs_cluster_instance_image_id.

- **CUMULUS-1622**

  - Mutex class has been deprecated in `@cumulus/common/concurrency` and will be removed in a future release.

- **CUMULUS-1686**

  - Changed `ecs_cluster_instance_image_id` to be a required variable of the `cumulus` module and removed the default value.
    The default was not available across accounts and regions, nor outside of NGAP and therefore not particularly useful.

- **CUMULUS-1688**

  - Updated `@cumulus/aws.receiveSQSMessages` not to replace `message.Body` with a parsed object. This behavior was undocumented and confusing as received messages appeared to contradict AWS docs that state `message.Body` is always a string.
  - Replaced `sf_watcher` CloudWatch rule from `cloudwatch-events.tf` with an EventSourceMapping on `sqs2sf` mapped to the `start_sf` SQS queue (in `event-sources.tf`).
  - Updated `sqs2sf` with an EventSourceMapping handler and unit test.

- **CUMULUS-1698**

  - Change variable `saml_launchpad_metadata_path` to `saml_launchpad_metadata_url` in the `tf-modules/cumulus` Terraform module.
  - Updated `@cumulus/api/launchpadSaml` to download launchpad IDP metadata from configured location when the metadata in s3 is not valid, and to work with updated IDP metadata and SAML response.

- **CUMULUS-1731**
  - Upgrade the version of the Thin Egress App deployed by Cumulus to v48
    - Note: New variables available, see the 'Added' section of this changelog.

### Fixed

- **CUMULUS-1664**

  - Updated `dbIndexer` Lambda to remove hardcoded references to DynamoDB table names.

- **CUMULUS-1733**
  - Fixed granule discovery recursion algorithm used in S/FTP protocols.

### Removed

- **CUMULUS-1481**
  - removed `process` config and output from PostToCmr as it was not required by the task nor downstream steps, and should still be in the output message's `meta` regardless.

### Deprecated

- **CUMULUS-1040**
  - Deprecated the following code. For cases where the code was moved into another package, the new code location is noted:
    - `@cumulus/common/CloudFormationGateway` -> `@cumulus/aws-client/CloudFormationGateway`
    - `@cumulus/common/DynamoDb` -> `@cumulus/aws-client/DynamoDb`
    - `@cumulus/common/errors` -> `@cumulus/errors`
    - `@cumulus/common/StepFunctions` -> `@cumulus/aws-client/StepFunctions`
    - All of the exported functions in `@cumulus/commmon/aws` (moved into `@cumulus/aws-client`), except:
      - `@cumulus/common/aws/isThrottlingException` -> `@cumulus/errors/isThrottlingException`
      - `@cumulus/common/aws/improveStackTrace` (not deprecated)
      - `@cumulus/common/aws/retryOnThrottlingException` (not deprecated)
    - `@cumulus/common/sfnStep/SfnStep.parseStepMessage` -> `@cumulus/integration-tests/sfnStep/SfnStep.parseStepMessage`
    - `@cumulus/common/sfnStep/ActivityStep` -> `@cumulus/integration-tests/sfnStep/ActivityStep`
    - `@cumulus/common/sfnStep/LambdaStep` -> `@cumulus/integration-tests/sfnStep/LambdaStep`
    - `@cumulus/common/string/unicodeEscape` -> `@cumulus/aws-client/StepFunctions.unicodeEscape`
    - `@cumulus/common/util/setErrorStack` -> `@cumulus/aws-client/util/setErrorStack`
    - `@cumulus/ingest/aws/invoke` -> `@cumulus/aws-client/Lambda/invoke`
    - `@cumulus/ingest/aws/CloudWatch.bucketSize`
    - `@cumulus/ingest/aws/CloudWatch.cw`
    - `@cumulus/ingest/aws/ECS.ecs`
    - `@cumulus/ingest/aws/ECS`
    - `@cumulus/ingest/aws/Events.putEvent` -> `@cumulus/aws-client/CloudwatchEvents.putEvent`
    - `@cumulus/ingest/aws/Events.deleteEvent` -> `@cumulus/aws-client/CloudwatchEvents.deleteEvent`
    - `@cumulus/ingest/aws/Events.deleteTarget` -> `@cumulus/aws-client/CloudwatchEvents.deleteTarget`
    - `@cumulus/ingest/aws/Events.putTarget` -> `@cumulus/aws-client/CloudwatchEvents.putTarget`
    - `@cumulus/ingest/aws/SQS.attributes` -> `@cumulus/aws-client/SQS.getQueueAttributes`
    - `@cumulus/ingest/aws/SQS.deleteMessage` -> `@cumulus/aws-client/SQS.deleteSQSMessage`
    - `@cumulus/ingest/aws/SQS.deleteQueue` -> `@cumulus/aws-client/SQS.deleteQueue`
    - `@cumulus/ingest/aws/SQS.getUrl` -> `@cumulus/aws-client/SQS.getQueueUrlByName`
    - `@cumulus/ingest/aws/SQS.receiveMessage` -> `@cumulus/aws-client/SQS.receiveSQSMessages`
    - `@cumulus/ingest/aws/SQS.sendMessage` -> `@cumulus/aws-client/SQS.sendSQSMessage`
    - `@cumulus/ingest/aws/StepFunction.getExecutionStatus` -> `@cumulus/aws-client/StepFunction.getExecutionStatus`
    - `@cumulus/ingest/aws/StepFunction.getExecutionUrl` -> `@cumulus/aws-client/StepFunction.getExecutionUrl`

## [v1.17.0] - 2019-12-31

### BREAKING CHANGES

- **CUMULUS-1498**
  - The `@cumulus/cmrjs.publish2CMR` function expects that the value of its
    `creds.password` parameter is a plaintext password.
  - Rather than using an encrypted password from the `cmr_password` environment
    variable, the `@cumulus/cmrjs.updateCMRMetadata` function now looks for an
    environment variable called `cmr_password_secret_name` and fetches the CMR
    password from that secret in AWS Secrets Manager.
  - The `@cumulus/post-to-cmr` task now expects a
    `config.cmr.passwordSecretName` value, rather than `config.cmr.password`.
    The CMR password will be fetched from that secret in AWS Secrets Manager.

### Added

- **CUMULUS-630**

  - Added support for replaying Kinesis records on a stream into the Cumulus Kinesis workflow triggering mechanism: either all the records, or some time slice delimited by start and end timestamps.
  - Added `/replays` endpoint to the operator API for triggering replays.
  - Added `Replay Kinesis Messages` documentation to Operator Docs.
  - Added `manualConsumer` lambda function to consume a Kinesis stream. Used by the replay AsyncOperation.

- **CUMULUS-1687**
  - Added new API endpoint for listing async operations at `/asyncOperations`
  - All asyncOperations now include the fields `description` and `operationType`. `operationType` can be one of the following. [`Bulk Delete`, `Bulk Granules`, `ES Index`, `Kinesis Replay`]

### Changed

- **CUMULUS-1626**

  - Updates Cumulus to use node10/CMA 1.1.2 for all of its internal lambdas in prep for AWS node 8 EOL

- **CUMULUS-1498**
  - Remove the DynamoDB Users table. The list of OAuth users who are allowed to
    use the API is now stored in S3.
  - The CMR password and Launchpad passphrase are now stored in Secrets Manager

## [v1.16.1] - 2019-12-6

**Please note**:

- The `region` argument to the `cumulus` Terraform module has been removed. You may see a warning or error if you have that variable populated.
- Your workflow tasks should use the following versions of the CMA libraries to utilize new granule, parentArn, asyncOperationId, and stackName fields on the logs:
  - `cumulus-message-adapter-js` version 1.0.10+
  - `cumulus-message-adapter-python` version 1.1.1+
  - `cumulus-message-adapter-java` version 1.2.11+
- The `data-persistence` module no longer manages the creation of an Elasticsearch service-linked role for deploying Elasticsearch to a VPC. Follow the [deployment instructions on preparing your VPC](https://nasa.github.io/cumulus/docs/deployment/deployment-readme#vpc-subnets-and-security-group) for guidance on how to create the Elasticsearch service-linked role manually.
- There is now a `distribution_api_gateway_stage` variable for the `tf-modules/cumulus` Terraform module that will be used as the API gateway stage name used for the distribution API (Thin Egress App)
- Default value for the `urs_url` variable is now `https://uat.urs.earthdata.nasa.gov/` in the `tf-modules/cumulus` and `tf-modules/archive` Terraform modules. So deploying the `cumulus` module without a `urs_url` variable set will integrate your Cumulus deployment with the UAT URS environment.

### Added

- **CUMULUS-1563**

  - Added `custom_domain_name` variable to `tf-modules/data-persistence` module

- **CUMULUS-1654**
  - Added new helpers to `@cumulus/common/execution-history`:
    - `getStepExitedEvent()` returns the `TaskStateExited` event in a workflow execution history after the given step completion/failure event
    - `getTaskExitedEventOutput()` returns the output message for a `TaskStateExited` event in a workflow execution history

### Changed

- **CUMULUS-1578**

  - Updates SAML launchpad configuration to authorize via configured userGroup.
    [See the NASA specific documentation (protected)](https://wiki.earthdata.nasa.gov/display/CUMULUS/Cumulus+SAML+Launchpad+Integration)

- **CUMULUS-1579**

  - Elasticsearch list queries use `match` instead of `term`. `term` had been analyzing the terms and not supporting `-` in the field values.

- **CUMULUS-1619**

  - Adds 4 new keys to `@cumulus/logger` to display granules, parentArn, asyncOperationId, and stackName.
  - Depends on `cumulus-message-adapter-js` version 1.0.10+. Cumulus tasks updated to use this version.

- **CUMULUS-1654**

  - Changed `@cumulus/common/SfnStep.parseStepMessage()` to a static class method

- **CUMULUS-1641**
  - Added `meta.retries` and `meta.visibilityTimeout` properties to sqs-type rule. To create sqs-type rule, you're required to configure a dead-letter queue on your queue.
  - Added `sqsMessageRemover` lambda which removes the message from SQS queue upon successful workflow execution.
  - Updated `sqsMessageConsumer` lambda to not delete message from SQS queue, and to retry the SQS message for configured number of times.

### Removed

- Removed `create_service_linked_role` variable from `tf-modules/data-persistence` module.

- **CUMULUS-1321**
  - The `region` argument to the `cumulus` Terraform module has been removed

### Fixed

- **CUMULUS-1668** - Fixed a race condition where executions may not have been
  added to the database correctly
- **CUMULUS-1654** - Fixed issue with `publishReports` Lambda not including workflow execution error information for failed workflows with a single step
- Fixed `tf-modules/cumulus` module so that the `urs_url` variable is passed on to its invocation of the `tf-modules/archive` module

## [v1.16.0] - 2019-11-15

### Added

- **CUMULUS-1321**

  - A `deploy_distribution_s3_credentials_endpoint` variable has been added to
    the `cumulus` Terraform module. If true, the NGAP-backed S3 credentials
    endpoint will be added to the Thin Egress App's API. Default: true

- **CUMULUS-1544**

  - Updated the `/granules/bulk` endpoint to correctly query Elasticsearch when
    granule ids are not provided.

- **CUMULUS-1580**
  - Added `/granules/bulk` endpoint to `@cumulus/api` to perform bulk actions on granules given either a list of granule ids or an Elasticsearch query and the workflow to perform.

### Changed

- **CUMULUS-1561**

  - Fix the way that we are handling Terraform provider version requirements
  - Pass provider configs into child modules using the method that the
    [Terraform documentation](https://www.terraform.io/docs/configuration/modules.html#providers-within-modules)
    suggests
  - Remove the `region` input variable from the `s3_access_test` Terraform module
  - Remove the `aws_profile` and `aws_region` input variables from the
    `s3-replicator` Terraform module

- **CUMULUS-1639**
  - Because of
    [S3's Data Consistency Model](https://docs.aws.amazon.com/AmazonS3/latest/dev/Introduction.html#BasicsObjects),
    there may be situations where a GET operation for an object can temporarily
    return a `NoSuchKey` response even if that object _has_ been created. The
    `@cumulus/common/aws.getS3Object()` function has been updated to support
    retries if a `NoSuchKey` response is returned by S3. This behavior can be
    enabled by passing a `retryOptions` object to that function. Supported
    values for that object can be found here:
    <https://github.com/tim-kos/node-retry#retryoperationoptions>

### Removed

- **CUMULUS-1559**
  - `logToSharedDestination` has been migrated to the Terraform deployment as `log_api_gateway_to_cloudwatch` and will ONLY apply to egress lambdas.
    Due to the differences in the Terraform deployment model, we cannot support a global log subscription toggle for a configurable subset of lambdas.
    However, setting up your own log forwarding for a Lambda with Terraform is fairly simple, as you will only need to add SubscriptionFilters to your Terraform configuration, one per log group.
    See [the Terraform documentation](https://www.terraform.io/docs/providers/aws/r/cloudwatch_log_subscription_filter.html) for details on how to do this.
    An empty FilterPattern ("") will capture all logs in a group.

## [v1.15.0] - 2019-11-04

### BREAKING CHANGES

- **CUMULUS-1644** - When a workflow execution begins or ends, the workflow
  payload is parsed and any new or updated PDRs or granules referenced in that
  workflow are stored to the Cumulus archive. The defined interface says that a
  PDR in `payload.pdr` will be added to the archive, and any granules in
  `payload.granules` will also be added to the archive. In previous releases,
  PDRs found in `meta.pdr` and granules found in `meta.input_granules` were also
  added to the archive. This caused unexpected behavior and has been removed.
  Only PDRs from `payload.pdr` and granules from `payload.granules` will now be
  added to the Cumulus archive.

- **CUMULUS-1449** - Cumulus now uses a universal workflow template when
  starting a workflow that contains general information specific to the
  deployment, but not specific to the workflow. Workflow task configs must be
  defined using AWS step function parameters. As part of this change,
  `CumulusConfig` has been retired and task configs must now be defined under
  the `cma.task_config` key in the Parameters section of a step function
  definition.

  **Migration instructions**:

  NOTE: These instructions require the use of Cumulus Message Adapter v1.1.x+.
  Please ensure you are using a compatible version before attempting to migrate
  workflow configurations. When defining workflow steps, remove any
  `CumulusConfig` section, as shown below:

  ```yaml
  ParsePdr:
    CumulusConfig:
      provider: "{$.meta.provider}"
      bucket: "{$.meta.buckets.internal.name}"
      stack: "{$.meta.stack}"
  ```

  Instead, use AWS Parameters to pass `task_config` for the task directly into
  the Cumulus Message Adapter:

  ```yaml
  ParsePdr:
    Parameters:
      cma:
        event.$: "$"
        task_config:
          provider: "{$.meta.provider}"
          bucket: "{$.meta.buckets.internal.name}"
          stack: "{$.meta.stack}"
  ```

  In this example, the `cma` key is used to pass parameters to the message
  adapter. Using `task_config` in combination with `event.$: '$'` allows the
  message adapter to process `task_config` as the `config` passed to the Cumulus
  task. See `example/workflows/sips.yml` in the core repository for further
  examples of how to set the Parameters.

  Additionally, workflow configurations for the `QueueGranules` and `QueuePdrs`
  tasks need to be updated:

  - `queue-pdrs` config changes:
    - `parsePdrMessageTemplateUri` replaced with `parsePdrWorkflow`, which is
      the workflow name (i.e. top-level name in `config.yml`, e.g. 'ParsePdr').
    - `internalBucket` and `stackName` configs now required to look up
      configuration from the deployment. Brings the task config in line with
      that of `queue-granules`.
  - `queue-granules` config change: `ingestGranuleMessageTemplateUri` replaced
    with `ingestGranuleWorkflow`, which is the workflow name (e.g.
    'IngestGranule').

- **CUMULUS-1396** - **Workflow steps at the beginning and end of a workflow
  using the `SfSnsReport` Lambda have now been deprecated (e.g. `StartStatus`,
  `StopStatus`) and should be removed from your workflow definitions**. These
  steps were used for publishing ingest notifications and have been replaced by
  an implementation using Cloudwatch events for Step Functions to trigger a
  Lambda that publishes ingest notifications. For further detail on how ingest
  notifications are published, see the notes below on **CUMULUS-1394**. For
  examples of how to update your workflow definitions, see our
  [example workflow definitions](https://github.com/nasa/cumulus/blob/master/example/workflows/).

- **CUMULUS-1470**
  - Remove Cumulus-defined ECS service autoscaling, allowing integrators to
    better customize autoscaling to meet their needs. In order to use
    autoscaling with ECS services, appropriate
    `AWS::ApplicationAutoScaling::ScalableTarget`,
    `AWS::ApplicationAutoScaling::ScalingPolicy`, and `AWS::CloudWatch::Alarm`
    resources should be defined in a kes overrides file. See
    [this example](https://github.com/nasa/cumulus/blob/release-1.15.x/example/overrides/app/cloudformation.template.yml)
    for an example.
  - The following config parameters are no longer used:
    - ecs.services.\<NAME\>.minTasks
    - ecs.services.\<NAME\>.maxTasks
    - ecs.services.\<NAME\>.scaleInActivityScheduleTime
    - ecs.services.\<NAME\>.scaleInAdjustmentPercent
    - ecs.services.\<NAME\>.scaleOutActivityScheduleTime
    - ecs.services.\<NAME\>.scaleOutAdjustmentPercent
    - ecs.services.\<NAME\>.activityName

### Added

- **CUMULUS-1100**

  - Added 30-day retention properties to all log groups that were missing those policies.

- **CUMULUS-1396**

  - Added `@cumulus/common/sfnStep`:
    - `LambdaStep` - A class for retrieving and parsing input and output to Lambda steps in AWS Step Functions
    - `ActivityStep` - A class for retrieving and parsing input and output to ECS activity steps in AWS Step Functions

- **CUMULUS-1574**

  - Added `GET /token` endpoint for SAML authorization when cumulus is protected by Launchpad.
    This lets a user retieve a token by hand that can be presented to the API.

- **CUMULUS-1625**

  - Added `sf_start_rate` variable to the `ingest` Terraform module, equivalent to `sqs_consumer_rate` in the old model, but will not be automatically applied to custom queues as that was.

- **CUMULUS-1513**
  - Added `sqs`-type rule support in the Cumulus API `@cumulus/api`
  - Added `sqsMessageConsumer` lambda which processes messages from the SQS queues configured in the `sqs` rules.

### Changed

- **CUMULUS-1639**

  - Because of
    [S3's Data Consistency Model](https://docs.aws.amazon.com/AmazonS3/latest/dev/Introduction.html#BasicsObjects),
    there may be situations where a GET operation for an object can temporarily
    return a `NoSuchKey` response even if that object _has_ been created. The
    `@cumulus/common/aws.getS3Object()` function will now retry up to 10 times
    if a `NoSuchKey` response is returned by S3. This can behavior can be
    overridden by passing `{ retries: 0 }` as the `retryOptions` argument.

- **CUMULUS-1449**

  - `queue-pdrs` & `queue-granules` config changes. Details in breaking changes section.
  - Cumulus now uses a universal workflow template when starting workflow that contains general information specific to the deployment, but not specific to the workflow.
  - Changed the way workflow configs are defined, from `CumulusConfig` to a `task_config` AWS Parameter.

- **CUMULUS-1452**

  - Changed the default ECS docker storage drive to `devicemapper`

- **CUMULUS-1453**
  - Removed config schema for `@cumulus/sf-sns-report` task
  - Updated `@cumulus/sf-sns-report` to always assume that it is running as an intermediate step in a workflow, not as the first or last step

### Removed

- **CUMULUS-1449**
  - Retired `CumulusConfig` as part of step function definitions, as this is an artifact of the way Kes parses workflow definitions that was not possible to migrate to Terraform. Use AWS Parameters and the `task_config` key instead. See change note above.
  - Removed individual workflow templates.

### Fixed

- **CUMULUS-1620** - Fixed bug where `message_adapter_version` does not correctly inject the CMA

- **CUMULUS-1396** - Updated `@cumulus/common/StepFunctions.getExecutionHistory()` to recursively fetch execution history when `nextToken` is returned in response

- **CUMULUS-1571** - Updated `@cumulus/common/DynamoDb.get()` to throw any errors encountered when trying to get a record and the record does exist

- **CUMULUS-1452**
  - Updated the EC2 initialization scripts to use full volume size for docker storage
  - Changed the default ECS docker storage drive to `devicemapper`

## [v1.14.5] - 2019-12-30 - [BACKPORT]

### Updated

- **CUMULUS-1626**
  - Updates Cumulus to use node10/CMA 1.1.2 for all of its internal lambdas in prep for AWS node 8 EOL

## [v1.14.4] - 2019-10-28

### Fixed

- **CUMULUS-1632** - Pinned `aws-elasticsearch-connector` package in `@cumulus/api` to version `8.1.3`, since `8.2.0` includes breaking changes

## [v1.14.3] - 2019-10-18

### Fixed

- **CUMULUS-1620** - Fixed bug where `message_adapter_version` does not correctly inject the CMA

- **CUMULUS-1572** - A granule is now included in discovery results even when
  none of its files has a matching file type in the associated collection
  configuration. Previously, if all files for a granule were unmatched by a file
  type configuration, the granule was excluded from the discovery results.
  Further, added support for a `boolean` property
  `ignoreFilesConfigForDiscovery`, which controls how a granule's files are
  filtered at discovery time.

## [v1.14.2] - 2019-10-08

### BREAKING CHANGES

Your Cumulus Message Adapter version should be pinned to `v1.0.13` or lower in your `app/config.yml` using `message_adapter_version: v1.0.13` OR you should use the workflow migration steps below to work with CMA v1.1.1+.

- **CUMULUS-1394** - The implementation of the `SfSnsReport` Lambda requires additional environment variables for integration with the new ingest notification SNS topics. Therefore, **you must update the definition of `SfSnsReport` in your `lambdas.yml` like so**:

```yaml
SfSnsReport:
  handler: index.handler
  timeout: 300
  source: node_modules/@cumulus/sf-sns-report/dist
  tables:
    - ExecutionsTable
  envs:
    execution_sns_topic_arn:
      function: Ref
      value: reportExecutionsSns
    granule_sns_topic_arn:
      function: Ref
      value: reportGranulesSns
    pdr_sns_topic_arn:
      function: Ref
      value: reportPdrsSns
```

- **CUMULUS-1447** -
  The newest release of the Cumulus Message Adapter (v1.1.1) requires that parameterized configuration be used for remote message functionality. Once released, Kes will automatically bring in CMA v1.1.1 without additional configuration.

  **Migration instructions**
  Oversized messages are no longer written to S3 automatically. In order to utilize remote messaging functionality, configure a `ReplaceConfig` AWS Step Function parameter on your CMA task:

  ```yaml
  ParsePdr:
    Parameters:
      cma:
        event.$: "$"
        ReplaceConfig:
          FullMessage: true
  ```

  Accepted fields in `ReplaceConfig` include `MaxSize`, `FullMessage`, `Path` and `TargetPath`.
  See https://github.com/nasa/cumulus-message-adapter/blob/master/CONTRACT.md#remote-message-configuration for full details.

  As this change is backward compatible in Cumulus Core, users wishing to utilize the previous version of the CMA may opt to transition to using a CMA lambda layer, or set `message_adapter_version` in their configuration to a version prior to v1.1.0.

### PLEASE NOTE

- **CUMULUS-1394** - Ingest notifications are now provided via 3 separate SNS topics for executions, granules, and PDRs, instead of a single `sftracker` SNS topic. Whereas the `sftracker` SNS topic received a full Cumulus execution message, the new topics all receive generated records for the given object. The new topics are only published to if the given object exists for the current execution. For a given execution/granule/PDR, **two messages will be received by each topic**: one message indicating that ingest is running and another message indicating that ingest has completed or failed. The new SNS topics are:

  - `reportExecutions` - Receives 1 message per execution
  - `reportGranules` - Receives 1 message per granule in an execution
  - `reportPdrs` - Receives 1 message per PDR

### Added

- **CUMULUS-639**

  - Adds SAML JWT and launchpad token authentication to Cumulus API (configurable)
    - **NOTE** to authenticate with Launchpad ensure your launchpad user_id is in the `<prefix>-UsersTable`
    - when Cumulus configured to protect API via Launchpad:
      - New endpoints
        - `GET /saml/login` - starting point for SAML SSO creates the login request url and redirects to the SAML Identity Provider Service (IDP)
        - `POST /saml/auth` - SAML Assertion Consumer Service. POST receiver from SAML IDP. Validates response, logs the user in, and returnes a SAML-based JWT.
    - Disabled endpoints
      - `POST /refresh`
      - Changes authorization worklow:
      - `ensureAuthorized` now presumes the bearer token is a JWT and tries to validate. If the token is malformed, it attempts to validate the token against Launchpad. This allows users to bring their own token as described here https://wiki.earthdata.nasa.gov/display/CUMULUS/Cumulus+API+with+Launchpad+Authentication. But it also allows dashboard users to manually authenticate via Launchpad SAML to receive a Launchpad-based JWT.

- **CUMULUS-1394**
  - Added `Granule.generateGranuleRecord()` method to granules model to generate a granule database record from a Cumulus execution message
  - Added `Pdr.generatePdrRecord()` method to PDRs model to generate a granule database record from a Cumulus execution message
  - Added helpers to `@cumulus/common/message`:
    - `getMessageExecutionName()` - Get the execution name from a Cumulus execution message
    - `getMessageStateMachineArn()` - Get the state machine ARN from a Cumulus execution message
    - `getMessageExecutionArn()` - Get the execution ARN for a Cumulus execution message
    - `getMessageGranules()` - Get the granules from a Cumulus execution message, if any.
  - Added `@cumulus/common/cloudwatch-event/isFailedSfStatus()` to determine if a Step Function status from a Cloudwatch event is a failed status

### Changed

- **CUMULUS-1308**

  - HTTP PUT of a Collection, Provider, or Rule via the Cumulus API now
    performs full replacement of the existing object with the object supplied
    in the request payload. Previous behavior was to perform a modification
    (partial update) by merging the existing object with the (possibly partial)
    object in the payload, but this did not conform to the HTTP standard, which
    specifies PATCH as the means for modifications rather than replacements.

- **CUMULUS-1375**

  - Migrate Cumulus from deprecated Elasticsearch JS client to new, supported one in `@cumulus/api`

- **CUMULUS-1485** Update `@cumulus/cmr-client` to return error message from CMR for validation failures.

- **CUMULUS-1394**

  - Renamed `Execution.generateDocFromPayload()` to `Execution.generateRecord()` on executions model. The method generates an execution database record from a Cumulus execution message.

- **CUMULUS-1432**

  - `logs` endpoint takes the level parameter as a string and not a number
  - Elasticsearch term query generation no longer converts numbers to boolean

- **CUMULUS-1447**

  - Consolidated all remote message handling code into @common/aws
  - Update remote message code to handle updated CMA remote message flags
  - Update example SIPS workflows to utilize Parameterized CMA configuration

- **CUMULUS-1448** Refactor workflows that are mutating cumulus_meta to utilize meta field

- **CUMULUS-1451**

  - Elasticsearch cluster setting `auto_create_index` will be set to false. This had been causing issues in the bootstrap lambda on deploy.

- **CUMULUS-1456**
  - `@cumulus/api` endpoints default error handler uses `boom` package to format errors, which is consistent with other API endpoint errors.

### Fixed

- **CUMULUS-1432** `logs` endpoint filter correctly filters logs by level
- **CUMULUS-1484** `useMessageAdapter` now does not set CUMULUS_MESSAGE_ADAPTER_DIR when `true`

### Removed

- **CUMULUS-1394**
  - Removed `sfTracker` SNS topic. Replaced by three new SNS topics for granule, execution, and PDR ingest notifications.
  - Removed unused functions from `@cumulus/common/aws`:
    - `getGranuleS3Params()`
    - `setGranuleStatus()`

## [v1.14.1] - 2019-08-29

### Fixed

- **CUMULUS-1455**

  - CMR token links updated to point to CMR legacy services rather than echo

- **CUMULUS-1211**
  - Errors thrown during granule discovery are no longer swallowed and ignored.
    Rather, errors are propagated to allow for proper error-handling and
    meaningful messaging.

## [v1.14.0] - 2019-08-22

### PLEASE NOTE

- We have encountered transient lambda service errors in our integration testing. Please handle transient service errors following [these guidelines](https://docs.aws.amazon.com/step-functions/latest/dg/bp-lambda-serviceexception.html). The workflows in the `example/workflows` folder have been updated with retries configured for these errors.

- **CUMULUS-799** added additional IAM permissions to support reading CloudWatch and API Gateway, so **you will have to redeploy your IAM stack.**

- **CUMULUS-800** Several items:

  - **Delete existing API Gateway stages**: To allow enabling of API Gateway logging, Cumulus now creates and manages a Stage resource during deployment. Before upgrading Cumulus, it is necessary to delete the API Gateway stages on both the Backend API and the Distribution API. Instructions are included in the documenation under [Delete API Gateway Stages](https://nasa.github.io/cumulus/docs/additional-deployment-options/delete-api-gateway-stages).

  - **Set up account permissions for API Gateway to write to CloudWatch**: In a one time operation for your AWS account, to enable CloudWatch Logs for API Gateway, you must first grant the API Gateway permission to read and write logs to CloudWatch for your account. The `AmazonAPIGatewayPushToCloudWatchLogs` managed policy (with an ARN of `arn:aws:iam::aws:policy/service-role/AmazonAPIGatewayPushToCloudWatchLogs`) has all the required permissions. You can find a simple how to in the documentation under [Enable API Gateway Logging.](https://nasa.github.io/cumulus/docs/additional-deployment-options/enable-gateway-logging-permissions)

  - **Configure API Gateway to write logs to CloudWatch** To enable execution logging for the distribution API set `config.yaml` `apiConfigs.distribution.logApigatewayToCloudwatch` value to `true`. More information [Enable API Gateway Logs](https://nasa.github.io/cumulus/docs/additional-deployment-options/enable-api-logs)

  - **Configure CloudWatch log delivery**: It is possible to deliver CloudWatch API execution and access logs to a cross-account shared AWS::Logs::Destination. An operator does this by adding the key `logToSharedDestination` to the `config.yml` at the default level with a value of a writable log destination. More information in the documenation under [Configure CloudWatch Logs Delivery.](https://nasa.github.io/cumulus/docs/additional-deployment-options/configure-cloudwatch-logs-delivery)

  - **Additional Lambda Logging**: It is now possible to configure any lambda to deliver logs to a shared subscriptions by setting `logToSharedDestination` to the ARN of a writable location (either an AWS::Logs::Destination or a Kinesis Stream) on any lambda config. Documentation for [Lambda Log Subscriptions](https://nasa.github.io/cumulus/docs/additional-deployment-options/additional-lambda-logging)

  - **Configure S3 Server Access Logs**: If you are running Cumulus in an NGAP environment you may [configure S3 Server Access Logs](https://nasa.github.io/cumulus/docs/next/deployment/server_access_logging) to be delivered to a shared bucket where the Metrics Team will ingest the logs into their ELK stack. Contact the Metrics team for permission and location.

- **CUMULUS-1368** The Cumulus distribution API has been deprecated and is being replaced by ASF's Thin Egress App. By default, the distribution API will not deploy. Please follow [the instructions for deploying and configuring Thin Egress](https://nasa.github.io/cumulus/docs/deployment/thin_egress_app).

To instead continue to deploy and use the legacy Cumulus distribution app, add the following to your `config.yml`:

```yaml
deployDistributionApi: true
```

If you deploy with no distribution app your deployment will succeed but you may encounter errors in your workflows, particularly in the `MoveGranule` task.

- **CUMULUS-1418** Users who are packaging the CMA in their Lambdas outside of Cumulus may need to update their Lambda configuration. Please see `BREAKING CHANGES` below for details.

### Added

- **CUMULUS-642**
  - Adds Launchpad as an authentication option for the Cumulus API.
  - Updated deployment documentation and added [instructions to setup Cumulus API Launchpad authentication](https://wiki.earthdata.nasa.gov/display/CUMULUS/Cumulus+API+with+Launchpad+Authentication)
- **CUMULUS-1418**
  - Adds usage docs/testing of lambda layers (introduced in PR1125), updates Core example tasks to use the updated `cumulus-ecs-task` and a CMA layer instead of kes CMA injection.
  - Added Terraform module to publish CMA as layer to user account.
- **PR1125** - Adds `layers` config option to support deploying Lambdas with layers
- **PR1128** - Added `useXRay` config option to enable AWS X-Ray for Lambdas.
- **CUMULUS-1345**
  - Adds new variables to the app deployment under `cmr`.
  - `cmrEnvironment` values are `SIT`, `UAT`, or `OPS` with `UAT` as the default.
  - `cmrLimit` and `cmrPageSize` have been added as configurable options.
- **CUMULUS-1273**
  - Added lambda function EmsProductMetadataReport to generate EMS Product Metadata report
- **CUMULUS-1226**
  - Added API endpoint `elasticsearch/index-from-database` to index to an Elasticsearch index from the database for recovery purposes and `elasticsearch/indices-status` to check the status of Elasticsearch indices via the API.
- **CUMULUS-824**
  - Added new Collection parameter `reportToEms` to configure whether the collection is reported to EMS
- **CUMULUS-1357**
  - Added new BackendApi endpoint `ems` that generates EMS reports.
- **CUMULUS-1241**
  - Added information about queues with maximum execution limits defined to default workflow templates (`meta.queueExecutionLimits`)
- **CUMULUS-1311**
  - Added `@cumulus/common/message` with various message parsing/preparation helpers
- **CUMULUS-812**

  - Added support for limiting the number of concurrent executions started from a queue. [See the data cookbook](https://nasa.github.io/cumulus/docs/data-cookbooks/throttling-queued-executions) for more information.

- **CUMULUS-1337**

  - Adds `cumulus.stackName` value to the `instanceMetadata` endpoint.

- **CUMULUS-1368**

  - Added `cmrGranuleUrlType` to the `@cumulus/move-granules` task. This determines what kind of links go in the CMR files. The options are `distribution`, `s3`, or `none`, with the default being distribution. If there is no distribution API being used with Cumulus, you must set the value to `s3` or `none`.

- Added `packages/s3-replicator` Terraform module to allow same-region s3 replication to metrics bucket.

- **CUMULUS-1392**

  - Added `tf-modules/report-granules` Terraform module which processes granule ingest notifications received via SNS and stores granule data to a database. The module includes:
    - SNS topic for publishing granule ingest notifications
    - Lambda to process granule notifications and store data
    - IAM permissions for the Lambda
    - Subscription for the Lambda to the SNS topic

- **CUMULUS-1393**

  - Added `tf-modules/report-pdrs` Terraform module which processes PDR ingest notifications received via SNS and stores PDR data to a database. The module includes:
    - SNS topic for publishing PDR ingest notifications
    - Lambda to process PDR notifications and store data
    - IAM permissions for the Lambda
    - Subscription for the Lambda to the SNS topic
  - Added unit tests for `@cumulus/api/models/pdrs.createPdrFromSns()`

- **CUMULUS-1400**

  - Added `tf-modules/report-executions` Terraform module which processes workflow execution information received via SNS and stores it to a database. The module includes:
    - SNS topic for publishing execution data
    - Lambda to process and store execution data
    - IAM permissions for the Lambda
    - Subscription for the Lambda to the SNS topic
  - Added `@cumulus/common/sns-event` which contains helpers for SNS events:
    - `isSnsEvent()` returns true if event is from SNS
    - `getSnsEventMessage()` extracts and parses the message from an SNS event
    - `getSnsEventMessageObject()` extracts and parses message object from an SNS event
  - Added `@cumulus/common/cloudwatch-event` which contains helpers for Cloudwatch events:
    - `isSfExecutionEvent()` returns true if event is from Step Functions
    - `isTerminalSfStatus()` determines if a Step Function status from a Cloudwatch event is a terminal status
    - `getSfEventStatus()` gets the Step Function status from a Cloudwatch event
    - `getSfEventDetailValue()` extracts a Step Function event detail field from a Cloudwatch event
    - `getSfEventMessageObject()` extracts and parses Step Function detail object from a Cloudwatch event

- **CUMULUS-1429**

  - Added `tf-modules/data-persistence` Terraform module which includes resources for data persistence in Cumulus:
    - DynamoDB tables
    - Elasticsearch with optional support for VPC
    - Cloudwatch alarm for number of Elasticsearch nodes

- **CUMULUS-1379** CMR Launchpad Authentication
  - Added `launchpad` configuration to `@cumulus/deployment/app/config.yml`, and cloudformation templates, workflow message, lambda configuration, api endpoint configuration
  - Added `@cumulus/common/LaunchpadToken` and `@cumulus/common/launchpad` to provide methods to get token and validate token
  - Updated lambdas to use Launchpad token for CMR actions (ingest and delete granules)
  - Updated deployment documentation and added [instructions to setup CMR client for Launchpad authentication](https://wiki.earthdata.nasa.gov/display/CUMULUS/CMR+Launchpad+Authentication)

## Changed

- **CUMULUS-1232**

  - Added retries to update `@cumulus/cmr-client` `updateToken()`

- **CUMULUS-1245 CUMULUS-795**

  - Added additional `ems` configuration parameters for sending the ingest reports to EMS
  - Added functionality to send daily ingest reports to EMS

- **CUMULUS-1241**

  - Removed the concept of "priority levels" and added ability to define a number of maximum concurrent executions per SQS queue
  - Changed mapping of Cumulus message properties for the `sqs2sfThrottle` lambda:
    - Queue name is read from `cumulus_meta.queueName`
    - Maximum executions for the queue is read from `meta.queueExecutionLimits[queueName]`, where `queueName` is `cumulus_meta.queueName`
  - Changed `sfSemaphoreDown` lambda to only attempt decrementing semaphores when:
    - the message is for a completed/failed/aborted/timed out workflow AND
    - `cumulus_meta.queueName` exists on the Cumulus message AND
    - An entry for the queue name (`cumulus_meta.queueName`) exists in the the object `meta.queueExecutionLimits` on the Cumulus message

- **CUMULUS-1338**

  - Updated `sfSemaphoreDown` lambda to be triggered via AWS Step Function Cloudwatch events instead of subscription to `sfTracker` SNS topic

- **CUMULUS-1311**

  - Updated `@cumulus/queue-granules` to set `cumulus_meta.queueName` for queued execution messages
  - Updated `@cumulus/queue-pdrs` to set `cumulus_meta.queueName` for queued execution messages
  - Updated `sqs2sfThrottle` lambda to immediately decrement queue semaphore value if dispatching Step Function execution throws an error

- **CUMULUS-1362**

  - Granule `processingStartTime` and `processingEndTime` will be set to the execution start time and end time respectively when there is no sync granule or post to cmr task present in the workflow

- **CUMULUS-1400**
  - Deprecated `@cumulus/ingest/aws/getExecutionArn`. Use `@cumulus/common/aws/getExecutionArn` instead.

### Fixed

- **CUMULUS-1439**

  - Fix bug with rule.logEventArn deletion on Kinesis rule update and fix unit test to verify

- **CUMULUS-796**

  - Added production information (collection ShortName and Version, granuleId) to EMS distribution report
  - Added functionality to send daily distribution reports to EMS

- **CUMULUS-1319**

  - Fixed a bug where granule ingest times were not being stored to the database

- **CUMULUS-1356**

  - The `Collection` model's `delete` method now _removes_ the specified item
    from the collection config store that was inserted by the `create` method.
    Previously, this behavior was missing.

- **CUMULUS-1374**
  - Addressed audit concerns (https://www.npmjs.com/advisories/782) in api package

### BREAKING CHANGES

### Changed

- **CUMULUS-1418**
  - Adding a default `cmaDir` key to configuration will cause `CUMULUS_MESSAGE_ADAPTER_DIR` to be set by default to `/opt` for any Lambda not setting `useCma` to true, or explicitly setting the CMA environment variable. In lambdas that package the CMA independently of the Cumulus packaging. Lambdas manually packaging the CMA should have their Lambda configuration updated to set the CMA path, or alternately if not using the CMA as a Lambda layer in this deployment set `cmaDir` to `./cumulus-message-adapter`.

### Removed

- **CUMULUS-1337**

  - Removes the S3 Access Metrics package added in CUMULUS-799

- **PR1130**
  - Removed code deprecated since v1.11.1:
    - Removed `@cumulus/common/step-functions`. Use `@cumulus/common/StepFunctions` instead.
    - Removed `@cumulus/api/lib/testUtils.fakeFilesFactory`. Use `@cumulus/api/lib/testUtils.fakeFileFactory` instead.
    - Removed `@cumulus/cmrjs/cmr` functions: `searchConcept`, `ingestConcept`, `deleteConcept`. Use the functions in `@cumulus/cmr-client` instead.
    - Removed `@cumulus/ingest/aws.getExecutionHistory`. Use `@cumulus/common/StepFunctions.getExecutionHistory` instead.

## [v1.13.5] - 2019-08-29 - [BACKPORT]

### Fixed

- **CUMULUS-1455** - CMR token links updated to point to CMR legacy services rather than echo

## [v1.13.4] - 2019-07-29

- **CUMULUS-1411** - Fix deployment issue when using a template override

## [v1.13.3] - 2019-07-26

- **CUMULUS-1345** Full backport of CUMULUS-1345 features - Adds new variables to the app deployment under `cmr`.
  - `cmrEnvironment` values are `SIT`, `UAT`, or `OPS` with `UAT` as the default.
  - `cmrLimit` and `cmrPageSize` have been added as configurable options.

## [v1.13.2] - 2019-07-25

- Re-release of v1.13.1 to fix broken npm packages.

## [v1.13.1] - 2019-07-22

- **CUMULUS-1374** - Resolve audit compliance with lodash version for api package subdependency
- **CUMULUS-1412** - Resolve audit compliance with googleapi package
- **CUMULUS-1345** - Backported CMR environment setting in getUrl to address immediate user need. CMR_ENVIRONMENT can now be used to set the CMR environment to OPS/SIT

## [v1.13.0] - 2019-5-20

### PLEASE NOTE

**CUMULUS-802** added some additional IAM permissions to support ECS autoscaling, so **you will have to redeploy your IAM stack.**
As a result of the changes for **CUMULUS-1193**, **CUMULUS-1264**, and **CUMULUS-1310**, **you must delete your existing stacks (except IAM) before deploying this version of Cumulus.**
If running Cumulus within a VPC and extended downtime is acceptable, we recommend doing this at the end of the day to allow AWS backend resources and network interfaces to be cleaned up overnight.

### BREAKING CHANGES

- **CUMULUS-1228**

  - The default AMI used by ECS instances is now an NGAP-compliant AMI. This
    will be a breaking change for non-NGAP deployments. If you do not deploy to
    NGAP, you will need to find the AMI ID of the
    [most recent Amazon ECS-optimized AMI](https://docs.aws.amazon.com/AmazonECS/latest/developerguide/ecs-optimized_AMI.html),
    and set the `ecs.amiid` property in your config. Instructions for finding
    the most recent NGAP AMI can be found using
    [these instructions](https://wiki.earthdata.nasa.gov/display/ESKB/Select+an+NGAP+Created+AMI).

- **CUMULUS-1310**

  - Database resources (DynamoDB, ElasticSearch) have been moved to an independent `db` stack.
    Migrations for this version will need to be user-managed. (e.g. [elasticsearch](https://docs.aws.amazon.com/elasticsearch-service/latest/developerguide/es-version-migration.html#snapshot-based-migration) and [dynamoDB](https://docs.aws.amazon.com/datapipeline/latest/DeveloperGuide/dp-template-exports3toddb.html)).
    Order of stack deployment is `iam` -> `db` -> `app`.
  - All stacks can now be deployed using a single `config.yml` file, i.e.: `kes cf deploy --kes-folder app --template node_modules/@cumulus/deployment/[iam|db|app] [...]`
    Backwards-compatible. For development, please re-run `npm run bootstrap` to build new `kes` overrides.
    Deployment docs have been updated to show how to deploy a single-config Cumulus instance.
  - `params` have been moved: Nest `params` fields under `app`, `db` or `iam` to override all Parameters for a particular stack's cloudformation template. Backwards-compatible with multi-config setups.
  - `stackName` and `stackNameNoDash` have been retired. Use `prefix` and `prefixNoDash` instead.
  - The `iams` section in `app/config.yml` IAM roles has been deprecated as a user-facing parameter,
    _unless_ your IAM role ARNs do not match the convention shown in `@cumulus/deployment/app/config.yml`
  - The `vpc.securityGroup` will need to be set with a pre-existing security group ID to use Cumulus in a VPC. Must allow inbound HTTP(S) (Port 443).

- **CUMULUS-1212**

  - `@cumulus/post-to-cmr` will now fail if any granules being processed are missing a metadata file. You can set the new config option `skipMetaCheck` to `true` to pass post-to-cmr without a metadata file.

- **CUMULUS-1232**

  - `@cumulus/sync-granule` will no longer silently pass if no checksum data is provided. It will use input
    from the granule object to:
    - Verify checksum if `checksumType` and `checksumValue` are in the file record OR a checksum file is provided
      (throws `InvalidChecksum` on fail), else log warning that no checksum is available.
    - Then, verify synced S3 file size if `file.size` is in the file record (throws `UnexpectedFileSize` on fail),
      else log warning that no file size is available.
    - Pass the step.

- **CUMULUS-1264**

  - The Cloudformation templating and deployment configuration has been substantially refactored.
    - `CumulusApiDefault` nested stack resource has been renamed to `CumulusApiDistribution`
    - `CumulusApiV1` nested stack resource has been renamed to `CumulusApiBackend`
  - The `urs: true` config option for when defining your lambdas (e.g. in `lambdas.yml`) has been deprecated. There are two new options to replace it:
    - `urs_redirect: 'token'`: This will expose a `TOKEN_REDIRECT_ENDPOINT` environment variable to your lambda that references the `/token` endpoint on the Cumulus backend API
    - `urs_redirect: 'distribution'`: This will expose a `DISTRIBUTION_REDIRECT_ENDPOINT` environment variable to your lambda that references the `/redirect` endpoint on the Cumulus distribution API

- **CUMULUS-1193**

  - The elasticsearch instance is moved behind the VPC.
  - Your account will need an Elasticsearch Service Linked role. This is a one-time setup for the account. You can follow the instructions to use the AWS console or AWS CLI [here](https://docs.aws.amazon.com/IAM/latest/UserGuide/using-service-linked-roles.html) or use the following AWS CLI command: `aws iam create-service-linked-role --aws-service-name es.amazonaws.com`

- **CUMULUS-802**

  - ECS `maxInstances` must be greater than `minInstances`. If you use defaults, no change is required.

- **CUMULUS-1269**
  - Brought Cumulus data models in line with CNM JSON schema:
    - Renamed file object `fileType` field to `type`
    - Renamed file object `fileSize` field to `size`
    - Renamed file object `checksumValue` field to `checksum` where not already done.
    - Added `ancillary` and `linkage` type support to file objects.

### Added

- **CUMULUS-799**

  - Added an S3 Access Metrics package which will take S3 Server Access Logs and
    write access metrics to CloudWatch

- **CUMULUS-1242** - Added `sqs2sfThrottle` lambda. The lambda reads SQS messages for queued executions and uses semaphores to only start new executions if the maximum number of executions defined for the priority key (`cumulus_meta.priorityKey`) has not been reached. Any SQS messages that are read but not used to start executions remain in the queue.

- **CUMULUS-1240**

  - Added `sfSemaphoreDown` lambda. This lambda receives SNS messages and for each message it decrements the semaphore used to track the number of running executions if:
    - the message is for a completed/failed workflow AND
    - the message contains a level of priority (`cumulus_meta.priorityKey`)
  - Added `sfSemaphoreDown` lambda as a subscriber to the `sfTracker` SNS topic

- **CUMULUS-1265**

  - Added `apiConfigs` configuration option to configure API Gateway to be private
  - All internal lambdas configured to run inside the VPC by default
  - Removed references to `NoVpc` lambdas from documentation and `example` folder.

- **CUMULUS-802**
  - Adds autoscaling of ECS clusters
  - Adds autoscaling of ECS services that are handling StepFunction activities

## Changed

- Updated `@cumulus/ingest/http/httpMixin.list()` to trim trailing spaces on discovered filenames

- **CUMULUS-1310**

  - Database resources (DynamoDB, ElasticSearch) have been moved to an independent `db` stack.
    This will enable future updates to avoid affecting database resources or requiring migrations.
    Migrations for this version will need to be user-managed.
    (e.g. [elasticsearch](https://docs.aws.amazon.com/elasticsearch-service/latest/developerguide/es-version-migration.html#snapshot-based-migration) and [dynamoDB](https://docs.aws.amazon.com/datapipeline/latest/DeveloperGuide/dp-template-exports3toddb.html)).
    Order of stack deployment is `iam` -> `db` -> `app`.
  - All stacks can now be deployed using a single `config.yml` file, i.e.: `kes cf deploy --kes-folder app --template node_modules/@cumulus/deployment/[iam|db|app] [...]`
    Backwards-compatible. Please re-run `npm run bootstrap` to build new `kes` overrides.
    Deployment docs have been updated to show how to deploy a single-config Cumulus instance.
  - `params` fields should now be nested under the stack key (i.e. `app`, `db` or `iam`) to provide Parameters for a particular stack's cloudformation template,
    for use with single-config instances. Keys _must_ match the name of the deployment package folder (`app`, `db`, or `iam`).
    Backwards-compatible with multi-config setups.
  - `stackName` and `stackNameNoDash` have been retired as user-facing config parameters. Use `prefix` and `prefixNoDash` instead.
    This will be used to create stack names for all stacks in a single-config use case.
    `stackName` may still be used as an override in multi-config usage, although this is discouraged.
    Warning: overriding the `db` stack's `stackName` will require you to set `dbStackName` in your `app/config.yml`.
    This parameter is required to fetch outputs from the `db` stack to reference in the `app` stack.
  - The `iams` section in `app/config.yml` IAM roles has been retired as a user-facing parameter,
    _unless_ your IAM role ARNs do not match the convention shown in `@cumulus/deployment/app/config.yml`
    In that case, overriding `iams` in your own config is recommended.
  - `iam` and `db` `cloudformation.yml` file names will have respective prefixes (e.g `iam.cloudformation.yml`).
  - Cumulus will now only attempt to create reconciliation reports for buckets of the `private`, `public` and `protected` types.
  - Cumulus will no longer set up its own security group.
    To pass a pre-existing security group for in-VPC deployments as a parameter to the Cumulus template, populate `vpc.securityGroup` in `config.yml`.
    This security group must allow inbound HTTP(S) traffic (Port 443). SSH traffic (Port 22) must be permitted for SSH access to ECS instances.
  - Deployment docs have been updated with examples for the new deployment model.

- **CUMULUS-1236**

  - Moves access to public files behind the distribution endpoint. Authentication is not required, but direct http access has been disallowed.

- **CUMULUS-1223**

  - Adds unauthenticated access for public bucket files to the Distribution API. Public files should be requested the same way as protected files, but for public files a redirect to a self-signed S3 URL will happen without requiring authentication with Earthdata login.

- **CUMULUS-1232**

  - Unifies duplicate handling in `ingest/granule.handleDuplicateFile` for maintainability.
  - Changed `ingest/granule.ingestFile` and `move-granules/index.moveFileRequest` to use new function.
  - Moved file versioning code to `ingest/granule.moveGranuleFileWithVersioning`
  - `ingest/granule.verifyFile` now also tests `file.size` for verification if it is in the file record and throws
    `UnexpectedFileSize` error for file size not matching input.
  - `ingest/granule.verifyFile` logs warnings if checksum and/or file size are not available.

- **CUMULUS-1193**

  - Moved reindex CLI functionality to an API endpoint. See [API docs](https://nasa.github.io/cumulus-api/#elasticsearch-1)

- **CUMULUS-1207**
  - No longer disable lambda event source mappings when disabling a rule

### Fixed

- Updated Lerna publish script so that published Cumulus packages will pin their dependencies on other Cumulus packages to exact versions (e.g. `1.12.1` instead of `^1.12.1`)

- **CUMULUS-1203**

  - Fixes IAM template's use of intrinsic functions such that IAM template overrides now work with kes

- **CUMULUS-1268**
  - Deployment will not fail if there are no ES alarms or ECS services

## [v1.12.1] - 2019-4-8

## [v1.12.0] - 2019-4-4

Note: There was an issue publishing 1.12.0. Upgrade to 1.12.1.

### BREAKING CHANGES

- **CUMULUS-1139**

  - `granule.applyWorkflow` uses the new-style granule record as input to workflows.

- **CUMULUS-1171**

  - Fixed provider handling in the API to make it consistent between protocols.
    NOTE: This is a breaking change. When applying this upgrade, users will need to:
    1. Disable all workflow rules
    2. Update any `http` or `https` providers so that the host field only
       contains a valid hostname or IP address, and the port field contains the
       provider port.
    3. Perform the deployment
    4. Re-enable workflow rules

- **CUMULUS-1176**:

  - `@cumulus/move-granules` input expectations have changed. `@cumulus/files-to-granules` is a new intermediate task to perform input translation in the old style.
    See the Added and Changed sections of this release changelog for more information.

- **CUMULUS-670**

  - The behavior of ParsePDR and related code has changed in this release. PDRs with FILE_TYPEs that do not conform to the PDR ICD (+ TGZ) (https://cdn.earthdata.nasa.gov/conduit/upload/6376/ESDS-RFC-030v1.0.pdf) will fail to parse.

- **CUMULUS-1208**
  - The granule object input to `@cumulus/queue-granules` will now be added to ingest workflow messages **as is**. In practice, this means that if you are using `@cumulus/queue-granules` to trigger ingest workflows and your granule objects input have invalid properties, then your ingest workflows will fail due to schema validation errors.

### Added

- **CUMULUS-777**
  - Added new cookbook entry on configuring Cumulus to track ancillary files.
- **CUMULUS-1183**
  - Kes overrides will now abort with a warning if a workflow step is configured without a corresponding
    lambda configuration
- **CUMULUS-1223**

  - Adds convenience function `@cumulus/common/bucketsConfigJsonObject` for fetching stack's bucket configuration as an object.

- **CUMULUS-853**
  - Updated FakeProcessing example lambda to include option to generate fake browse
  - Added feature documentation for ancillary metadata export, a new cookbook entry describing a workflow with ancillary metadata generation(browse), and related task definition documentation
- **CUMULUS-805**
  - Added a CloudWatch alarm to check running ElasticSearch instances, and a CloudWatch dashboard to view the health of ElasticSearch
  - Specify `AWS_REGION` in `.env` to be used by deployment script
- **CUMULUS-803**
  - Added CloudWatch alarms to check running tasks of each ECS service, and add the alarms to CloudWatch dashboard
- **CUMULUS-670**
  - Added Ancillary Metadata Export feature (see https://nasa.github.io/cumulus/docs/features/ancillary_metadata for more information)
  - Added new Collection file parameter "fileType" that allows configuration of workflow granule file fileType
- **CUMULUS-1184** - Added kes logging output to ensure we always see the state machine reference before failures due to configuration
- **CUMULUS-1105** - Added a dashboard endpoint to serve the dashboard from an S3 bucket
- **CUMULUS-1199** - Moves `s3credentials` endpoint from the backend to the distribution API.
- **CUMULUS-666**
  - Added `@api/endpoints/s3credentials` to allow EarthData Login authorized users to retrieve temporary security credentials for same-region direct S3 access.
- **CUMULUS-671**
  - Added `@packages/integration-tests/api/distribution/getDistributionApiS3SignedUrl()` to return the S3 signed URL for a file protected by the distribution API
- **CUMULUS-672**
  - Added `cmrMetadataFormat` and `cmrConceptId` to output for individual granules from `@cumulus/post-to-cmr`. `cmrMetadataFormat` will be read from the `cmrMetadataFormat` generated for each granule in `@cumulus/cmrjs/publish2CMR()`
  - Added helpers to `@packages/integration-tests/api/distribution`:
    - `getDistributionApiFileStream()` returns a stream to download files protected by the distribution API
    - `getDistributionFileUrl()` constructs URLs for requesting files from the distribution API
- **CUMULUS-1185** `@cumulus/api/models/Granule.removeGranuleFromCmrByGranule` to replace `@cumulus/api/models/Granule.removeGranuleFromCmr` and use the Granule UR from the CMR metadata to remove the granule from CMR

- **CUMULUS-1101**

  - Added new `@cumulus/checksum` package. This package provides functions to calculate and validate checksums.
  - Added new checksumming functions to `@cumulus/common/aws`: `calculateS3ObjectChecksum` and `validateS3ObjectChecksum`, which depend on the `checksum` package.

- CUMULUS-1171

  - Added `@cumulus/common` API documentation to `packages/common/docs/API.md`
  - Added an `npm run build-docs` task to `@cumulus/common`
  - Added `@cumulus/common/string#isValidHostname()`
  - Added `@cumulus/common/string#match()`
  - Added `@cumulus/common/string#matches()`
  - Added `@cumulus/common/string#toLower()`
  - Added `@cumulus/common/string#toUpper()`
  - Added `@cumulus/common/URLUtils#buildURL()`
  - Added `@cumulus/common/util#isNil()`
  - Added `@cumulus/common/util#isNull()`
  - Added `@cumulus/common/util#isUndefined()`
  - Added `@cumulus/common/util#negate()`

- **CUMULUS-1176**

  - Added new `@cumulus/files-to-granules` task to handle converting file array output from `cumulus-process` tasks into granule objects.
    Allows simplification of `@cumulus/move-granules` and `@cumulus/post-to-cmr`, see Changed section for more details.

- CUMULUS-1151 Compare the granule holdings in CMR with Cumulus' internal data store
- CUMULUS-1152 Compare the granule file holdings in CMR with Cumulus' internal data store

### Changed

- **CUMULUS-1216** - Updated `@cumulus/ingest/granule/ingestFile` to download files to expected staging location.
- **CUMULUS-1208** - Updated `@cumulus/ingest/queue/enqueueGranuleIngestMessage()` to not transform granule object passed to it when building an ingest message
- **CUMULUS-1198** - `@cumulus/ingest` no longer enforces any expectations about whether `provider_path` contains a leading slash or not.
- **CUMULUS-1170**
  - Update scripts and docs to use `npm` instead of `yarn`
  - Use `package-lock.json` files to ensure matching versions of npm packages
  - Update CI builds to use `npm ci` instead of `npm install`
- **CUMULUS-670**
  - Updated ParsePDR task to read standard PDR types+ (+ tgz as an external customer requirement) and add a fileType to granule-files on Granule discovery
  - Updated ParsePDR to fail if unrecognized type is used
  - Updated all relevant task schemas to include granule->files->filetype as a string value
  - Updated tests/test fixtures to include the fileType in the step function/task inputs and output validations as needed
  - Updated MoveGranules task to handle incoming configuration with new "fileType" values and to add them as appropriate to the lambda output.
  - Updated DiscoverGranules step/related workflows to read new Collection file parameter fileType that will map a discovered file to a workflow fileType
  - Updated CNM parser to add the fileType to the defined granule file fileType on ingest and updated integration tests to verify/validate that behavior
  - Updated generateEcho10XMLString in cmr-utils.js to use a map/related library to ensure order as CMR requires ordering for their online resources.
  - Updated post-to-cmr task to appropriately export CNM filetypes to CMR in echo10/UMM exports
- **CUMULUS-1139** - Granules stored in the API contain a `files` property. That schema has been greatly
  simplified and now better matches the CNM format.
  - The `name` property has been renamed to `fileName`.
  - The `filepath` property has been renamed to `key`.
  - The `checksumValue` property has been renamed to `checksum`.
  - The `path` property has been removed.
  - The `url_path` property has been removed.
  - The `filename` property (which contained an `s3://` URL) has been removed, and the `bucket`
    and `key` properties should be used instead. Any requests sent to the API containing a `granule.files[].filename`
    property will be rejected, and any responses coming back from the API will not contain that
    `filename` property.
  - A `source` property has been added, which is a URL indicating the original source of the file.
  - `@cumulus/ingest/granule.moveGranuleFiles()` no longer includes a `filename` field in its
    output. The `bucket` and `key` fields should be used instead.
- **CUMULUS-672**

  - Changed `@cumulus/integration-tests/api/EarthdataLogin.getEarthdataLoginRedirectResponse` to `@cumulus/integration-tests/api/EarthdataLogin.getEarthdataAccessToken`. The new function returns an access response from Earthdata login, if successful.
  - `@cumulus/integration-tests/cmr/getOnlineResources` now accepts an object of options, including `cmrMetadataFormat`. Based on the `cmrMetadataFormat`, the function will correctly retrieve the online resources for each metadata format (ECHO10, UMM-G)

- **CUMULUS-1101**

  - Moved `@cumulus/common/file/getFileChecksumFromStream` into `@cumulus/checksum`, and renamed it to `generateChecksumFromStream`.
    This is a breaking change for users relying on `@cumulus/common/file/getFileChecksumFromStream`.
  - Refactored `@cumulus/ingest/Granule` to depend on new `common/aws` checksum functions and remove significantly present checksumming code.
    - Deprecated `@cumulus/ingest/granule.validateChecksum`. Replaced with `@cumulus/ingest/granule.verifyFile`.
    - Renamed `granule.getChecksumFromFile` to `granule.retrieveSuppliedFileChecksumInformation` to be more accurate.
  - Deprecated `@cumulus/common/aws.checksumS3Objects`. Use `@cumulus/common/aws.calculateS3ObjectChecksum` instead.

- CUMULUS-1171

  - Fixed provider handling in the API to make it consistent between protocols.
    Before this change, FTP providers were configured using the `host` and
    `port` properties. HTTP providers ignored `port` and `protocol`, and stored
    an entire URL in the `host` property. Updated the API to only accept valid
    hostnames or IP addresses in the `provider.host` field. Updated ingest code
    to properly build HTTP and HTTPS URLs from `provider.protocol`,
    `provider.host`, and `provider.port`.
  - The default provider port was being set to 21, no matter what protocol was
    being used. Removed that default.

- **CUMULUS-1176**

  - `@cumulus/move-granules` breaking change:
    Input to `move-granules` is now expected to be in the form of a granules object (i.e. `{ granules: [ { ... }, { ... } ] }`);
    For backwards compatibility with array-of-files outputs from processing steps, use the new `@cumulus/files-to-granules` task as an intermediate step.
    This task will perform the input translation. This change allows `move-granules` to be simpler and behave more predictably.
    `config.granuleIdExtraction` and `config.input_granules` are no longer needed/used by `move-granules`.
  - `@cumulus/post-to-cmr`: `config.granuleIdExtraction` is no longer needed/used by `post-to-cmr`.

- CUMULUS-1174
  - Better error message and stacktrace for S3KeyPairProvider error reporting.

### Fixed

- **CUMULUS-1218** Reconciliation report will now scan only completed granules.
- `@cumulus/api` files and granules were not getting indexed correctly because files indexing was failing in `db-indexer`
- `@cumulus/deployment` A bug in the Cloudformation template was preventing the API from being able to be launched in a VPC, updated the IAM template to give the permissions to be able to run the API in a VPC

### Deprecated

- `@cumulus/api/models/Granule.removeGranuleFromCmr`, instead use `@cumulus/api/models/Granule.removeGranuleFromCmrByGranule`
- `@cumulus/ingest/granule.validateChecksum`, instead use `@cumulus/ingest/granule.verifyFile`
- `@cumulus/common/aws.checksumS3Objects`, instead use `@cumulus/common/aws.calculateS3ObjectChecksum`
- `@cumulus/cmrjs`: `getGranuleId` and `getCmrFiles` are deprecated due to changes in input handling.

## [v1.11.3] - 2019-3-5

### Added

- **CUMULUS-1187** - Added `@cumulus/ingest/granule/duplicateHandlingType()` to determine how duplicate files should be handled in an ingest workflow

### Fixed

- **CUMULUS-1187** - workflows not respecting the duplicate handling value specified in the collection
- Removed refreshToken schema requirement for OAuth

## [v1.11.2] - 2019-2-15

### Added

- CUMULUS-1169
  - Added a `@cumulus/common/StepFunctions` module. It contains functions for querying the AWS
    StepFunctions API. These functions have the ability to retry when a ThrottlingException occurs.
  - Added `@cumulus/common/aws.retryOnThrottlingException()`, which will wrap a function in code to
    retry on ThrottlingExceptions.
  - Added `@cumulus/common/test-utils.throttleOnce()`, which will cause a function to return a
    ThrottlingException the first time it is called, then return its normal result after that.
- CUMULUS-1103 Compare the collection holdings in CMR with Cumulus' internal data store
- CUMULUS-1099 Add support for UMMG JSON metadata versions > 1.4.
  - If a version is found in the metadata object, that version is used for processing and publishing to CMR otherwise, version 1.4 is assumed.
- CUMULUS-678
  - Added support for UMMG json v1.4 metadata files.
    `reconcileCMRMetadata` added to `@cumulus/cmrjs` to update metadata record with new file locations.
    `@cumulus/common/errors` adds two new error types `CMRMetaFileNotFound` and `InvalidArgument`.
    `@cumulus/common/test-utils` adds new function `randomId` to create a random string with id to help in debugging.
    `@cumulus/common/BucketsConfig` adds a new helper class `BucketsConfig` for working with bucket stack configuration and bucket names.
    `@cumulus/common/aws` adds new function `s3PutObjectTagging` as a convenience for the aws [s3().putObjectTagging](https://docs.aws.amazon.com/AWSJavaScriptSDK/latest/AWS/S3.html#putObjectTagging-property) function.
    `@cumulus/cmrjs` Adds: - `isCMRFile` - Identify an echo10(xml) or UMMG(json) metadata file. - `metadataObjectFromCMRFile` Read and parse CMR XML file from s3. - `updateCMRMetadata` Modify a cmr metadata (xml/json) file with updated information. - `publish2CMR` Posts XML or UMMG CMR data to CMR service. - `reconcileCMRMetadata` Reconciles cmr metadata file after a file moves.
- Adds some ECS and other permissions to StepRole to enable running ECS tasks from a workflow
- Added Apache logs to cumulus api and distribution lambdas
- **CUMULUS-1119** - Added `@cumulus/integration-tests/api/EarthdataLogin.getEarthdataLoginRedirectResponse` helper for integration tests to handle login with Earthdata and to return response from redirect to Cumulus API
- **CUMULUS-673** Added `@cumulus/common/file/getFileChecksumFromStream` to get file checksum from a readable stream

### Fixed

- CUMULUS-1123
  - Cloudformation template overrides now work as expected

### Changed

- CUMULUS-1169
  - Deprecated the `@cumulus/common/step-functions` module.
  - Updated code that queries the StepFunctions API to use the retry-enabled functions from
    `@cumulus/common/StepFunctions`
- CUMULUS-1121
  - Schema validation is now strongly enforced when writing to the database.
    Additional properties are not allowed and will result in a validation error.
- CUMULUS-678
  `tasks/move-granules` simplified and refactored to use functionality from cmrjs.
  `ingest/granules.moveGranuleFiles` now just moves granule files and returns a list of the updated files. Updating metadata now handled by `@cumulus/cmrjs/reconcileCMRMetadata`.
  `move-granules.updateGranuleMetadata` refactored and bugs fixed in the case of a file matching multiple collection.files.regexps.
  `getCmrXmlFiles` simplified and now only returns an object with the cmrfilename and the granuleId.
  `@cumulus/test-processing` - test processing task updated to generate UMM-G metadata

- CUMULUS-1043

  - `@cumulus/api` now uses [express](http://expressjs.com/) as the API engine.
  - All `@cumulus/api` endpoints on ApiGateway are consolidated to a single endpoint the uses `{proxy+}` definition.
  - All files under `packages/api/endpoints` along with associated tests are updated to support express's request and response objects.
  - Replaced environment variables `internal`, `bucket` and `systemBucket` with `system_bucket`.
  - Update `@cumulus/integration-tests` to work with updated cumulus-api express endpoints

- `@cumulus/integration-tests` - `buildAndExecuteWorkflow` and `buildWorkflow` updated to take a `meta` param to allow for additional fields to be added to the workflow `meta`

- **CUMULUS-1049** Updated `Retrieve Execution Status API` in `@cumulus/api`: If the execution doesn't exist in Step Function API, Cumulus API returns the execution status information from the database.

- **CUMULUS-1119**
  - Renamed `DISTRIBUTION_URL` environment variable to `DISTRIBUTION_ENDPOINT`
  - Renamed `DEPLOYMENT_ENDPOINT` environment variable to `DISTRIBUTION_REDIRECT_ENDPOINT`
  - Renamed `API_ENDPOINT` environment variable to `TOKEN_REDIRECT_ENDPOINT`

### Removed

- Functions deprecated before 1.11.0:
  - @cumulus/api/models/base: static Manager.createTable() and static Manager.deleteTable()
  - @cumulus/ingest/aws/S3
  - @cumulus/ingest/aws/StepFunction.getExecution()
  - @cumulus/ingest/aws/StepFunction.pullEvent()
  - @cumulus/ingest/consumer.Consume
  - @cumulus/ingest/granule/Ingest.getBucket()

### Deprecated

`@cmrjs/ingestConcept`, instead use the CMR object methods. `@cmrjs/CMR.ingestGranule` or `@cmrjs/CMR.ingestCollection`
`@cmrjs/searchConcept`, instead use the CMR object methods. `@cmrjs/CMR.searchGranules` or `@cmrjs/CMR.searchCollections`
`@cmrjs/deleteConcept`, instead use the CMR object methods. `@cmrjs/CMR.deleteGranule` or `@cmrjs/CMR.deleteCollection`

## [v1.11.1] - 2018-12-18

**Please Note**

- Ensure your `app/config.yml` has a `clientId` specified in the `cmr` section. This will allow CMR to identify your requests for better support and metrics.
  - For an example, please see [the example config](https://github.com/nasa/cumulus/blob/1c7e2bf41b75da9f87004c4e40fbcf0f39f56794/example/app/config.yml#L128).

### Added

- Added a `/tokenDelete` endpoint in `@cumulus/api` to delete access token records

### Changed

- CUMULUS-678
  `@cumulus/ingest/crypto` moved and renamed to `@cumulus/common/key-pair-provider`
  `@cumulus/ingest/aws` function: `KMSDecryptionFailed` and class: `KMS` extracted and moved to `@cumulus/common` and `KMS` is exported as `KMSProvider` from `@cumulus/common/key-pair-provider`
  `@cumulus/ingest/granule` functions: `publish`, `getGranuleId`, `getXMLMetadataAsString`, `getMetadataBodyAndTags`, `parseXmlString`, `getCmrXMLFiles`, `postS3Object`, `contructOnlineAccessUrls`, `updateMetadata`, extracted and moved to `@cumulus/cmrjs`
  `getGranuleId`, `getCmrXMLFiles`, `publish`, `updateMetadata` removed from `@cumulus/ingest/granule` and added to `@cumulus/cmrjs`;
  `updateMetadata` renamed `updateCMRMetadata`.
  `@cumulus/ingest` test files renamed.
- **CUMULUS-1070**
  - Add `'Client-Id'` header to all `@cumulus/cmrjs` requests (made via `searchConcept`, `ingestConcept`, and `deleteConcept`).
  - Updated `cumulus/example/app/config.yml` entry for `cmr.clientId` to use stackName for easier CMR-side identification.

## [v1.11.0] - 2018-11-30

**Please Note**

- Redeploy IAM roles:
  - CUMULUS-817 includes a migration that requires reconfiguration/redeployment of IAM roles. Please see the [upgrade instructions](https://nasa.github.io/cumulus/docs/upgrade/1.11.0) for more information.
  - CUMULUS-977 includes a few new SNS-related permissions added to the IAM roles that will require redeployment of IAM roles.
- `cumulus-message-adapter` v1.0.13+ is required for `@cumulus/api` granule reingest API to work properly. The latest version should be downloaded automatically by kes.
- A `TOKEN_SECRET` value (preferably 256-bit for security) must be added to `.env` to securely sign JWTs used for authorization in `@cumulus/api`

### Changed

- **CUUMULUS-1000** - Distribution endpoint now persists logins, instead of
  redirecting to Earthdata Login on every request
- **CUMULUS-783 CUMULUS-790** - Updated `@cumulus/sync-granule` and `@cumulus/move-granules` tasks to always overwrite existing files for manually-triggered reingest.
- **CUMULUS-906** - Updated `@cumulus/api` granule reingest API to
  - add `reingestGranule: true` and `forceDuplicateOverwrite: true` to Cumulus message `cumulus_meta.cumulus_context` field to indicate that the workflow is a manually triggered re-ingest.
  - return warning message to operator when duplicateHandling is not `replace`
  - `cumulus-message-adapter` v1.0.13+ is required.
- **CUMULUS-793** - Updated the granule move PUT request in `@cumulus/api` to reject the move with a 409 status code if one or more of the files already exist at the destination location
- Updated `@cumulus/helloworld` to use S3 to store state for pass on retry tests
- Updated `@cumulus/ingest`:
  - [Required for MAAP] `http.js#list` will now find links with a trailing whitespace
  - Removed code from `granule.js` which looked for files in S3 using `{ Bucket: discoveredFile.bucket, Key: discoveredFile.name }`. This is obsolete since `@cumulus/ingest` uses a `file-staging` and `constructCollectionId()` directory prefixes by default.
- **CUMULUS-989**
  - Updated `@cumulus/api` to use [JWT (JSON Web Token)](https://jwt.io/introduction/) as the transport format for API authorization tokens and to use JWT verification in the request authorization
  - Updated `/token` endpoint in `@cumulus/api` to return tokens as JWTs
  - Added a `/refresh` endpoint in `@cumulus/api` to request new access tokens from the OAuth provider using the refresh token
  - Added `refreshAccessToken` to `@cumulus/api/lib/EarthdataLogin` to manage refresh token requests with the Earthdata OAuth provider

### Added

- **CUMULUS-1050**
  - Separated configuration flags for originalPayload/finalPayload cleanup such that they can be set to different retention times
- **CUMULUS-798**
  - Added daily Executions cleanup CloudWatch event that triggers cleanExecutions lambda
  - Added cleanExecutions lambda that removes finalPayload/originalPayload field entries for records older than configured timeout value (execution_payload_retention_period), with a default of 30 days
- **CUMULUS-815/816**
  - Added 'originalPayload' and 'finalPayload' fields to Executions table
  - Updated Execution model to populate originalPayload with the execution payload on record creation
  - Updated Execution model code to populate finalPayload field with the execution payload on execution completion
  - Execution API now exposes the above fields
- **CUMULUS-977**
  - Rename `kinesisConsumer` to `messageConsumer` as it handles both Kinesis streams and SNS topics as of this version.
  - Add `sns`-type rule support. These rules create a subscription between an SNS topic and the `messageConsumer`.
    When a message is received, `messageConsumer` is triggered and passes the SNS message (JSON format expected) in
    its entirety to the workflow in the `payload` field of the Cumulus message. For more information on sns-type rules,
    see the [documentation](https://nasa.github.io/cumulus/docs/data-cookbooks/setup#rules).
- **CUMULUS-975**
  - Add `KinesisInboundEventLogger` and `KinesisOutboundEventLogger` API lambdas. These lambdas
    are utilized to dump incoming and outgoing ingest workflow kinesis streams
    to cloudwatch for analytics in case of AWS/stream failure.
  - Update rules model to allow tracking of log_event ARNs related to
    Rule event logging. Kinesis rule types will now automatically log
    incoming events via a Kinesis event triggered lambda.
    CUMULUS-975-migration-4
  - Update migration code to require explicit migration names per run
  - Added migration_4 to migrate/update exisitng Kinesis rules to have a log event mapping
  - Added new IAM policy for migration lambda
- **CUMULUS-775**
  - Adds a instance metadata endpoint to the `@cumulus/api` package.
  - Adds a new convenience function `hostId` to the `@cumulus/cmrjs` to help build environment specific cmr urls.
  - Fixed `@cumulus/cmrjs.searchConcept` to search and return CMR results.
  - Modified `@cumulus/cmrjs.CMR.searchGranule` and `@cumulus/cmrjs.CMR.searchCollection` to include CMR's provider as a default parameter to searches.
- **CUMULUS-965**
  - Add `@cumulus/test-data.loadJSONTestData()`,
    `@cumulus/test-data.loadTestData()`, and
    `@cumulus/test-data.streamTestData()` to safely load test data. These
    functions should be used instead of using `require()` to load test data,
    which could lead to tests interferring with each other.
  - Add a `@cumulus/common/util/deprecate()` function to mark a piece of code as
    deprecated
- **CUMULUS-986**
  - Added `waitForTestExecutionStart` to `@cumulus/integration-tests`
- **CUMULUS-919**
  - In `@cumulus/deployment`, added support for NGAP permissions boundaries for IAM roles with `useNgapPermissionBoundary` flag in `iam/config.yml`. Defaults to false.

### Fixed

- Fixed a bug where FTP sockets were not closed after an error, keeping the Lambda function active until it timed out [CUMULUS-972]
- **CUMULUS-656**
  - The API will no longer allow the deletion of a provider if that provider is
    referenced by a rule
  - The API will no longer allow the deletion of a collection if that collection
    is referenced by a rule
- Fixed a bug where `@cumulus/sf-sns-report` was not pulling large messages from S3 correctly.

### Deprecated

- `@cumulus/ingest/aws/StepFunction.pullEvent()`. Use `@cumulus/common/aws.pullStepFunctionEvent()`.
- `@cumulus/ingest/consumer.Consume` due to unpredictable implementation. Use `@cumulus/ingest/consumer.Consumer`.
  Call `Consumer.consume()` instead of `Consume.read()`.

## [v1.10.4] - 2018-11-28

### Added

- **CUMULUS-1008**
  - New `config.yml` parameter for SQS consumers: `sqs_consumer_rate: (default 500)`, which is the maximum number of
    messages the consumer will attempt to process per execution. Currently this is only used by the sf-starter consumer,
    which runs every minute by default, making this a messages-per-minute upper bound. SQS does not guarantee the number
    of messages returned per call, so this is not a fixed rate of consumption, only attempted number of messages received.

### Deprecated

- `@cumulus/ingest/consumer.Consume` due to unpredictable implementation. Use `@cumulus/ingest/consumer.Consumer`.

### Changed

- Backported update of `packages/api` dependency `@mapbox/dyno` to `1.4.2` to mitigate `event-stream` vulnerability.

## [v1.10.3] - 2018-10-31

### Added

- **CUMULUS-817**
  - Added AWS Dead Letter Queues for lambdas that are scheduled asynchronously/such that failures show up only in cloudwatch logs.
- **CUMULUS-956**
  - Migrated developer documentation and data-cookbooks to Docusaurus
    - supports versioning of documentation
  - Added `docs/docs-how-to.md` to outline how to do things like add new docs or locally install for testing.
  - Deployment/CI scripts have been updated to work with the new format
- **CUMULUS-811**
  - Added new S3 functions to `@cumulus/common/aws`:
    - `aws.s3TagSetToQueryString`: converts S3 TagSet array to querystring (for use with upload()).
    - `aws.s3PutObject`: Returns promise of S3 `putObject`, which puts an object on S3
    - `aws.s3CopyObject`: Returns promise of S3 `copyObject`, which copies an object in S3 to a new S3 location
    - `aws.s3GetObjectTagging`: Returns promise of S3 `getObjectTagging`, which returns an object containing an S3 TagSet.
  - `@/cumulus/common/aws.s3PutObject` defaults to an explicit `ACL` of 'private' if not overridden.
  - `@/cumulus/common/aws.s3CopyObject` defaults to an explicit `TaggingDirective` of 'COPY' if not overridden.

### Deprecated

- **CUMULUS-811**
  - Deprecated `@cumulus/ingest/aws.S3`. Member functions of this class will now
    log warnings pointing to similar functionality in `@cumulus/common/aws`.

## [v1.10.2] - 2018-10-24

### Added

- **CUMULUS-965**
  - Added a `@cumulus/logger` package
- **CUMULUS-885**
  - Added 'human readable' version identifiers to Lambda Versioning lambda aliases
- **CUMULUS-705**
  - Note: Make sure to update the IAM stack when deploying this update.
  - Adds an AsyncOperations model and associated DynamoDB table to the
    `@cumulus/api` package
  - Adds an /asyncOperations endpoint to the `@cumulus/api` package, which can
    be used to fetch the status of an AsyncOperation.
  - Adds a /bulkDelete endpoint to the `@cumulus/api` package, which performs an
    asynchronous bulk-delete operation. This is a stub right now which is only
    intended to demonstration how AsyncOperations work.
  - Adds an AsyncOperation ECS task to the `@cumulus/api` package, which will
    fetch an Lambda function, run it in ECS, and then store the result to the
    AsyncOperations table in DynamoDB.
- **CUMULUS-851** - Added workflow lambda versioning feature to allow in-flight workflows to use lambda versions that were in place when a workflow was initiated

  - Updated Kes custom code to remove logic that used the CMA file key to determine template compilation logic. Instead, utilize a `customCompilation` template configuration flag to indicate a template should use Cumulus's kes customized methods instead of 'core'.
  - Added `useWorkflowLambdaVersions` configuration option to enable the lambdaVersioning feature set. **This option is set to true by default** and should be set to false to disable the feature.
  - Added uniqueIdentifier configuration key to S3 sourced lambdas to optionally support S3 lambda resource versioning within this scheme. This key must be unique for each modified version of the lambda package and must be updated in configuration each time the source changes.
  - Added a new nested stack template that will create a `LambdaVersions` stack that will take lambda parameters from the base template, generate lambda versions/aliases and return outputs with references to the most 'current' lambda alias reference, and updated 'core' template to utilize these outputs (if `useWorkflowLambdaVersions` is enabled).

- Created a `@cumulus/api/lib/OAuth2` interface, which is implemented by the
  `@cumulus/api/lib/EarthdataLogin` and `@cumulus/api/lib/GoogleOAuth2` classes.
  Endpoints that need to handle authentication will determine which class to use
  based on environment variables. This also greatly simplifies testing.
- Added `@cumulus/api/lib/assertions`, containing more complex AVA test assertions
- Added PublishGranule workflow to publish a granule to CMR without full reingest. (ingest-in-place capability)

- `@cumulus/integration-tests` new functionality:
  - `listCollections` to list collections from a provided data directory
  - `deleteCollection` to delete list of collections from a deployed stack
  - `cleanUpCollections` combines the above in one function.
  - `listProviders` to list providers from a provided data directory
  - `deleteProviders` to delete list of providers from a deployed stack
  - `cleanUpProviders` combines the above in one function.
  - `@cumulus/integrations-tests/api.js`: `deleteGranule` and `deletePdr` functions to make `DELETE` requests to Cumulus API
  - `rules` API functionality for posting and deleting a rule and listing all rules
  - `wait-for-deploy` lambda for use in the redeployment tests
- `@cumulus/ingest/granule.js`: `ingestFile` inserts new `duplicate_found: true` field in the file's record if a duplicate file already exists on S3.
- `@cumulus/api`: `/execution-status` endpoint requests and returns complete execution output if execution output is stored in S3 due to size.
- Added option to use environment variable to set CMR host in `@cumulus/cmrjs`.
- **CUMULUS-781** - Added integration tests for `@cumulus/sync-granule` when `duplicateHandling` is set to `replace` or `skip`
- **CUMULUS-791** - `@cumulus/move-granules`: `moveFileRequest` inserts new `duplicate_found: true` field in the file's record if a duplicate file already exists on S3. Updated output schema to document new `duplicate_found` field.

### Removed

- Removed `@cumulus/common/fake-earthdata-login-server`. Tests can now create a
  service stub based on `@cumulus/api/lib/OAuth2` if testing requires handling
  authentication.

### Changed

- **CUMULUS-940** - modified `@cumulus/common/aws` `receiveSQSMessages` to take a parameter object instead of positional parameters. All defaults remain the same, but now access to long polling is available through `options.waitTimeSeconds`.
- **CUMULUS-948** - Update lambda functions `CNMToCMA` and `CnmResponse` in the `cumulus-data-shared` bucket and point the default stack to them.
- **CUMULUS-782** - Updated `@cumulus/sync-granule` task and `Granule.ingestFile` in `@cumulus/ingest` to keep both old and new data when a destination file with different checksum already exists and `duplicateHandling` is `version`
- Updated the config schema in `@cumulus/move-granules` to include the `moveStagedFiles` param.
- **CUMULUS-778** - Updated config schema and documentation in `@cumulus/sync-granule` to include `duplicateHandling` parameter for specifying how duplicate filenames should be handled
- **CUMULUS-779** - Updated `@cumulus/sync-granule` to throw `DuplicateFile` error when destination files already exist and `duplicateHandling` is `error`
- **CUMULUS-780** - Updated `@cumulus/sync-granule` to use `error` as the default for `duplicateHandling` when it is not specified
- **CUMULUS-780** - Updated `@cumulus/api` to use `error` as the default value for `duplicateHandling` in the `Collection` model
- **CUMULUS-785** - Updated the config schema and documentation in `@cumulus/move-granules` to include `duplicateHandling` parameter for specifying how duplicate filenames should be handled
- **CUMULUS-786, CUMULUS-787** - Updated `@cumulus/move-granules` to throw `DuplicateFile` error when destination files already exist and `duplicateHandling` is `error` or not specified
- **CUMULUS-789** - Updated `@cumulus/move-granules` to keep both old and new data when a destination file with different checksum already exists and `duplicateHandling` is `version`

### Fixed

- `getGranuleId` in `@cumulus/ingest` bug: `getGranuleId` was constructing an error using `filename` which was undefined. The fix replaces `filename` with the `uri` argument.
- Fixes to `del` in `@cumulus/api/endpoints/granules.js` to not error/fail when not all files exist in S3 (e.g. delete granule which has only 2 of 3 files ingested).
- `@cumulus/deployment/lib/crypto.js` now checks for private key existence properly.

## [v1.10.1] - 2018-09-4

### Fixed

- Fixed cloudformation template errors in `@cumulus/deployment/`
  - Replaced references to Fn::Ref: with Ref:
  - Moved long form template references to a newline

## [v1.10.0] - 2018-08-31

### Removed

- Removed unused and broken code from `@cumulus/common`
  - Removed `@cumulus/common/test-helpers`
  - Removed `@cumulus/common/task`
  - Removed `@cumulus/common/message-source`
  - Removed the `getPossiblyRemote` function from `@cumulus/common/aws`
  - Removed the `startPromisedSfnExecution` function from `@cumulus/common/aws`
  - Removed the `getCurrentSfnTask` function from `@cumulus/common/aws`

### Changed

- **CUMULUS-839** - In `@cumulus/sync-granule`, 'collection' is now an optional config parameter

### Fixed

- **CUMULUS-859** Moved duplicate code in `@cumulus/move-granules` and `@cumulus/post-to-cmr` to `@cumulus/ingest`. Fixed imports making assumptions about directory structure.
- `@cumulus/ingest/consumer` correctly limits the number of messages being received and processed from SQS. Details:
  - **Background:** `@cumulus/api` includes a lambda `<stack-name>-sqs2sf` which processes messages from the `<stack-name>-startSF` SQS queue every minute. The `sqs2sf` lambda uses `@cumulus/ingest/consumer` to receive and process messages from SQS.
  - **Bug:** More than `messageLimit` number of messages were being consumed and processed from the `<stack-name>-startSF` SQS queue. Many step functions were being triggered simultaneously by the lambda `<stack-name>-sqs2sf` (which consumes every minute from the `startSF` queue) and resulting in step function failure with the error: `An error occurred (ThrottlingException) when calling the GetExecutionHistory`.
  - **Fix:** `@cumulus/ingest/consumer#processMessages` now processes messages until `timeLimit` has passed _OR_ once it receives up to `messageLimit` messages. `sqs2sf` is deployed with a [default `messageLimit` of 10](https://github.com/nasa/cumulus/blob/670000c8a821ff37ae162385f921c40956e293f7/packages/deployment/app/config.yml#L147).
  - **IMPORTANT NOTE:** `consumer` will actually process up to `messageLimit * 2 - 1` messages. This is because sometimes `receiveSQSMessages` will return less than `messageLimit` messages and thus the consumer will continue to make calls to `receiveSQSMessages`. For example, given a `messageLimit` of 10 and subsequent calls to `receiveSQSMessages` returns up to 9 messages, the loop will continue and a final call could return up to 10 messages.

## [v1.9.1] - 2018-08-22

**Please Note** To take advantage of the added granule tracking API functionality, updates are required for the message adapter and its libraries. You should be on the following versions:

- `cumulus-message-adapter` 1.0.9+
- `cumulus-message-adapter-js` 1.0.4+
- `cumulus-message-adapter-java` 1.2.7+
- `cumulus-message-adapter-python` 1.0.5+

### Added

- **CUMULUS-687** Added logs endpoint to search for logs from a specific workflow execution in `@cumulus/api`. Added integration test.
- **CUMULUS-836** - `@cumulus/deployment` supports a configurable docker storage driver for ECS. ECS can be configured with either `devicemapper` (the default storage driver for AWS ECS-optimized AMIs) or `overlay2` (the storage driver used by the NGAP 2.0 AMI). The storage driver can be configured in `app/config.yml` with `ecs.docker.storageDriver: overlay2 | devicemapper`. The default is `overlay2`.
  - To support this configuration, a [Handlebars](https://handlebarsjs.com/) helper `ifEquals` was added to `packages/deployment/lib/kes.js`.
- **CUMULUS-836** - `@cumulus/api` added IAM roles required by the NGAP 2.0 AMI. The NGAP 2.0 AMI runs a script `register_instances_with_ssm.py` which requires the ECS IAM role to include `ec2:DescribeInstances` and `ssm:GetParameter` permissions.

### Fixed

- **CUMULUS-836** - `@cumulus/deployment` uses `overlay2` driver by default and does not attempt to write `--storage-opt dm.basesize` to fix [this error](https://github.com/moby/moby/issues/37039).
- **CUMULUS-413** Kinesis processing now captures all errrors.
  - Added kinesis fallback mechanism when errors occur during record processing.
  - Adds FallbackTopicArn to `@cumulus/api/lambdas.yml`
  - Adds fallbackConsumer lambda to `@cumulus/api`
  - Adds fallbackqueue option to lambda definitions capture lambda failures after three retries.
  - Adds kinesisFallback SNS topic to signal incoming errors from kinesis stream.
  - Adds kinesisFailureSQS to capture fully failed events from all retries.
- **CUMULUS-855** Adds integration test for kinesis' error path.
- **CUMULUS-686** Added workflow task name and version tracking via `@cumulus/api` executions endpoint under new `tasks` property, and under `workflow_tasks` in step input/output.
  - Depends on `cumulus-message-adapter` 1.0.9+, `cumulus-message-adapter-js` 1.0.4+, `cumulus-message-adapter-java` 1.2.7+ and `cumulus-message-adapter-python` 1.0.5+
- **CUMULUS-771**
  - Updated sync-granule to stream the remote file to s3
  - Added integration test for ingesting granules from ftp provider
  - Updated http/https integration tests for ingesting granules from http/https providers
- **CUMULUS-862** Updated `@cumulus/integration-tests` to handle remote lambda output
- **CUMULUS-856** Set the rule `state` to have default value `ENABLED`

### Changed

- In `@cumulus/deployment`, changed the example app config.yml to have additional IAM roles

## [v1.9.0] - 2018-08-06

**Please note** additional information and upgrade instructions [here](https://nasa.github.io/cumulus/docs/upgrade/1.9.0)

### Added

- **CUMULUS-712** - Added integration tests verifying expected behavior in workflows
- **GITC-776-2** - Add support for versioned collections

### Fixed

- **CUMULUS-832**
  - Fixed indentation in example config.yml in `@cumulus/deployment`
  - Fixed issue with new deployment using the default distribution endpoint in `@cumulus/deployment` and `@cumulus/api`

## [v1.8.1] - 2018-08-01

**Note** IAM roles should be re-deployed with this release.

- **Cumulus-726**
  - Added function to `@cumulus/integration-tests`: `sfnStep` includes `getStepInput` which returns the input to the schedule event of a given step function step.
  - Added IAM policy `@cumulus/deployment`: Lambda processing IAM role includes `kinesis::PutRecord` so step function lambdas can write to kinesis streams.
- **Cumulus Community Edition**
  - Added Google OAuth authentication token logic to `@cumulus/api`. Refactored token endpoint to use environment variable flag `OAUTH_PROVIDER` when determining with authentication method to use.
  - Added API Lambda memory configuration variable `api_lambda_memory` to `@cumulus/api` and `@cumulus/deployment`.

### Changed

- **Cumulus-726**
  - Changed function in `@cumulus/api`: `models/rules.js#addKinesisEventSource` was modified to call to `deleteKinesisEventSource` with all required parameters (rule's name, arn and type).
  - Changed function in `@cumulus/integration-tests`: `getStepOutput` can now be used to return output of failed steps. If users of this function want the output of a failed event, they can pass a third parameter `eventType` as `'failure'`. This function will work as always for steps which completed successfully.

### Removed

- **Cumulus-726**

  - Configuration change to `@cumulus/deployment`: Removed default auto scaling configuration for Granules and Files DynamoDB tables.

- **CUMULUS-688**
  - Add integration test for ExecutionStatus
  - Function addition to `@cumulus/integration-tests`: `api` includes `getExecutionStatus` which returns the execution status from the Cumulus API

## [v1.8.0] - 2018-07-23

### Added

- **CUMULUS-718** Adds integration test for Kinesis triggering a workflow.

- **GITC-776-3** Added more flexibility for rules. You can now edit all fields on the rule's record
  We may need to update the api documentation to reflect this.

- **CUMULUS-681** - Add ingest-in-place action to granules endpoint

  - new applyWorkflow action at PUT /granules/{granuleid} Applying a workflow starts an execution of the provided workflow and passes the granule record as payload.
    Parameter(s):
    - workflow - the workflow name

- **CUMULUS-685** - Add parent exeuction arn to the execution which is triggered from a parent step function

### Changed

- **CUMULUS-768** - Integration tests get S3 provider data from shared data folder

### Fixed

- **CUMULUS-746** - Move granule API correctly updates record in dynamo DB and cmr xml file
- **CUMULUS-766** - Populate database fileSize field from S3 if value not present in Ingest payload

## [v1.7.1] - 2018-07-27 - [BACKPORT]

### Fixed

- **CUMULUS-766** - Backport from 1.8.0 - Populate database fileSize field from S3 if value not present in Ingest payload

## [v1.7.0] - 2018-07-02

### Please note: [Upgrade Instructions](https://nasa.github.io/cumulus/docs/upgrade/1.7.0)

### Added

- **GITC-776-2** - Add support for versioned collectons
- **CUMULUS-491** - Add granule reconciliation API endpoints.
- **CUMULUS-480** Add suport for backup and recovery:
  - Add DynamoDB tables for granules, executions and pdrs
  - Add ability to write all records to S3
  - Add ability to download all DynamoDB records in form json files
  - Add ability to upload records to DynamoDB
  - Add migration scripts for copying granule, pdr and execution records from ElasticSearch to DynamoDB
  - Add IAM support for batchWrite on dynamoDB
-
- **CUMULUS-508** - `@cumulus/deployment` cloudformation template allows for lambdas and ECS clusters to have multiple AZ availability.
  - `@cumulus/deployment` also ensures docker uses `devicemapper` storage driver.
- **CUMULUS-755** - `@cumulus/deployment` Add DynamoDB autoscaling support.
  - Application developers can add autoscaling and override default values in their deployment's `app/config.yml` file using a `{TableName}Table:` key.

### Fixed

- **CUMULUS-747** - Delete granule API doesn't delete granule files in s3 and granule in elasticsearch
  - update the StreamSpecification DynamoDB tables to have StreamViewType: "NEW_AND_OLD_IMAGES"
  - delete granule files in s3
- **CUMULUS-398** - Fix not able to filter executions by workflow
- **CUMULUS-748** - Fix invalid lambda .zip files being validated/uploaded to AWS
- **CUMULUS-544** - Post to CMR task has UAT URL hard-coded
  - Made configurable: PostToCmr now requires CMR_ENVIRONMENT env to be set to 'SIT' or 'OPS' for those CMR environments. Default is UAT.

### Changed

- **GITC-776-4** - Changed Discover-pdrs to not rely on collection but use provider_path in config. It also has an optional filterPdrs regex configuration parameter

- **CUMULUS-710** - In the integration test suite, `getStepOutput` returns the output of the first successful step execution or last failed, if none exists

## [v1.6.0] - 2018-06-06

### Please note: [Upgrade Instructions](https://nasa.github.io/cumulus/docs/upgrade/1.6.0)

### Fixed

- **CUMULUS-602** - Format all logs sent to Elastic Search.
  - Extract cumulus log message and index it to Elastic Search.

### Added

- **CUMULUS-556** - add a mechanism for creating and running migration scripts on deployment.
- **CUMULUS-461** Support use of metadata date and other components in `url_path` property

### Changed

- **CUMULUS-477** Update bucket configuration to support multiple buckets of the same type:
  - Change the structure of the buckets to allow for more than one bucket of each type. The bucket structure is now:
    bucket-key:
    name: <bucket-name>
    type: <type> i.e. internal, public, etc.
  - Change IAM and app deployment configuration to support new bucket structure
  - Update tasks and workflows to support new bucket structure
  - Replace instances where buckets.internal is relied upon to either use the system bucket or a configured bucket
  - Move IAM template to the deployment package. NOTE: You now have to specify '--template node_modules/@cumulus/deployment/iam' in your IAM deployment
  - Add IAM cloudformation template support to filter buckets by type

## [v1.5.5] - 2018-05-30

### Added

- **CUMULUS-530** - PDR tracking through Queue-granules
  - Add optional `pdr` property to the sync-granule task's input config and output payload.
- **CUMULUS-548** - Create a Lambda task that generates EMS distribution reports
  - In order to supply EMS Distribution Reports, you must enable S3 Server
    Access Logging on any S3 buckets used for distribution. See [How Do I Enable Server Access Logging for an S3 Bucket?](https://docs.aws.amazon.com/AmazonS3/latest/user-guide/server-access-logging.html)
    The "Target bucket" setting should point at the Cumulus internal bucket.
    The "Target prefix" should be
    "<STACK_NAME>/ems-distribution/s3-server-access-logs/", where "STACK_NAME"
    is replaced with the name of your Cumulus stack.

### Fixed

- **CUMULUS-546 - Kinesis Consumer should catch and log invalid JSON**
  - Kinesis Consumer lambda catches and logs errors so that consumer doesn't get stuck in a loop re-processing bad json records.
- EMS report filenames are now based on their start time instead of the time
  instead of the time that the report was generated
- **CUMULUS-552 - Cumulus API returns different results for the same collection depending on query**
  - The collection, provider and rule records in elasticsearch are now replaced with records from dynamo db when the dynamo db records are updated.

### Added

- `@cumulus/deployment`'s default cloudformation template now configures storage for Docker to match the configured ECS Volume. The template defines Docker's devicemapper basesize (`dm.basesize`) using `ecs.volumeSize`. This addresses ECS default of limiting Docker containers to 10GB of storage ([Read more](https://aws.amazon.com/premiumsupport/knowledge-center/increase-default-ecs-docker-limit/)).

## [v1.5.4] - 2018-05-21

### Added

- **CUMULUS-535** - EMS Ingest, Archive, Archive Delete reports
  - Add lambda EmsReport to create daily EMS Ingest, Archive, Archive Delete reports
  - ems.provider property added to `@cumulus/deployment/app/config.yml`.
    To change the provider name, please add `ems: provider` property to `app/config.yml`.
- **CUMULUS-480** Use DynamoDB to store granules, pdrs and execution records
  - Activate PointInTime feature on DynamoDB tables
  - Increase test coverage on api package
  - Add ability to restore metadata records from json files to DynamoDB
- **CUMULUS-459** provide API endpoint for moving granules from one location on s3 to another

## [v1.5.3] - 2018-05-18

### Fixed

- **CUMULUS-557 - "Add dataType to DiscoverGranules output"**
  - Granules discovered by the DiscoverGranules task now include dataType
  - dataType is now a required property for granules used as input to the
    QueueGranules task
- **CUMULUS-550** Update deployment app/config.yml to force elasticsearch updates for deleted granules

## [v1.5.2] - 2018-05-15

### Fixed

- **CUMULUS-514 - "Unable to Delete the Granules"**
  - updated cmrjs.deleteConcept to return success if the record is not found
    in CMR.

### Added

- **CUMULUS-547** - The distribution API now includes an
  "earthdataLoginUsername" query parameter when it returns a signed S3 URL
- **CUMULUS-527 - "parse-pdr queues up all granules and ignores regex"**
  - Add an optional config property to the ParsePdr task called
    "granuleIdFilter". This property is a regular expression that is applied
    against the filename of the first file of each granule contained in the
    PDR. If the regular expression matches, then the granule is included in
    the output. Defaults to '.', which will match all granules in the PDR.
- File checksums in PDRs now support MD5
- Deployment support to subscribe to an SNS topic that already exists
- **CUMULUS-470, CUMULUS-471** In-region S3 Policy lambda added to API to update bucket policy for in-region access.
- **CUMULUS-533** Added fields to granule indexer to support EMS ingest and archive record creation
- **CUMULUS-534** Track deleted granules
  - added `deletedgranule` type to `cumulus` index.
  - **Important Note:** Force custom bootstrap to re-run by adding this to
    app/config.yml `es: elasticSearchMapping: 7`
- You can now deploy cumulus without ElasticSearch. Just add `es: null` to your `app/config.yml` file. This is only useful for debugging purposes. Cumulus still requires ElasticSearch to properly operate.
- `@cumulus/integration-tests` includes and exports the `addRules` function, which seeds rules into the DynamoDB table.
- Added capability to support EFS in cloud formation template. Also added
  optional capability to ssh to your instance and privileged lambda functions.
- Added support to force discovery of PDRs that have already been processed
  and filtering of selected data types
- `@cumulus/cmrjs` uses an environment variable `USER_IP_ADDRESS` or fallback
  IP address of `10.0.0.0` when a public IP address is not available. This
  supports lambda functions deployed into a VPC's private subnet, where no
  public IP address is available.

### Changed

- **CUMULUS-550** Custom bootstrap automatically adds new types to index on
  deployment

## [v1.5.1] - 2018-04-23

### Fixed

- add the missing dist folder to the hello-world task
- disable uglifyjs on the built version of the pdr-status-check (read: https://github.com/webpack-contrib/uglifyjs-webpack-plugin/issues/264)

## [v1.5.0] - 2018-04-23

### Changed

- Removed babel from all tasks and packages and increased minimum node requirements to version 8.10
- Lambda functions created by @cumulus/deployment will use node8.10 by default
- Moved [cumulus-integration-tests](https://github.com/nasa/cumulus-integration-tests) to the `example` folder CUMULUS-512
- Streamlined all packages dependencies (e.g. remove redundant dependencies and make sure versions are the same across packages)
- **CUMULUS-352:** Update Cumulus Elasticsearch indices to use [index aliases](https://www.elastic.co/guide/en/elasticsearch/reference/current/indices-aliases.html).
- **CUMULUS-519:** ECS tasks are no longer restarted after each CF deployment unless `ecs.restartTasksOnDeploy` is set to true
- **CUMULUS-298:** Updated log filterPattern to include all CloudWatch logs in ElasticSearch
- **CUMULUS-518:** Updates to the SyncGranule config schema
  - `granuleIdExtraction` is no longer a property
  - `process` is now an optional property
  - `provider_path` is no longer a property

### Fixed

- **CUMULUS-455 "Kes deployments using only an updated message adapter do not get automatically deployed"**
  - prepended the hash value of cumulus-message-adapter.zip file to the zip file name of lambda which uses message adapter.
  - the lambda function will be redeployed when message adapter or lambda function are updated
- Fixed a bug in the bootstrap lambda function where it stuck during update process
- Fixed a bug where the sf-sns-report task did not return the payload of the incoming message as the output of the task [CUMULUS-441]

### Added

- **CUMULUS-352:** Add reindex CLI to the API package.
- **CUMULUS-465:** Added mock http/ftp/sftp servers to the integration tests
- Added a `delete` method to the `@common/CollectionConfigStore` class
- **CUMULUS-467 "@cumulus/integration-tests or cumulus-integration-tests should seed provider and collection in deployed DynamoDB"**
  - `example` integration-tests populates providers and collections to database
  - `example` workflow messages are populated from workflow templates in s3, provider and collection information in database, and input payloads. Input templates are removed.
  - added `https` protocol to provider schema

## [v1.4.1] - 2018-04-11

### Fixed

- Sync-granule install

## [v1.4.0] - 2018-04-09

### Fixed

- **CUMULUS-392 "queue-granules not returning the sfn-execution-arns queued"**
  - updated queue-granules to return the sfn-execution-arns queued and pdr if exists.
  - added pdr to ingest message meta.pdr instead of payload, so the pdr information doesn't get lost in the ingest workflow, and ingested granule in elasticsearch has pdr name.
  - fixed sf-sns-report schema, remove the invalid part
  - fixed pdr-status-check schema, the failed execution contains arn and reason
- **CUMULUS-206** make sure homepage and repository urls exist in package.json files of tasks and packages

### Added

- Example folder with a cumulus deployment example

### Changed

- [CUMULUS-450](https://bugs.earthdata.nasa.gov/browse/CUMULUS-450) - Updated
  the config schema of the **queue-granules** task
  - The config no longer takes a "collection" property
  - The config now takes an "internalBucket" property
  - The config now takes a "stackName" property
- [CUMULUS-450](https://bugs.earthdata.nasa.gov/browse/CUMULUS-450) - Updated
  the config schema of the **parse-pdr** task
  - The config no longer takes a "collection" property
  - The "stack", "provider", and "bucket" config properties are now
    required
- **CUMULUS-469** Added a lambda to the API package to prototype creating an S3 bucket policy for direct, in-region S3 access for the prototype bucket

### Removed

- Removed the `findTmpTestDataDirectory()` function from
  `@cumulus/common/test-utils`

### Fixed

- [CUMULUS-450](https://bugs.earthdata.nasa.gov/browse/CUMULUS-450)
  - The **queue-granules** task now enqueues a **sync-granule** task with the
    correct collection config for that granule based on the granule's
    data-type. It had previously been using the collection config from the
    config of the **queue-granules** task, which was a problem if the granules
    being queued belonged to different data-types.
  - The **parse-pdr** task now handles the case where a PDR contains granules
    with different data types, and uses the correct granuleIdExtraction for
    each granule.

### Added

- **CUMULUS-448** Add code coverage checking using [nyc](https://github.com/istanbuljs/nyc).

## [v1.3.0] - 2018-03-29

### Deprecated

- discover-s3-granules is deprecated. The functionality is provided by the discover-granules task

### Fixed

- **CUMULUS-331:** Fix aws.downloadS3File to handle non-existent key
- Using test ftp provider for discover-granules testing [CUMULUS-427]
- **CUMULUS-304: "Add AWS API throttling to pdr-status-check task"** Added concurrency limit on SFN API calls. The default concurrency is 10 and is configurable through Lambda environment variable CONCURRENCY.
- **CUMULUS-414: "Schema validation not being performed on many tasks"** revised npm build scripts of tasks that use cumulus-message-adapter to place schema directories into dist directories.
- **CUMULUS-301:** Update all tests to use test-data package for testing data.
- **CUMULUS-271: "Empty response body from rules PUT endpoint"** Added the updated rule to response body.
- Increased memory allotment for `CustomBootstrap` lambda function. Resolves failed deployments where `CustomBootstrap` lambda function was failing with error `Process exited before completing request`. This was causing deployments to stall, fail to update and fail to rollback. This error is thrown when the lambda function tries to use more memory than it is allotted.
- Cumulus repository folders structure updated:
  - removed the `cumulus` folder altogether
  - moved `cumulus/tasks` to `tasks` folder at the root level
  - moved the tasks that are not converted to use CMA to `tasks/.not_CMA_compliant`
  - updated paths where necessary

### Added

- `@cumulus/integration-tests` - Added support for testing the output of an ECS activity as well as a Lambda function.

## [v1.2.0] - 2018-03-20

### Fixed

- Update vulnerable npm packages [CUMULUS-425]
- `@cumulus/api`: `kinesis-consumer.js` uses `sf-scheduler.js#schedule` instead of placing a message directly on the `startSF` SQS queue. This is a fix for [CUMULUS-359](https://bugs.earthdata.nasa.gov/browse/CUMULUS-359) because `sf-scheduler.js#schedule` looks up the provider and collection data in DynamoDB and adds it to the `meta` object of the enqueued message payload.
- `@cumulus/api`: `kinesis-consumer.js` catches and logs errors instead of doing an error callback. Before this change, `kinesis-consumer` was failing to process new records when an existing record caused an error because it would call back with an error and stop processing additional records. It keeps trying to process the record causing the error because it's "position" in the stream is unchanged. Catching and logging the errors is part 1 of the fix. Proposed part 2 is to enqueue the error and the message on a "dead-letter" queue so it can be processed later ([CUMULUS-413](https://bugs.earthdata.nasa.gov/browse/CUMULUS-413)).
- **CUMULUS-260: "PDR page on dashboard only shows zeros."** The PDR stats in LPDAAC are all 0s, even if the dashboard has been fixed to retrieve the correct fields. The current version of pdr-status-check has a few issues.
  - pdr is not included in the input/output schema. It's available from the input event. So the pdr status and stats are not updated when the ParsePdr workflow is complete. Adding the pdr to the input/output of the task will fix this.
  - pdr-status-check doesn't update pdr stats which prevent the real time pdr progress from showing up in the dashboard. To solve this, added lambda function sf-sns-report which is copied from @cumulus/api/lambdas/sf-sns-broadcast with modification, sf-sns-report can be used to report step function status anywhere inside a step function. So add step sf-sns-report after each pdr-status-check, we will get the PDR status progress at real time.
  - It's possible an execution is still in the queue and doesn't exist in sfn yet. Added code to handle 'ExecutionDoesNotExist' error when checking the execution status.
- Fixed `aws.cloudwatchevents()` typo in `packages/ingest/aws.js`. This typo was the root cause of the error: `Error: Could not process scheduled_ingest, Error: : aws.cloudwatchevents is not a constructor` seen when trying to update a rule.

### Removed

- `@cumulus/ingest/aws`: Remove queueWorkflowMessage which is no longer being used by `@cumulus/api`'s `kinesis-consumer.js`.

## [v1.1.4] - 2018-03-15

### Added

- added flag `useList` to parse-pdr [CUMULUS-404]

### Fixed

- Pass encrypted password to the ApiGranule Lambda function [CUMULUS-424]

## [v1.1.3] - 2018-03-14

### Fixed

- Changed @cumulus/deployment package install behavior. The build process will happen after installation

## [v1.1.2] - 2018-03-14

### Added

- added tools to @cumulus/integration-tests for local integration testing
- added end to end testing for discovering and parsing of PDRs
- `yarn e2e` command is available for end to end testing

### Fixed

- **CUMULUS-326: "Occasionally encounter "Too Many Requests" on deployment"** The api gateway calls will handle throttling errors
- **CUMULUS-175: "Dashboard providers not in sync with AWS providers."** The root cause of this bug - DynamoDB operations not showing up in Elasticsearch - was shared by collections and rules. The fix was to update providers', collections' and rules; POST, PUT and DELETE endpoints to operate on DynamoDB and using DynamoDB streams to update Elasticsearch. The following packages were made:
  - `@cumulus/deployment` deploys DynamoDB streams for the Collections, Providers and Rules tables as well as a new lambda function called `dbIndexer`. The `dbIndexer` lambda has an event source mapping which listens to each of the DynamoDB streams. The dbIndexer lambda receives events referencing operations on the DynamoDB table and updates the elasticsearch cluster accordingly.
  - The `@cumulus/api` endpoints for collections, providers and rules _only_ query DynamoDB, with the exception of LIST endpoints and the collections' GET endpoint.

### Updated

- Broke up `kes.override.js` of @cumulus/deployment to multiple modules and moved to a new location
- Expanded @cumulus/deployment test coverage
- all tasks were updated to use cumulus-message-adapter-js 1.0.1
- added build process to integration-tests package to babelify it before publication
- Update @cumulus/integration-tests lambda.js `getLambdaOutput` to return the entire lambda output. Previously `getLambdaOutput` returned only the payload.

## [v1.1.1] - 2018-03-08

### Removed

- Unused queue lambda in api/lambdas [CUMULUS-359]

### Fixed

- Kinesis message content is passed to the triggered workflow [CUMULUS-359]
- Kinesis message queues a workflow message and does not write to rules table [CUMULUS-359]

## [v1.1.0] - 2018-03-05

### Added

- Added a `jlog` function to `common/test-utils` to aid in test debugging
- Integration test package with command line tool [CUMULUS-200] by @laurenfrederick
- Test for FTP `useList` flag [CUMULUS-334] by @kkelly51

### Updated

- The `queue-pdrs` task now uses the [cumulus-message-adapter-js](https://github.com/nasa/cumulus-message-adapter-js)
  library
- Updated the `queue-pdrs` JSON schemas
- The test-utils schema validation functions now throw an error if validation
  fails
- The `queue-granules` task now uses the [cumulus-message-adapter-js](https://github.com/nasa/cumulus-message-adapter-js)
  library
- Updated the `queue-granules` JSON schemas

### Removed

- Removed the `getSfnExecutionByName` function from `common/aws`
- Removed the `getGranuleStatus` function from `common/aws`

## [v1.0.1] - 2018-02-27

### Added

- More tests for discover-pdrs, dicover-granules by @yjpa7145
- Schema validation utility for tests by @yjpa7145

### Changed

- Fix an FTP listing bug for servers that do not support STAT [CUMULUS-334] by @kkelly51

## [v1.0.0] - 2018-02-23

[unreleased]: https://github.com/nasa/cumulus/compare/v4.0.0...HEAD
[v4.0.0]: https://github.com/nasa/cumulus/compare/v3.0.1...v4.0.0
[v3.0.1]: https://github.com/nasa/cumulus/compare/v3.0.0...v3.0.1
[v3.0.0]: https://github.com/nasa/cumulus/compare/v2.0.1...v3.0.0
[v2.0.7]: https://github.com/nasa/cumulus/compare/v2.0.6...v2.0.7
[v2.0.6]: https://github.com/nasa/cumulus/compare/v2.0.5...v2.0.6
[v2.0.5]: https://github.com/nasa/cumulus/compare/v2.0.4...v2.0.5
[v2.0.4]: https://github.com/nasa/cumulus/compare/v2.0.3...v2.0.4
[v2.0.3]: https://github.com/nasa/cumulus/compare/v2.0.2...v2.0.3
[v2.0.2]: https://github.com/nasa/cumulus/compare/v2.0.1...v2.0.2
[v2.0.1]: https://github.com/nasa/cumulus/compare/v1.24.0...v2.0.1
[v2.0.0]: https://github.com/nasa/cumulus/compare/v1.24.0...v2.0.0
[v1.24.0]: https://github.com/nasa/cumulus/compare/v1.23.2...v1.24.0
[v1.23.2]: https://github.com/nasa/cumulus/compare/v1.22.1...v1.23.2
[v1.22.1]: https://github.com/nasa/cumulus/compare/v1.21.0...v1.22.1
[v1.21.0]: https://github.com/nasa/cumulus/compare/v1.20.0...v1.21.0
[v1.20.0]: https://github.com/nasa/cumulus/compare/v1.19.0...v1.20.0
[v1.19.0]: https://github.com/nasa/cumulus/compare/v1.18.0...v1.19.0
[v1.18.0]: https://github.com/nasa/cumulus/compare/v1.17.0...v1.18.0
[v1.17.0]: https://github.com/nasa/cumulus/compare/v1.16.1...v1.17.0
[v1.16.1]: https://github.com/nasa/cumulus/compare/v1.16.0...v1.16.1
[v1.16.0]: https://github.com/nasa/cumulus/compare/v1.15.0...v1.16.0
[v1.15.0]: https://github.com/nasa/cumulus/compare/v1.14.5...v1.15.0
[v1.14.5]: https://github.com/nasa/cumulus/compare/v1.14.4...v1.14.5
[v1.14.4]: https://github.com/nasa/cumulus/compare/v1.14.3...v1.14.4
[v1.14.3]: https://github.com/nasa/cumulus/compare/v1.14.2...v1.14.3
[v1.14.2]: https://github.com/nasa/cumulus/compare/v1.14.1...v1.14.2
[v1.14.1]: https://github.com/nasa/cumulus/compare/v1.14.0...v1.14.1
[v1.14.0]: https://github.com/nasa/cumulus/compare/v1.13.5...v1.14.0
[v1.13.5]: https://github.com/nasa/cumulus/compare/v1.13.4...v1.13.5
[v1.13.4]: https://github.com/nasa/cumulus/compare/v1.13.3...v1.13.4
[v1.13.3]: https://github.com/nasa/cumulus/compare/v1.13.2...v1.13.3
[v1.13.2]: https://github.com/nasa/cumulus/compare/v1.13.1...v1.13.2
[v1.13.1]: https://github.com/nasa/cumulus/compare/v1.13.0...v1.13.1
[v1.13.0]: https://github.com/nasa/cumulus/compare/v1.12.1...v1.13.0
[v1.12.1]: https://github.com/nasa/cumulus/compare/v1.12.0...v1.12.1
[v1.12.0]: https://github.com/nasa/cumulus/compare/v1.11.3...v1.12.0
[v1.11.3]: https://github.com/nasa/cumulus/compare/v1.11.2...v1.11.3
[v1.11.2]: https://github.com/nasa/cumulus/compare/v1.11.1...v1.11.2
[v1.11.1]: https://github.com/nasa/cumulus/compare/v1.11.0...v1.11.1
[v1.11.0]: https://github.com/nasa/cumulus/compare/v1.10.4...v1.11.0
[v1.10.4]: https://github.com/nasa/cumulus/compare/v1.10.3...v1.10.4
[v1.10.3]: https://github.com/nasa/cumulus/compare/v1.10.2...v1.10.3
[v1.10.2]: https://github.com/nasa/cumulus/compare/v1.10.1...v1.10.2
[v1.10.1]: https://github.com/nasa/cumulus/compare/v1.10.0...v1.10.1
[v1.10.0]: https://github.com/nasa/cumulus/compare/v1.9.1...v1.10.0
[v1.9.1]: https://github.com/nasa/cumulus/compare/v1.9.0...v1.9.1
[v1.9.0]: https://github.com/nasa/cumulus/compare/v1.8.1...v1.9.0
[v1.8.1]: https://github.com/nasa/cumulus/compare/v1.8.0...v1.8.1
[v1.8.0]: https://github.com/nasa/cumulus/compare/v1.7.0...v1.8.0
[v1.7.0]: https://github.com/nasa/cumulus/compare/v1.6.0...v1.7.0
[v1.6.0]: https://github.com/nasa/cumulus/compare/v1.5.5...v1.6.0
[v1.5.5]: https://github.com/nasa/cumulus/compare/v1.5.4...v1.5.5
[v1.5.4]: https://github.com/nasa/cumulus/compare/v1.5.3...v1.5.4
[v1.5.3]: https://github.com/nasa/cumulus/compare/v1.5.2...v1.5.3
[v1.5.2]: https://github.com/nasa/cumulus/compare/v1.5.1...v1.5.2
[v1.5.1]: https://github.com/nasa/cumulus/compare/v1.5.0...v1.5.1
[v1.5.0]: https://github.com/nasa/cumulus/compare/v1.4.1...v1.5.0
[v1.4.1]: https://github.com/nasa/cumulus/compare/v1.4.0...v1.4.1
[v1.4.0]: https://github.com/nasa/cumulus/compare/v1.3.0...v1.4.0
[v1.3.0]: https://github.com/nasa/cumulus/compare/v1.2.0...v1.3.0
[v1.2.0]: https://github.com/nasa/cumulus/compare/v1.1.4...v1.2.0
[v1.1.4]: https://github.com/nasa/cumulus/compare/v1.1.3...v1.1.4
[v1.1.3]: https://github.com/nasa/cumulus/compare/v1.1.2...v1.1.3
[v1.1.2]: https://github.com/nasa/cumulus/compare/v1.1.1...v1.1.2
[v1.1.1]: https://github.com/nasa/cumulus/compare/v1.0.1...v1.1.1
[v1.1.0]: https://github.com/nasa/cumulus/compare/v1.0.1...v1.1.0
[v1.0.1]: https://github.com/nasa/cumulus/compare/v1.0.0...v1.0.1
[v1.0.0]: https://github.com/nasa/cumulus/compare/pre-v1-release...v1.0.0

[thin-egress-app]: <https://github.com/asfadmin/thin-egress-app> "Thin Egress App"<|MERGE_RESOLUTION|>--- conflicted
+++ resolved
@@ -28,11 +28,8 @@
 
 ### Changed
 
-<<<<<<< HEAD
-- **CUMULUS-1**
-  - Update async operaton to start with 4GB memory, fixes heap out of memory error when writing large reconcilation reports.
-=======
->>>>>>> 8919289e
+- **CUMULUS-1-bugfix**
+  - Update async operaton to allow it to start with 4GB memory, fixes heap out of memory error when writing large reconcilation reports.
 - **CUMULUS-2124**
   - cumulus-rds-tf terraform module now takes engine_version as an input variable.
 - **CUMULUS-2020**
