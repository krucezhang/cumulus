# Changelog

All notable changes to this project will be documented in this file.

The format is based on [Keep a Changelog](http://keepachangelog.com/en/1.0.0/).

## [Unreleased]

### BREAKING CHANGES

- **CUMULUS-2362** - Endpoints for the logs (/logs) will now throw an error unless Metrics is set up

## [v6.0.0] 2021-02-16

### MIGRATION NOTES

- **CUMULUS-2255** - Cumulus has upgraded its supported version of Terraform from **0.12.12** to **0.13.6**. Please see the [instructions to upgrade your deployments](https://github.com/nasa/cumulus/blob/master/docs/upgrade-notes/upgrading-tf-version-0.13.6.md).
- **CUMULUS-2328**
  - If you want to use the `/s3credentials` endpoint, you must add configuration for the `s3-credentials` module. For reference on how to configure this module, see [`example/cumulus-tf/s3_credentials.tf`](https://github.com/nasa/cumulus/blob/master/example/cumulus-tf/s3_credentials.tf)

- **CUMULUS-2350**
  - If the  `/s3credentialsREADME`, does not appear to be working after deployment, [manual redeployment](https://docs.aws.amazon.com/apigateway/latest/developerguide/how-to-deploy-api-with-console.html) of the API-gateway stage may be necessary to finish the deployment.

### BREAKING CHANGES

- **CUMULUS-2255** - Cumulus has upgraded its supported version of Terraform from **0.12.12** to **0.13.6**.
- **CUMULUS-2328**
  - The deployment of the `/s3credentials` endpoint has been removed from the `cumulus` module. You must now deploy the `/s3credentials` endpoint using a standalone `s3-credentials` module. See the migration notes below.

### Added

- **CUMULUS-2291**
  - Add provider filter to Granule Inventory Report
<<<<<<< HEAD
- **CUMULUS-2328**
  - Added `tf-modules/s3_credentials` module which contains resources to attach the `/s3-credentials` endpoint to an API gateway
=======
- **CUMULUS-2300**
  - Added `childWorkflowMeta` to `queue-granules` config. Object passed to this value will be merged into a child workflow message's `meta` object. For an example of how this can be used, see `example/cumulus-tf/discover_granules_workflow.asl.json`.
- **CUMULUS-2350**
  - Adds an unprotected endpoint, `/s3credentialsREADME`, to the s3-credentials-endpoint that displays information on how to use the `/s3credentials` endpoint
- **CUMULUS-2368**
  - Add QueueWorkflow task
- **CUMULUS-2391**
  - Add reportToEms to collections.files file schema
- **CUMULUS-2376**
  - Added `cmrRevisionId` as an optional parameter to `post-to-cmr` that will be used when publishing metadata to CMR.
- **CUMULUS-2395**
  - Add Core module parameter `ecs_custom_sg_ids` to Cumulus module to allow for
    custom security group mappings
- **CUMULUS-2402**
  - Officially expose `sftp()` for use in `@cumulus/sftp-client`
>>>>>>> ae14861c

### Changed

- **CUMULUS-2323**
  - The sync granules task when used with the s3 provider now uses the
    `source_bucket` key in `granule.files` objects.  If incoming payloads using
    this task have a `source_bucket` value for a file using the s3 provider, the
    task will attempt to sync from the bucket defined in the file's
    `source_bucket` key instead of the `provider`.
    - Updated `S3ProviderClient.sync` to allow for an optional bucket parameter
      in support of the changed behavior.
  - Removed `addBucketToFile` and related code from sync-granules task

- **CUMULUS-2255**
  - Updated Terraform deployment code syntax for compatibility with version 0.13.6
<<<<<<< HEAD
- **CUMULUS-2328**
  - Renamed `subnet_ids` variable for `tf-modules/distribution` module to `lambda_subnet_ids`
=======
- **CUMULUS-2376**
  - Updated `publishUMMGJSON2CMR` to take in an optional `revisionId` parameter.
  - Updated `publishUMMGJSON2CMR` to throw an error if optional `revisionId` does not match resulting revision ID.
  - Updated `publishECHO10XML2CMR` to take in an optional `revisionId` parameter.
  - Updated `publishECHO10XML2CMR` to throw an error if optional `revisionId` does not match resulting revision ID.
  - Updated `publish2CMR` to take in optional `cmrRevisionId`.
  - Updated `getWriteHeaders` to take in an optional CMR Revision ID.
  - Updated `ingestGranule` to take in an optional CMR Revision ID to pass to `getWriteHeaders`.
  - Updated `ingestUMMGranule` to take in an optional CMR Revision ID to pass to `getWriteHeaders`.
- **CUMULUS-2321**
  - Updated API endpoint GET `/reconciliationReports/{name}` to return the pre-signed s3 URL in addition to report data
- **CUMULUS-2362**
  - Logs endpoints only work with Metrics set up
>>>>>>> ae14861c

### Fixed

- Updated `hyrax-metadata-updates` task so the opendap url has Type 'USE SERVICE API'

- **CUMULUS-2310**
  - Use valid filename for reconciliation report
- **CUMULUS-2351**
  - Inventory report no longer includes the File/Granule relation object in the okCountByGranules key of a report. The information is only included when a 'Granule Not Found' report is run.

## [v5.0.1] 2021-01-27

### Changed

- **CUMULUS-2344**
  - Elasticsearch API now allows you to reindex to an index that already exists
  - If using the Change Index operation and the new index doesn't exist, it will be created
  - Regarding instructions for CUMULUS-2020, you can now do a change index operation before a reindex operation. This will
    ensure that new data will end up in the new index while Elasticsearch is reindexing.

### Removed

- **CUMULUS-2328**
  - Removed `distributionApiId` environment variable from `<prefix>-ApiEndpoints` and `<prefix>-PrivateApiLambda` Lambdas
  - Removed `distribution_api_id` variable from `tf-modules/archive` module
  - Removed `s3_credentials_redirect_uri` output from `tf-modules/cumulus` module
  - Removed variables from `tf-modules/cumulus` module:
    - `sts_credentials_lambda_function_arn`
    - `deploy_distribution_s3_credentials_endpoint`
    - `tea_api_gateway_stage`
    - `tea_rest_api_id`
    - `tea_rest_api_root_resource_id`
  - Removed `s3_credentials_redirect_uri` output from `tf-modules/distribution` module
  - Removed variables from `tf-modules/distribution` module:
    - `deploy_s3_credentials_endpoint`
    - `log_destination_arn`
    - `sts_credentials_lambda_function_arn`
    - `tea_api_gateway_stage`
    - `tea_external_api_endpoint`
    - `tea_rest_api_id`
    - `tea_rest_api_root_resource_id`
    - `urs_client_id`
    - `urs_client_password`
    - `urs_url`

## [v5.0.0] 2021-01-12

### BREAKING CHANGES

- **CUMULUS-2020**
  - Elasticsearch data mappings have been updated to improve search and the API has been updated to reflect those changes. See Migration notes on how to update the Elasticsearch mappings.

### Migration notes

- **CUMULUS-2020**
  - Elasticsearch data mappings have been updated to improve search. For example, case insensitive searching will now work (e.g. 'MOD' and 'mod' will return the same granule results). To use the improved Elasticsearch queries, [reindex](https://nasa.github.io/cumulus-api/#reindex) to create a new index with the correct types. Then perform a [change index](https://nasa.github.io/cumulus-api/#change-index) operation to use the new index.
- **CUMULUS-2258**
  - Because the `egress_lambda_log_group` and `egress_lambda_log_subscription_filter` resource were removed from the `cumulus` module, new definitions for these resources must be added to `cumulus-tf/main.tf`. For reference on how to define these resources, see [`example/cumulus-tf/thin_egress_app.tf`](https://github.com/nasa/cumulus/blob/master/example/cumulus-tf/thin_egress_app.tf).
  - The `tea_stack_name` variable being passed into the `cumulus` module should be removed

### Added

- **HYRAX-320**
  - `@cumulus/hyrax-metadata-updates`Add component URI encoding for entry title id and granule ur to allow for values with special characters in them. For example, EntryTitleId 'Sentinel-6A MF/Jason-CS L2 Advanced Microwave Radiometer (AMR-C) NRT Geophysical Parameters' Now, URLs generated from such values will be encoded correctly and parsable by HyraxInTheCloud
- **CUMULUS-1370**
  - Add documentation for Getting Started section including FAQs
- **CUMULUS-2092**
  - Add documentation for Granule Not Found Reports
- **CUMULUS-2219**
  - Added `lzards-backup` Core task to facilitate making LZARDS backup requests in Cumulus ingest workflows
- **CUMULUS-2280**
  - In local api, retry to create tables if they fail to ensure localstack has had time to start fully.
- **CUMULUS-2290**
  - Add `queryFields` to granule schema, and this allows workflow tasks to add queryable data to granule record. For reference on how to add data to `queryFields` field, see [`example/cumulus-tf/kinesis_trigger_test_workflow.tf`](https://github.com/nasa/cumulus/blob/master/example/cumulus-tf/kinesis_trigger_test_workflow.tf).
- **CUMULUS-2318**
  - Added`async_operation_image` as `cumulus` module variable to allow for override of the async_operation container image.  Users can optionally specify a non-default docker image for use with Core async operations.

### Changed

- **CUMULUS-2020**
  - Updated Elasticsearch mappings to support case-insensitive search
- **CUMULUS-2124**
  - cumulus-rds-tf terraform module now takes engine_version as an input variable.
- **CUMULUS-2279**
  - Changed the formatting of granule CMR links: instead of a link to the `/search/granules.json` endpoint, now it is a direct link to `/search/concepts/conceptid.format`
- **CUMULUS-2296**
  - Improved PDR spec compliance of `parse-pdr` by updating `@cumulus/pvl` to parse fields in a manner more consistent with the PDR ICD, with respect to numbers and dates. Anything not matching the ICD expectations, or incompatible with Javascript parsing, will be parsed as a string instead.

### Removed

- **CUMULUS-2258**
  - Removed `tea_stack_name` variable from `tf-modules/distribution/variables.tf` and `tf-modules/cumulus/variables.tf`
  - Removed `egress_lambda_log_group` and `egress_lambda_log_subscription_filter` resources from `tf-modules/distribution/main.tf`

## [v4.0.0] 2020-11-20

### Migration notes

- Update the name of your `cumulus_message_adapter_lambda_layer_arn` variable for the `cumulus` module to `cumulus_message_adapter_lambda_layer_version_arn`. The value of the variable should remain the same (a layer version ARN of a Lambda layer for the [`cumulus-message-adapter`](https://github.com/nasa/cumulus-message-adapter/).
- **CUMULUS-2138** - Update all workflows using the `MoveGranules` step to add `UpdateGranulesCmrMetadataFileLinksStep`that runs after it. See the example [`IngestAndPublishWorkflow`](https://github.com/nasa/cumulus/blob/master/example/cumulus-tf/ingest_and_publish_granule_workflow.asl.json) for reference.
- **CUMULUS-2251**
  - Because it has been removed from the `cumulus` module, a new resource definition for `egress_api_gateway_log_subscription_filter` must be added to `cumulus-tf/main.tf`. For reference on how to define this resource, see [`example/cumulus-tf/main.tf`](https://github.com/nasa/cumulus/blob/master/example/cumulus-tf/main.tf).

### Added

- **CUMULUS-2248**
  - Updates Integration Tests README to point to new fake provider template.
- **CUMULUS-2239**
  - Add resource declaration to create a VPC endpoint in tea-map-cache module if `deploy_to_ngap` is false.
- **CUMULUS-2063**
  - Adds a new, optional query parameter to the `/collections[&getMMT=true]` and `/collections/active[&getMMT=true]` endpoints. When a user provides a value of `true` for `getMMT` in the query parameters, the endpoint will search CMR and update each collection's results with new key `MMTLink` containing a link to the MMT (Metadata Management Tool) if a CMR collection id is found.
- **CUMULUS-2170**
  - Adds ability to filter granule inventory reports
- **CUMULUS-2211**
  - Adds `granules/bulkReingest` endpoint to `@cumulus/api`
- **CUMULUS-2251**
  - Adds `log_api_gateway_to_cloudwatch` variable to `example/cumulus-tf/variables.tf`.
  - Adds `log_api_gateway_to_cloudwatch` variable to `thin_egress_app` module definition.

### Changed

- **CUMULUS-2216**
  - `/collection` and `/collection/active` endpoints now return collections without granule aggregate statistics by default. The original behavior is preserved and can be found by including a query param of `includeStats=true` on the request to the endpoint.
  - The `es/collections` Collection class takes a new parameter includeStats. It no longer appends granule aggregate statistics to the returned results by default. One must set the new parameter to any non-false value.
- **CUMULUS-2201**
  - Update `dbIndexer` lambda to process requests in serial
  - Fixes ingestPdrWithNodeNameSpec parsePdr provider error
- **CUMULUS-2251**
  - Moves Egress Api Gateway Log Group Filter from `tf-modules/distribution/main.tf` to `example/cumulus-tf/main.tf`

### Fixed

- **CUMULUS-2251**
  - This fixes a deployment error caused by depending on the `thin_egress_app` module output for a resource count.

### Removed

- **CUMULUS-2251**
  -  Removes `tea_api_egress_log_group` variable from `tf-modules/distribution/variables.tf` and `tf-modules/cumulus/variables.tf`.

### BREAKING CHANGES

- **CUMULUS-2138** - CMR metadata update behavior has been removed from the `move-granules` task into a
new `update-granules-cmr-metadata-file-links` task.
- **CUMULUS-2216**
  - `/collection` and `/collection/active` endpoints now return collections without granule aggregate statistics by default. The original behavior is preserved and can be found by including a query param of `includeStats=true` on the request to the endpoint.  This is likely to affect the dashboard only but included here for the change of behavior.
- **[1956](https://github.com/nasa/cumulus/issues/1956)**
  - Update the name of the `cumulus_message_adapter_lambda_layer_arn` output from the `cumulus-message-adapter` module to `cumulus_message_adapter_lambda_layer_version_arn`. The output value has changed from being the ARN of the Lambda layer **without a version** to the ARN of the Lambda layer **with a version**.
  - Update the variable name in the `cumulus` and `ingest` modules from `cumulus_message_adapter_lambda_layer_arn` to `cumulus_message_adapter_lambda_layer_version_arn`

## [v3.0.1] 2020-10-21

- **CUMULUS-2203**
  - Update Core tasks to use
    [cumulus-message-adapter-js](https://github.com/nasa/cumulus-message-adapter-js)
    v2.0.0 to resolve memory leak/lambda ENOMEM constant failure issue.   This
    issue caused lambdas to slowly use all memory in the run environment and
    prevented AWS from halting/restarting warmed instances when task code was
    throwing consistent errors under load.

- **CUMULUS-2232**
  - Updated versions for `ajv`, `lodash`, `googleapis`, `archiver`, and
    `@cumulus/aws-client` to remediate vulnerabilities found in SNYK scan.

### Fixed

- **CUMULUS-2233**
  - Fixes /s3credentials bug where the expiration time on the cookie was set to a time that is always expired, so authentication was never being recognized as complete by the API. Consequently, the user would end up in a redirect loop and requests to /s3credentials would never complete successfully. The bug was caused by the fact that the code setting the expiration time for the cookie was expecting a time value in milliseconds, but was receiving the expirationTime from the EarthdataLoginClient in seconds. This bug has been fixed by converting seconds into milliseconds. Unit tests were added to test that the expiration time has been converted to milliseconds and checking that the cookie's expiration time is greater than the current time.

## [v3.0.0] 2020-10-7

### MIGRATION STEPS

- **CUMULUS-2099**
  - All references to `meta.queues` in workflow configuration must be replaced with references to queue URLs from Terraform resources. See the updated [data cookbooks](https://nasa.github.io/cumulus/docs/data-cookbooks/about-cookbooks) or example [Discover Granules workflow configuration](https://github.com/nasa/cumulus/blob/master/example/cumulus-tf/discover_granules_workflow.asl.json).
  - The steps for configuring queued execution throttling have changed. See the [updated documentation](https://nasa.github.io/cumulus/docs/data-cookbooks/throttling-queued-executions).
  - In addition to the configuration for execution throttling, the internal mechanism for tracking executions by queue has changed. As a result, you should **disable any rules or workflows scheduling executions via a throttled queue** before upgrading. Otherwise, you may be at risk of having **twice as many executions** as are configured for the queue while the updated tracking is deployed. You can re-enable these rules/workflows once the upgrade is complete.

- **CUMULUS-2111**
  - **Before you re-deploy your `cumulus-tf` module**, note that the [`thin-egress-app`][thin-egress-app] is no longer deployed by default as part of the `cumulus` module, so you must add the TEA module to your deployment and manually modify your Terraform state **to avoid losing your API gateway and impacting any Cloudfront endpoints pointing to those gateways**. If you don't care about losing your API gateway and impacting Cloudfront endpoints, you can ignore the instructions for manually modifying state.

    1. Add the [`thin-egress-app`][thin-egress-app] module to your `cumulus-tf` deployment as shown in the [Cumulus example deployment](https://github.com/nasa/cumulus/tree/master/example/cumulus-tf/main.tf).

         - Note that the values for `tea_stack_name` variable to the `cumulus` module and the `stack_name` variable to the `thin_egress_app` module **must match**
         - Also, if you are specifying the `stage_name` variable to the `thin_egress_app` module, **the value of the `tea_api_gateway_stage` variable to the `cumulus` module must match it**

    2. **If you want to preserve your existing `thin-egress-app` API gateway and avoid having to update your Cloudfront endpoint for distribution, then you must follow these instructions**: <https://nasa.github.io/cumulus/docs/upgrade-notes/migrate_tea_standalone>. Otherwise, you can re-deploy as usual.

  - If you provide your own custom bucket map to TEA as a standalone module, **you must ensure that your custom bucket map includes mappings for the `protected` and `public` buckets specified in your `cumulus-tf/terraform.tfvars`, otherwise Cumulus may not be able to determine the correct distribution URL for ingested files and you may encounter errors**

- **CUMULUS-2197**
  - EMS resources are now optional, and `ems_deploy` is set to `false` by default, which will delete your EMS resources.
  - If you would like to keep any deployed EMS resources, add the `ems_deploy` variable set to `true` in your `cumulus-tf/terraform.tfvars`

### BREAKING CHANGES

- **CUMULUS-2200**
  - Changes return from 303 redirect to 200 success for `Granule Inventory`'s
    `/reconciliationReport` returns.  The user (dashboard) must read the value
    of `url` from the return to get the s3SignedURL and then download the report.
- **CUMULUS-2099**
  - `meta.queues` has been removed from Cumulus core workflow messages.
  - `@cumulus/sf-sqs-report` workflow task no longer reads the reporting queue URL from `input.meta.queues.reporting` on the incoming event. Instead, it requires that the queue URL be set as the `reporting_queue_url` environment variable on the deployed Lambda.
- **CUMULUS-2111**
  - The deployment of the `thin-egress-app` module has be removed from `tf-modules/distribution`, which is a part of the `tf-modules/cumulus` module. Thus, the `thin-egress-app` module is no longer deployed for you by default. See the migration steps for details about how to add deployment for the `thin-egress-app`.
- **CUMULUS-2141**
  - The `parse-pdr` task has been updated to respect the `NODE_NAME` property in
    a PDR's `FILE_GROUP`. If a `NODE_NAME` is present, the task will query the
    Cumulus API for a provider with that host. If a provider is found, the
    output granule from the task will contain a `provider` property containing
    that provider. If `NODE_NAME` is set but a provider with that host cannot be
    found in the API, or if multiple providers are found with that same host,
    the task will fail.
  - The `queue-granules` task has been updated to expect an optional
    `granule.provider` property on each granule. If present, the granule will be
    enqueued using that provider. If not present, the task's `config.provider`
    will be used instead.
- **CUMULUS-2197**
  - EMS resources are now optional and will not be deployed by default. See migration steps for information
    about how to deploy EMS resources.

#### CODE CHANGES

- The `@cumulus/api-client.providers.getProviders` function now takes a
  `queryStringParameters` parameter which can be used to filter the providers
  which are returned
- The `@cumulus/aws-client/S3.getS3ObjectReadStreamAsync` function has been
  removed. It read the entire S3 object into memory before returning a read
  stream, which could cause Lambdas to run out of memory. Use
  `@cumulus/aws-client/S3.getObjectReadStream` instead.
- The `@cumulus/ingest/util.lookupMimeType` function now returns `undefined`
  rather than `null` if the mime type could not be found.
- The `@cumulus/ingest/lock.removeLock` function now returns `undefined`
- The `@cumulus/ingest/granule.generateMoveFileParams` function now returns
  `source: undefined` and `target :undefined` on the response object if either could not be
  determined. Previously, `null` had been returned.
- The `@cumulus/ingest/recursion.recursion` function must now be imported using
  `const { recursion } = require('@cumulus/ingest/recursion');`
- The `@cumulus/ingest/granule.getRenamedS3File` function has been renamed to
  `listVersionedObjects`
- `@cumulus/common.http` has been removed
- `@cumulus/common/http.download` has been removed

### Added

- **CUMULUS-1855**
  - Fixed SyncGranule task to return an empty granules list when given an empty
    (or absent) granules list on input, rather than throwing an exception
- **CUMULUS-1955**
  - Added `@cumulus/aws-client/S3.getObject` to get an AWS S3 object
  - Added `@cumulus/aws-client/S3.waitForObject` to get an AWS S3 object,
    retrying, if necessary
- **CUMULUS-1961**
  - Adds `startTimestamp` and `endTimestamp` parameters to endpoint
    `reconcilationReports`.  Setting these values will filter the returned
    report to cumulus data that falls within the timestamps. It also causes the
    report to be one directional, meaning cumulus is only reconciled with CMR,
    but not the other direction. The Granules will be filtered by their
    `updatedAt` values. Collections are filtered by the updatedAt time of their
    granules, i.e. Collections with granules that are updatedAt a time between
    the time parameters will be returned in the reconciliation reports.
  - Adds `startTimestamp` and `endTimestamp` parameters to create-reconciliation-reports
    lambda function. If either of these params is passed in with a value that can be
    converted to a date object, the inter-platform comparison between Cumulus and CMR will
    be one way.  That is, collections, granules, and files will be filtered by time for
    those found in Cumulus and only those compared to the CMR holdings. For the moment
    there is not enough information to change the internal consistency check, and S3 vs
    Cumulus comparisons are unchanged by the timestamps.
- **CUMULUS-1962**
  - Adds `location` as parameter to `/reconciliationReports` endpoint. Options are `S3`
    resulting in a S3 vs. Cumulus database search or `CMR` resulting in CMR vs. Cumulus database search.
- **CUMULUS-1963**
  - Adds `granuleId` as input parameter to `/reconcilationReports`
    endpoint. Limits inputs parameters to either `collectionId` or `granuleId`
    and will fail to create the report if both are provided.  Adding granuleId
    will find collections in Cumulus by granuleId and compare those one way
    with those in CMR.
  - `/reconciliationReports` now validates any input json before starting the
    async operation and the lambda handler no longer validates input
    parameters.
- **CUMULUS-1964**
  - Reports can now be filtered on provider
- **CUMULUS-1965**
  - Adds `collectionId` parameter to the `/reconcilationReports`
    endpoint. Setting this value will limit the scope of the reconcilation
    report to only the input collectionId when comparing Cumulus and
    CMR. `collectionId` is provided an array of strings e.g. `[shortname___version, shortname2___version2]`
- **CUMULUS-2107**
  - Added a new task, `update-cmr-access-constraints`, that will set access constraints in CMR Metadata.
    Currently supports UMMG-JSON and Echo10XML, where it will configure `AccessConstraints` and
    `RestrictionFlag/RestrictionComment`, respectively.
  - Added an operator doc on how to configure and run the access constraint update workflow, which will update the metadata using the new task, and then publish the updated metadata to CMR.
  - Added an operator doc on bulk operations.
- **CUMULUS-2111**
  - Added variables to `cumulus` module:
    - `tea_api_egress_log_group`
    - `tea_external_api_endpoint`
    - `tea_internal_api_endpoint`
    - `tea_rest_api_id`
    - `tea_rest_api_root_resource_id`
    - `tea_stack_name`
  - Added variables to `distribution` module:
    - `tea_api_egress_log_group`
    - `tea_external_api_endpoint`
    - `tea_internal_api_endpoint`
    - `tea_rest_api_id`
    - `tea_rest_api_root_resource_id`
    - `tea_stack_name`
- **CUMULUS-2112**
  - Added `@cumulus/api/lambdas/internal-reconciliation-report`, so create-reconciliation-report
    lambda can create `Internal` reconciliation report
- **CUMULUS-2116**
  - Added `@cumulus/api/models/granule.unpublishAndDeleteGranule` which
    unpublishes a  granule from CMR and deletes it from Cumulus, but does not
    update the record to `published: false` before deletion
- **CUMULUS-2113**
  - Added Granule not found report to reports endpoint
  - Update reports to return breakdown by Granule of files both in DynamoDB and S3
- **CUMULUS-2123**
  - Added `cumulus-rds-tf` DB cluster module to `tf-modules` that adds a
    severless RDS Aurora/ PostgreSQL database cluster to meet the PostgreSQL
    requirements for future releases
- **CUMULUS-2156**
  - Support array inputs parameters for `Internal` reconciliation report
- **CUMULUS-2161**
  - Rules now support an `executionNamePrefix` property. If set, any executions
    triggered as a result of that rule will use that prefix in the name of the
    execution.
  - The `QueueGranules` task now supports an `executionNamePrefix` property. Any
    executions queued by that task will use that prefix in the name of the
    execution.  See the [example workflow](./example/cumulus-tf/discover_granules_with_execution_name_prefix_workflow.asl.json)
    for usage.
  - The `QueuePdrs` task now supports an `executionNamePrefix` config property. Any
    executions queued by that task will use that prefix in the name of the
    execution.  See the [example workflow](./example/cumulus-tf/discover_and_queue_pdrs_with_execution_name_prefix_workflow.asl.json)
    for usage.

- **CUMULUS-2162**
  - Adds new report type to `/reconciliationReport` endpoint.  The new report
    is `Granule Inventory`. This report is a CSV file of all the granules in
    the Cumulus DB. This report will eventually replace the existing
    `granules-csv` endpoint which has been deprecated.
- **CUMULUS-2197**
  - Added `ems_deploy` variable to the `cumulus` module. This is set to false by default, except
    for our example deployment, where it is needed for integration tests.

### Changed

- Upgraded version of [TEA](https://github.com/asfadmin/thin-egress-app/) deployed with Cumulus to build 88.
- **CUMULUS-2107**
  - Updated the `applyWorkflow` functionality on the granules endpoint to take a `meta` property to pass into the workflow message.
  - Updated the `BULK_GRANULE` functionality on the granules endpoint to support the above `applyWorkflow` change.
- **CUMULUS-2111**
  - Changed `distribution_api_gateway_stage` variable for `cumulus` module to `tea_api_gateway_stage`
  - Changed `api_gateway_stage` variable for `distribution` module to `tea_api_gateway_stage`
- **CUMULUS-2224**
  - Updated `/reconciliationReport`'s file reconciliation to include `"EXTENDED METADATA"` as a valid CMR relatedUrls Type.

### Fixed

- **CUMULUS-2168**
  - Fixed issue where large number of documents (generally logs) in the
    `cumulus` elasticsearch index results in the collection granule stats
    queries failing for the collections list api endpoint
- **CUMULUS-1955**
  - Due to AWS's eventual consistency model, it was possible for PostToCMR to
    publish an earlier version of a CMR metadata file, rather than the latest
    version created in a workflow.  This fix guarantees that the latest version
    is published, as expected.
- **CUMULUS-1961**
  - Fixed `activeCollections` query only returning 10 results
- **CUMULUS-2201**
  - Fix Reconciliation Report integration test failures by waiting for collections appear
    in es list and ingesting a fake granule xml file to CMR
- **CUMULUS-2015**
  - Reduced concurrency of `QueueGranules` task. That task now has a
    `config.concurrency` option that defaults to `3`.
- **CUMULUS-2116**
  - Fixed a race condition with bulk granule delete causing deleted granules to still appear in Elasticsearch. Granules removed via bulk delete should now be removed from Elasticsearch.
- **CUMULUS-2163**
  - Remove the `public-read` ACL from the `move-granules` task
- **CUMULUS-2164**
  - Fix issue where `cumulus` index is recreated and attached to an alias if it has been previously deleted
- **CUMULUS-2195**
  - Fixed issue with redirect from `/token` not working when using a Cloudfront endpoint to access the Cumulus API with Launchpad authentication enabled. The redirect should now work properly whether you are using a plain API gateway URL or a Cloudfront endpoint pointing at an API gateway URL.
- **CUMULUS-2200**
  - Fixed issue where __in and __not queries were stripping spaces from values

### Deprecated

- **CUMULUS-1955**
  - `@cumulus/aws-client/S3.getS3Object()`
  - `@cumulus/message/Queue.getQueueNameByUrl()`
  - `@cumulus/message/Queue.getQueueName()`
- **CUMULUS-2162**
  - `@cumulus/api/endpoints/granules-csv/list()`

### Removed

- **CUMULUS-2111**
  - Removed `distribution_url` and `distribution_redirect_uri` outputs from the `cumulus` module
  - Removed variables from the `cumulus` module:
    - `distribution_url`
    - `log_api_gateway_to_cloudwatch`
    - `thin_egress_cookie_domain`
    - `thin_egress_domain_cert_arn`
    - `thin_egress_download_role_in_region_arn`
    - `thin_egress_jwt_algo`
    - `thin_egress_jwt_secret_name`
    - `thin_egress_lambda_code_dependency_archive_key`
    - `thin_egress_stack_name`
  - Removed outputs from the `distribution` module:
    - `distribution_url`
    - `internal_tea_api`
    - `rest_api_id`
    - `thin_egress_app_redirect_uri`
  - Removed variables from the `distribution` module:
    - `bucket_map_key`
    - `distribution_url`
    - `log_api_gateway_to_cloudwatch`
    - `thin_egress_cookie_domain`
    - `thin_egress_domain_cert_arn`
    - `thin_egress_download_role_in_region_arn`
    - `thin_egress_jwt_algo`
    - `thin_egress_jwt_secret_name`
    - `thin_egress_lambda_code_dependency_archive_key`
- **CUMULUS-2157**
  - Removed `providerSecretsMigration` and `verifyProviderSecretsMigration` lambdas
- Removed deprecated `@cumulus/sf-sns-report` task
- Removed code:
  - `@cumulus/aws-client/S3.calculateS3ObjectChecksum`
  - `@cumulus/aws-client/S3.getS3ObjectReadStream`
  - `@cumulus/cmrjs.getFullMetadata`
  - `@cumulus/cmrjs.getMetadata`
  - `@cumulus/common/util.isNil`
  - `@cumulus/common/util.isNull`
  - `@cumulus/common/util.isUndefined`
  - `@cumulus/common/util.lookupMimeType`
  - `@cumulus/common/util.mkdtempSync`
  - `@cumulus/common/util.negate`
  - `@cumulus/common/util.noop`
  - `@cumulus/common/util.omit`
  - `@cumulus/common/util.renameProperty`
  - `@cumulus/common/util.sleep`
  - `@cumulus/common/util.thread`
  - `@cumulus/ingest/granule.copyGranuleFile`
  - `@cumulus/ingest/granule.moveGranuleFile`
  - `@cumulus/integration-tests/api/rules.deleteRule`
  - `@cumulus/integration-tests/api/rules.getRule`
  - `@cumulus/integration-tests/api/rules.listRules`
  - `@cumulus/integration-tests/api/rules.postRule`
  - `@cumulus/integration-tests/api/rules.rerunRule`
  - `@cumulus/integration-tests/api/rules.updateRule`
  - `@cumulus/integration-tests/sfnStep.parseStepMessage`
  - `@cumulus/message/Queue.getQueueName`
  - `@cumulus/message/Queue.getQueueNameByUrl`

## v2.0.2+ Backport releases

Release v2.0.1 was the last release on the 2.0.x release series.

Changes after this version on the 2.0.x release series are limited
security/requested feature patches and will not be ported forward to future
releases unless there is a corresponding CHANGELOG entry.

For up-to-date CHANGELOG for the maintenance release branch see
[CHANGELOG.md](https://github.com/nasa/cumulus/blob/release-2.0.x/CHANGELOG.md)
from the 2.0.x branch.

For the most recent release information for the maintenance branch please see
the [release page](https://github.com/nasa/cumulus/releases)

## [v2.0.7] 2020-10-1 - [BACKPORT]

### Fixed

- CVE-2020-7720
  - Updated common `node-forge` dependency to 0.10.0 to address CVE finding

### [v2.0.6] 2020-09-25 - [BACKPORT]

### Fixed

- **CUMULUS-2168**
  - Fixed issue where large number of documents (generally logs) in the
    `cumulus` elasticsearch index results in the collection granule stats
    queries failing for the collections list api endpoint

### [v2.0.5] 2020-09-15 - [BACKPORT]

#### Added

- Added `thin_egress_stack_name` variable to `cumulus` and `distribution` Terraform modules to allow overriding the default Cloudformation stack name used for the `thin-egress-app`. **Please note that if you change/set this value for an existing deployment, it will destroy and re-create your API gateway for the `thin-egress-app`.**

#### Fixed

- Fix collection list queries. Removed fixes to collection stats, which break queries for a large number of granules.

### [v2.0.4] 2020-09-08 - [BACKPORT]

#### Changed

- Upgraded version of [TEA](https://github.com/asfadmin/thin-egress-app/) deployed with Cumulus to build 88.

### [v2.0.3] 2020-09-02 - [BACKPORT]

#### Fixed

- **CUMULUS-1961**
  - Fixed `activeCollections` query only returning 10 results

- **CUMULUS-2039**
  - Fix issue causing SyncGranules task to run out of memory on large granules

#### CODE CHANGES

- The `@cumulus/aws-client/S3.getS3ObjectReadStreamAsync` function has been
  removed. It read the entire S3 object into memory before returning a read
  stream, which could cause Lambdas to run out of memory. Use
  `@cumulus/aws-client/S3.getObjectReadStream` instead.

### [v2.0.2] 2020-08-17 - [BACKPORT]

#### CODE CHANGES

- The `@cumulus/ingest/util.lookupMimeType` function now returns `undefined`
  rather than `null` if the mime type could not be found.
- The `@cumulus/ingest/lock.removeLock` function now returns `undefined`

#### Added

- **CUMULUS-2116**
  - Added `@cumulus/api/models/granule.unpublishAndDeleteGranule` which unpublishes a granule from CMR and deletes it from Cumulus, but does not update the record to `published: false` before deletion

### Fixed

- **CUMULUS-2116**
  - Fixed a race condition with bulk granule delete causing deleted granules to still appear in Elasticsearch. Granules removed via bulk delete should now be removed from Elasticsearch.

## [v2.0.1] 2020-07-28

### Added

- **CUMULUS-1886**
  - Added `multiple sort keys` support to `@cumulus/api`
- **CUMULUS-2099**
  - `@cumulus/message/Queue.getQueueUrl` to get the queue URL specified in a Cumulus workflow message, if any.

### Fixed

- **[PR 1790](https://github.com/nasa/cumulus/pull/1790)**
  - Fixed bug with request headers in `@cumulus/launchpad-auth` causing Launchpad token requests to fail

## [v2.0.0] 2020-07-23

### BREAKING CHANGES

- Changes to the `@cumulus/api-client` package
  - The `CumulusApiClientError` class must now be imported using
    `const { CumulusApiClientError } = require('@cumulus/api-client/CumulusApiClientError')`
- The `@cumulus/sftp-client/SftpClient` class must now be imported using
  `const { SftpClient } = require('@cumulus/sftp-client');`
- Instances of `@cumulus/ingest/SftpProviderClient` no longer implicitly connect
  when `download`, `list`, or `sync` are called. You must call `connect` on the
  provider client before issuing one of those calls. Failure to do so will
  result in a "Client not connected" exception being thrown.
- Instances of `@cumulus/ingest/SftpProviderClient` no longer implicitly
  disconnect from the SFTP server when `list` is called.
- Instances of `@cumulus/sftp-client/SftpClient` must now be expclicitly closed
  by calling `.end()`
- Instances of `@cumulus/sftp-client/SftpClient` no longer implicitly connect to
  the server when `download`, `unlink`, `syncToS3`, `syncFromS3`, and `list` are
  called. You must explicitly call `connect` before calling one of those
  methods.
- Changes to the `@cumulus/common` package
  - `cloudwatch-event.getSfEventMessageObject()` now returns `undefined` if the
    message could not be found or could not be parsed. It previously returned
    `null`.
  - `S3KeyPairProvider.decrypt()` now throws an exception if the bucket
    containing the key cannot be determined.
  - `S3KeyPairProvider.decrypt()` now throws an exception if the stack cannot be
    determined.
  - `S3KeyPairProvider.encrypt()` now throws an exception if the bucket
    containing the key cannot be determined.
  - `S3KeyPairProvider.encrypt()` now throws an exception if the stack cannot be
    determined.
  - `sns-event.getSnsEventMessageObject()` now returns `undefined` if it could
    not be parsed. It previously returned `null`.
  - The `aws` module has been removed.
  - The `BucketsConfig.buckets` property is now read-only and private
  - The `test-utils.validateConfig()` function now resolves to `undefined`
    rather than `true`.
  - The `test-utils.validateInput()` function now resolves to `undefined` rather
    than `true`.
  - The `test-utils.validateOutput()` function now resolves to `undefined`
    rather than `true`.
  - The static `S3KeyPairProvider.retrieveKey()` function has been removed.
- Changes to the `@cumulus/cmrjs` package
  - `@cumulus/cmrjs.constructOnlineAccessUrl()` and
    `@cumulus/cmrjs/cmr-utils.constructOnlineAccessUrl()` previously took a
    `buckets` parameter, which was an instance of
    `@cumulus/common/BucketsConfig`. They now take a `bucketTypes` parameter,
    which is a simple object mapping bucket names to bucket types. Example:
    `{ 'private-1': 'private', 'public-1': 'public' }`
  - `@cumulus/cmrjs.reconcileCMRMetadata()` and
    `@cumulus/cmrjs/cmr-utils.reconcileCMRMetadata()` now take a **required**
    `bucketTypes` parameter, which is a simple object mapping bucket names to
    bucket types. Example: `{ 'private-1': 'private', 'public-1': 'public' }`
  - `@cumulus/cmrjs.updateCMRMetadata()` and
    `@cumulus/cmrjs/cmr-utils.updateCMRMetadata()` previously took an optional
    `inBuckets` parameter, which was an instance of
    `@cumulus/common/BucketsConfig`. They now take a **required** `bucketTypes`
    parameter, which is a simple object mapping bucket names to bucket types.
    Example: `{ 'private-1': 'private', 'public-1': 'public' }`
- The minimum supported version of all published Cumulus packages is now Node
  12.18.0
  - Tasks using the `cumuluss/cumulus-ecs-task` Docker image must be updated to
    `cumuluss/cumulus-ecs-task:1.7.0`. This can be done by updating the `image`
    property of any tasks defined using the `cumulus_ecs_service` Terraform
    module.
- Changes to `@cumulus/aws-client/S3`
  - The signature of the `getObjectSize` function has changed. It now takes a
    params object with three properties:
    - **s3**: an instance of an AWS.S3 object
    - **bucket**
    - **key**
  - The `getObjectSize` function will no longer retry if the object does not
    exist
- **CUMULUS-1861**
  - `@cumulus/message/Collections.getCollectionIdFromMessage` now throws a
    `CumulusMessageError` if `collectionName` and `collectionVersion` are missing
    from `meta.collection`.   Previously this method would return
    `'undefined___undefined'` instead
  - `@cumulus/integration-tests/addCollections` now returns an array of collections that
    were added rather than the count of added collections
- **CUMULUS-1930**
  - The `@cumulus/common/util.uuid()` function has been removed
- **CUMULUS-1955**
  - `@cumulus/aws-client/S3.multipartCopyObject` now returns an object with the
    AWS `etag` of the destination object
  - `@cumulus/ingest/S3ProviderClient.list` now sets a file object's `path`
    property to `undefined` instead of `null` when the file is at the top level
    of its bucket
  - The `sync` methods of the following classes in the `@cumulus/ingest` package
    now return an object with the AWS `s3uri` and `etag` of the destination file
    (they previously returned only a string representing the S3 URI)
    - `FtpProviderClient`
    - `HttpProviderClient`
    - `S3ProviderClient`
    - `SftpProviderClient`
- **CUMULUS-1958**
  - The following methods exported from `@cumulus/cmr-js/cmr-utils` were made
    async, and added distributionBucketMap as a parameter:
    - constructOnlineAccessUrl
    - generateFileUrl
    - reconcileCMRMetadata
    - updateCMRMetadata
- **CUMULUS-1969**
  - The `DiscoverPdrs` task now expects `provider_path` to be provided at
    `event.config.provider_path`, not `event.config.collection.provider_path`
  - `event.config.provider_path` is now a required parameter of the
    `DiscoverPdrs` task
  - `event.config.collection` is no longer a parameter to the `DiscoverPdrs`
    task
  - Collections no longer support the `provider_path` property. The tasks that
    relied on that property are now referencing `config.meta.provider_path`.
    Workflows should be updated accordingly.
- **CUMULUS-1977**
  - Moved bulk granule deletion endpoint from `/bulkDelete` to
    `/granules/bulkDelete`
- **CUMULUS-1991**
  - Updated CMR metadata generation to use "Download file.hdf" (where `file.hdf` is the filename of the given resource) as the resource description instead of "File to download"
  - CMR metadata updates now respect changes to resource descriptions (previously only changes to resource URLs were respected)

### MIGRATION STEPS

- Due to an issue with the AWS API Gateway and how the Thin Egress App Cloudformation template applies updates, you may need to redeploy your
  `thin-egress-app-EgressGateway` manually as a one time migration step.    If your deployment fails with an
  error similar to:

  ```bash
  Error: Lambda function (<stack>-tf-TeaCache) returned error: ({"errorType":"HTTPError","errorMessage":"Response code 404 (Not Found)"})
  ```

  Then follow the [AWS
  instructions](https://docs.aws.amazon.com/apigateway/latest/developerguide/how-to-deploy-api-with-console.html)
  to `Redeploy a REST API to a stage` for your egress API and re-run `terraform
  apply`.

### Added

- **CUMULUS-2081**
  - Add Integrator Guide section for onboarding
  - Add helpful tips documentation

- **CUMULUS-1902**
  - Add Common Use Cases section under Operator Docs

- **CUMULUS-2058**
  - Added `lambda_processing_role_name` as an output from the `cumulus` module
    to provide the processing role name
- **CUMULUS-1417**
  - Added a `checksumFor` property to collection `files` config. Set this
    property on a checksum file's definition matching the `regex` of the target
    file. More details in the ['Data Cookbooks
    Setup'](https://nasa.github.io/cumulus/docs/next/data-cookbooks/setup)
    documentation.
  - Added `checksumFor` validation to collections model.
- **CUMULUS-1956**
  - Added `@cumulus/earthata-login-client` package
  - The `/s3credentials` endpoint that is deployed as part of distribution now
    supports authentication using tokens created by a different application. If
    a request contains the `EDL-ClientId` and `EDL-Token` headers,
    authentication will be handled using that token rather than attempting to
    use OAuth.
  - `@cumulus/earthata-login-client.getTokenUsername()` now accepts an
    `xRequestId` argument, which will be included as the `X-Request-Id` header
    when calling Earthdata Login.
  - If the `s3Credentials` endpoint is invoked with an EDL token and an
    `X-Request-Id` header, that `X-Request-Id` header will be forwarded to
    Earthata Login.
- **CUMULUS-1957**
  - If EDL token authentication is being used, and the `EDL-Client-Name` header
    is set, `@the-client-name` will be appended to the end of the Earthdata
    Login username that is used as the `RoleSessionName` of the temporary IAM
    credentials. This value will show up in the AWS S3 server access logs.
- **CUMULUS-1958**
  - Add the ability for users to specify a `bucket_map_key` to the `cumulus`
    terraform module as an override for the default .yaml values that are passed
    to TEA by Core.    Using this option *requires* that each configured
    Cumulus 'distribution' bucket (e.g. public/protected buckets) have a single
    TEA mapping.  Multiple maps per bucket are not supported.
  - Updated Generating a distribution URL, the MoveGranules task and all CMR
    reconciliation functionality to utilize the TEA bucket map override.
  - Updated deploy process to utilize a bootstrap 'tea-map-cache' lambda that
    will, after deployment of Cumulus Core's TEA instance, query TEA for all
    protected/public buckets and generate a mapping configuration used
    internally by Core.  This object is also exposed as an output of the Cumulus
    module as `distribution_bucket_map`.
- **CUMULUS-1961**
  - Replaces DynamoDB for Elasticsearch for reconciliationReportForCumulusCMR
    comparisons between Cumulus and CMR.
- **CUMULUS-1970**
  - Created the `add-missing-file-checksums` workflow task
  - Added `@cumulus/aws-client/S3.calculateObjectHash()` function
  - Added `@cumulus/aws-client/S3.getObjectReadStream()` function
- **CUMULUS-1887**
  - Add additional fields to the granule CSV download file
- **CUMULUS-2019**
  - Add `infix` search to es query builder `@cumulus/api/es/es/queries` to
    support partial matching of the keywords

### Changed

- **CUMULUS-2032**
  - Updated @cumulus/ingest/HttpProviderClient to utilize a configuration key
    `httpListTimeout` to set the default timeout for discovery HTTP/HTTPS
    requests, and updates the default for the provider to 5 minutes (300 seconds).
  - Updated the DiscoverGranules and DiscoverPDRs tasks to utilize the updated
    configuration value if set via workflow config, and updates the default for
    these tasks to 5 minutes (300 seconds).

- **CUMULUS-176**
  - The API will now respond with a 400 status code when a request body contains
    invalid JSON. It had previously returned a 500 status code.
- **CUMULUS-1861**
  - Updates Rule objects to no longer require a collection.
  - Changes the DLQ behavior for `sfEventSqsToDbRecords` and
    `sfEventSqsToDbRecordsInputQueue`. Previously failure to write a database
    record would result in lambda success, and an error log in the CloudWatch
    logs.   The lambda has been updated to manually add a record to
    the `sfEventSqsToDbRecordsDeadLetterQueue` if the granule, execution, *or*
    pdr record fails to write, in addition to the previous error logging.
- **CUMULUS-1956**
  - The `/s3credentials` endpoint that is deployed as part of distribution now
    supports authentication using tokens created by a different application. If
    a request contains the `EDL-ClientId` and `EDL-Token` headers,
    authentication will be handled using that token rather than attempting to
    use OAuth.
- **CUMULUS-1977**
  - API endpoint POST `/granules/bulk` now returns a 202 status on a successful
    response instead of a 200 response
  - API endpoint DELETE `/granules/<granule-id>` now returns a 404 status if the
    granule record was already deleted
  - `@cumulus/api/models/Granule.update()` now returns the updated granule
    record
  - Implemented POST `/granules/bulkDelete` API endpoint to support deleting
    granules specified by ID or returned by the provided query in the request
    body. If the request is successful, the endpoint returns the async operation
    ID that has been started to remove the granules.
    - To use a query in the request body, your deployment must be
      [configured to access the Elasticsearch host for ESDIS metrics](https://nasa.github.io/cumulus/docs/additional-deployment-options/cloudwatch-logs-delivery#esdis-metrics)
      in your environment
  - Added `@cumulus/api/models/Granule.getRecord()` method to return raw record
    from DynamoDB
  - Added `@cumulus/api/models/Granule.delete()` method which handles deleting
    the granule record from DynamoDB and the granule files from S3
- **CUMULUS-1982**
  - The `globalConnectionLimit` property of providers is now optional and
    defaults to "unlimited"
- **CUMULUS-1997**
  - Added optional `launchpad` configuration to `@cumulus/hyrax-metadata-updates` task config schema.
- **CUMULUS-1991**
  - `@cumulus/cmrjs/src/cmr-utils/constructOnlineAccessUrls()` now throws an error if `cmrGranuleUrlType = "distribution"` and no distribution endpoint argument is provided
- **CUMULUS-2011**
  - Reconciliation reports are now generated within an AsyncOperation
- **CUMULUS-2016**
  - Upgrade TEA to version 79

### Fixed

- **CUMULUS-1991**
  - Added missing `DISTRIBUTION_ENDPOINT` environment variable for API lambdas. This environment variable is required for API requests to move granules.

- **CUMULUS-1961**
  - Fixed granules and executions query params not getting sent to API in granule list operation in `@cumulus/api-client`

### Deprecated

- `@cumulus/aws-client/S3.calculateS3ObjectChecksum()`
- `@cumulus/aws-client/S3.getS3ObjectReadStream()`
- `@cumulus/common/log.convertLogLevel()`
- `@cumulus/collection-config-store`
- `@cumulus/common/util.sleep()`

- **CUMULUS-1930**
  - `@cumulus/common/log.convertLogLevel()`
  - `@cumulus/common/util.isNull()`
  - `@cumulus/common/util.isUndefined()`
  - `@cumulus/common/util.negate()`
  - `@cumulus/common/util.noop()`
  - `@cumulus/common/util.isNil()`
  - `@cumulus/common/util.renameProperty()`
  - `@cumulus/common/util.lookupMimeType()`
  - `@cumulus/common/util.thread()`
  - `@cumulus/common/util.mkdtempSync()`

### Removed

- The deprecated `@cumulus/common.bucketsConfigJsonObject` function has been
  removed
- The deprecated `@cumulus/common.CollectionConfigStore` class has been removed
- The deprecated `@cumulus/common.concurrency` module has been removed
- The deprecated `@cumulus/common.constructCollectionId` function has been
  removed
- The deprecated `@cumulus/common.launchpad` module has been removed
- The deprecated `@cumulus/common.LaunchpadToken` class has been removed
- The deprecated `@cumulus/common.Semaphore` class has been removed
- The deprecated `@cumulus/common.stringUtils` module has been removed
- The deprecated `@cumulus/common/aws.cloudwatchlogs` function has been removed
- The deprecated `@cumulus/common/aws.deleteS3Files` function has been removed
- The deprecated `@cumulus/common/aws.deleteS3Object` function has been removed
- The deprecated `@cumulus/common/aws.dynamodb` function has been removed
- The deprecated `@cumulus/common/aws.dynamodbDocClient` function has been
  removed
- The deprecated `@cumulus/common/aws.getExecutionArn` function has been removed
- The deprecated `@cumulus/common/aws.headObject` function has been removed
- The deprecated `@cumulus/common/aws.listS3ObjectsV2` function has been removed
- The deprecated `@cumulus/common/aws.parseS3Uri` function has been removed
- The deprecated `@cumulus/common/aws.promiseS3Upload` function has been removed
- The deprecated `@cumulus/common/aws.recursivelyDeleteS3Bucket` function has
  been removed
- The deprecated `@cumulus/common/aws.s3CopyObject` function has been removed
- The deprecated `@cumulus/common/aws.s3ObjectExists` function has been removed
- The deprecated `@cumulus/common/aws.s3PutObject` function has been removed
- The deprecated `@cumulus/common/bucketsConfigJsonObject` function has been
  removed
- The deprecated `@cumulus/common/CloudWatchLogger` class has been removed
- The deprecated `@cumulus/common/collection-config-store.CollectionConfigStore`
  class has been removed
- The deprecated `@cumulus/common/collection-config-store.constructCollectionId`
  function has been removed
- The deprecated `@cumulus/common/concurrency.limit` function has been removed
- The deprecated `@cumulus/common/concurrency.mapTolerant` function has been
  removed
- The deprecated `@cumulus/common/concurrency.promiseUrl` function has been
  removed
- The deprecated `@cumulus/common/concurrency.toPromise` function has been
  removed
- The deprecated `@cumulus/common/concurrency.unless` function has been removed
- The deprecated `@cumulus/common/config.parseConfig` function has been removed
- The deprecated `@cumulus/common/config.resolveResource` function has been
  removed
- The deprecated `@cumulus/common/DynamoDb.get` function has been removed
- The deprecated `@cumulus/common/DynamoDb.scan` function has been removed
- The deprecated `@cumulus/common/FieldPattern` class has been removed
- The deprecated `@cumulus/common/launchpad.getLaunchpadToken` function has been
  removed
- The deprecated `@cumulus/common/launchpad.validateLaunchpadToken` function has
  been removed
- The deprecated `@cumulus/common/LaunchpadToken` class has been removed
- The deprecated `@cumulus/common/message.buildCumulusMeta` function has been
  removed
- The deprecated `@cumulus/common/message.buildQueueMessageFromTemplate`
  function has been removed
- The deprecated `@cumulus/common/message.getCollectionIdFromMessage` function
  has been removed
- The deprecated `@cumulus/common/message.getMaximumExecutions` function has
  been removed
- The deprecated `@cumulus/common/message.getMessageExecutionArn` function has
  been removed
- The deprecated `@cumulus/common/message.getMessageExecutionName` function has
  been removed
- The deprecated `@cumulus/common/message.getMessageFromTemplate` function has
  been removed
- The deprecated `@cumulus/common/message.getMessageGranules` function has been
  removed
- The deprecated `@cumulus/common/message.getMessageStateMachineArn` function
  has been removed
- The deprecated `@cumulus/common/message.getQueueName` function has been
  removed
- The deprecated `@cumulus/common/message.getQueueNameByUrl` function has been
  removed
- The deprecated `@cumulus/common/message.hasQueueAndExecutionLimit` function
  has been removed
- The deprecated `@cumulus/common/Semaphore` class has been removed
- The deprecated `@cumulus/common/string.globalReplace` functon has been removed
- The deprecated `@cumulus/common/string.isNonEmptyString` functon has been
  removed
- The deprecated `@cumulus/common/string.isValidHostname` functon has been
  removed
- The deprecated `@cumulus/common/string.match` functon has been removed
- The deprecated `@cumulus/common/string.matches` functon has been removed
- The deprecated `@cumulus/common/string.replace` functon has been removed
- The deprecated `@cumulus/common/string.toLower` functon has been removed
- The deprecated `@cumulus/common/string.toUpper` functon has been removed
- The deprecated `@cumulus/common/testUtils.getLocalstackEndpoint` function has been removed
- The deprecated `@cumulus/common/util.setErrorStack` function has been removed
- The `@cumulus/common/util.uuid` function has been removed
- The deprecated `@cumulus/common/workflows.getWorkflowArn` function has been
  removed
- The deprecated `@cumulus/common/workflows.getWorkflowFile` function has been
  removed
- The deprecated `@cumulus/common/workflows.getWorkflowList` function has been
  removed
- The deprecated `@cumulus/common/workflows.getWorkflowTemplate` function has
  been removed
- `@cumulus/aws-client/StepFunctions.toSfnExecutionName()`
- `@cumulus/aws-client/StepFunctions.fromSfnExecutionName()`
- `@cumulus/aws-client/StepFunctions.getExecutionArn()`
- `@cumulus/aws-client/StepFunctions.getExecutionUrl()`
- `@cumulus/aws-client/StepFunctions.getStateMachineArn()`
- `@cumulus/aws-client/StepFunctions.pullStepFunctionEvent()`
- `@cumulus/common/test-utils/throttleOnce()`
- `@cumulus/integration-tests/api/distribution.invokeApiDistributionLambda()`
- `@cumulus/integration-tests/api/distribution.getDistributionApiRedirect()`
- `@cumulus/integration-tests/api/distribution.getDistributionApiFileStream()`

## [v1.24.0] 2020-06-03

### BREAKING CHANGES

- **CUMULUS-1969**
  - The `DiscoverPdrs` task now expects `provider_path` to be provided at
    `event.config.provider_path`, not `event.config.collection.provider_path`
  - `event.config.provider_path` is now a required parameter of the
    `DiscoverPdrs` task
  - `event.config.collection` is no longer a parameter to the `DiscoverPdrs`
    task
  - Collections no longer support the `provider_path` property. The tasks that
    relied on that property are now referencing `config.meta.provider_path`.
    Workflows should be updated accordingly.

- **CUMULUS-1997**
  - `@cumulus/cmr-client/CMRSearchConceptQueue` parameters have been changed to take a `cmrSettings` object containing clientId, provider, and auth information. This can be generated using `@cumulus/cmrjs/cmr-utils/getCmrSettings`. The `cmrEnvironment` variable has been removed.

### Added

- **CUMULUS-1800**
  - Added task configuration setting named `syncChecksumFiles` to the
    SyncGranule task. This setting is `false` by default, but when set to
    `true`, all checksum files associated with data files that are downloaded
    will be downloaded as well.
- **CUMULUS-1952**
  - Updated HTTP(S) provider client to accept username/password for Basic authorization. This change adds support for Basic Authorization such as Earthdata login redirects to ingest (i.e. as implemented in SyncGranule), but not to discovery (i.e. as implemented in DiscoverGranules). Discovery still expects the provider's file system to be publicly accessible, but not the individual files and their contents.
  - **NOTE**: Using this in combination with the HTTP protocol may expose usernames and passwords to intermediary network entities. HTTPS is highly recommended.
- **CUMULUS-1997**
  - Added optional `launchpad` configuration to `@cumulus/hyrax-metadata-updates` task config schema.

### Fixed

- **CUMULUS-1997**
  - Updated all CMR operations to use configured authentication scheme
- **CUMULUS-2010**
  - Updated `@cumulus/api/launchpadSaml` to support multiple userGroup attributes from the SAML response

## [v1.23.2] 2020-05-22

### BREAKING CHANGES

- Updates to the Cumulus archive API:
  - All endpoints now return a `401` response instead of a `403` for any request where the JWT passed as a Bearer token is invalid.
  - POST `/refresh` and DELETE `/token/<token>` endpoints now return a `401` response for requests with expired tokens

- **CUMULUS-1894**
  - `@cumulus/ingest/granule.handleDuplicateFile()`
    - The `copyOptions` parameter has been removed
    - An `ACL` parameter has been added
  - `@cumulus/ingest/granule.renameS3FileWithTimestamp()`
    - Now returns `undefined`

- **CUMULUS-1896**
  Updated all Cumulus core lambdas to utilize the new message adapter streaming interface via [cumulus-message-adapter-js v1.2.0](https://github.com/nasa/cumulus-message-adapter-js/releases/tag/v1.2.0).   Users of this version of Cumulus (or later) must utilize version 1.3.0 or greater of the [cumulus-message-adapter](https://github.com/nasa/cumulus-message-adapter) to support core lambdas.

- **CUMULUS-1912**
  - `@cumulus/api` reconciliationReports list endpoint returns a list of reconciliationReport records instead of S3Uri.

- **CUMULUS-1969**
  - The `DiscoverGranules` task now expects `provider_path` to be provided at
    `event.config.provider_path`, not `event.config.collection.provider_path`
  - `config.provider_path` is now a required parameter of the `DiscoverGranules`
    task

### MIGRATION STEPS

- To take advantage of the new TTL-based access token expiration implemented in CUMULUS-1777 (see notes below) and clear out existing records in your access tokens table, do the following:
  1. Log out of any active dashboard sessions
  2. Use the AWS console or CLI to delete your `<prefix>-AccessTokensTable` DynamoDB table
  3. [Re-deploy your `data-persistence` module](https://nasa.github.io/cumulus/docs/deployment/upgrade-readme#update-data-persistence-resources), which should re-create the `<prefix>-AccessTokensTable` DynamoDB table
  4. Return to using the Cumulus API/dashboard as normal
- This release requires the Cumulus Message Adapter layer deployed with Cumulus Core to be at least 1.3.0, as the core lambdas have updated to [cumulus-message-adapter-js v1.2.0](https://github.com/nasa/cumulus-message-adapter-js/releases/tag/v1.2.0) and the new CMA interface.  As a result, users should:
  1. Follow the [Cumulus Message Adapter (CMA) deployment instructions](https://nasa.github.io/cumulus/docs/deployment/deployment-readme#deploy-the-cumulus-message-adapter-layer) and install a CMA layer version >=1.3.0
  2. If you are using any custom Node.js Lambdas in your workflows **and** the Cumulus CMA layer/`cumulus-message-adapter-js`, you must update your lambda to use [cumulus-message-adapter-js v1.2.0](https://github.com/nasa/cumulus-message-adapter-js/releases/tag/v1.2.0) and follow the migration instructions in the release notes. Prior versions of `cumulus-message-adapter-js` are not compatible with CMA >= 1.3.0.
- Migrate existing s3 reconciliation report records to database (CUMULUS-1911):
  - After update your `data persistence` module and Cumulus resources, run the command:

  ```bash
  ./node_modules/.bin/cumulus-api migrate --stack `<your-terraform-deployment-prefix>` --migrationVersion migration5
  ```

### Added

- Added a limit for concurrent Elasticsearch requests when doing an index from database operation
- Added the `es_request_concurrency` parameter to the archive and cumulus Terraform modules

- **CUMULUS-1995**
  - Added the `es_index_shards` parameter to the archive and cumulus Terraform modules to configure the number of shards for the ES index
    - If you have an existing ES index, you will need to [reindex](https://nasa.github.io/cumulus-api/#reindex) and then [change index](https://nasa.github.io/cumulus-api/#change-index) to take advantage of shard updates

- **CUMULUS-1894**
  - Added `@cumulus/aws-client/S3.moveObject()`

- **CUMULUS-1911**
  - Added ReconciliationReports table
  - Updated CreateReconciliationReport lambda to save Reconciliation Report records to database
  - Updated dbIndexer and IndexFromDatabase lambdas to index Reconciliation Report records to Elasticsearch
  - Added migration_5 to migrate existing s3 reconciliation report records to database and Elasticsearch
  - Updated `@cumulus/api` package, `tf-modules/archive` and `tf-modules/data-persistence` Terraform modules

- **CUMULUS-1916**
  - Added util function for seeding reconciliation reports when running API locally in dashboard

### Changed

- **CUMULUS-1777**
  - The `expirationTime` property is now a **required field** of the access tokens model.
  - Updated the `AccessTokens` table to set a [TTL](https://docs.aws.amazon.com/amazondynamodb/latest/developerguide/howitworks-ttl.html) on the `expirationTime` field in `tf-modules/data-persistence/dynamo.tf`. As a result, access token records in this table whose `expirationTime` has passed should be **automatically deleted by DynamoDB**.
  - Updated all code creating access token records in the Dynamo `AccessTokens` table to set the `expirationTime` field value in seconds from the epoch.
- **CUMULUS-1912**
  - Updated reconciliationReports endpoints to query against Elasticsearch, delete report from both database and s3
  - Added `@cumulus/api-client/reconciliationReports`
- **CUMULUS-1999**
  - Updated `@cumulus/common/util.deprecate()` so that only a single deprecation notice is printed for each name/version combination

### Fixed

- **CUMULUS-1894**
  - The `SyncGranule` task can now handle files larger than 5 GB
- **CUMULUS-1987**
  - `Remove granule from CMR` operation in `@cumulus/api` now passes token to CMR when fetching granule metadata, allowing removal of private granules
- **CUMULUS-1993**
  - For a given queue, the `sqs-message-consumer` Lambda will now only schedule workflows for rules matching the queue **and the collection information in each queue message (if any)**
    - The consumer also now only reads each queue message **once per Lambda invocation**, whereas previously each message was read **once per queue rule per Lambda invocation**
  - Fixed bug preventing the deletion of multiple SNS rules that share the same SNS topic

### Deprecated

- **CUMULUS-1894**
  - `@cumulus/ingest/granule.copyGranuleFile()`
  - `@cumulus/ingest/granule.moveGranuleFile()`

- **CUMULUS-1987** - Deprecated the following functions:
  - `@cumulus/cmrjs/getMetadata(cmrLink)` -> `@cumulus/cmr-client/CMR.getGranuleMetadata(cmrLink)`
  - `@cumulus/cmrjs/getFullMetadata(cmrLink)`

## [v1.22.1] 2020-05-04

**Note**: v1.22.0 was not released as a package due to npm/release concerns.  Users upgrading to 1.22.x should start with 1.22.1

### Added

- **CUMULUS-1894**
  - Added `@cumulus/aws-client/S3.multipartCopyObject()`
- **CUMULUS-408**
  - Added `certificateUri` field to provider schema. This optional field allows operators to specify an S3 uri to a CA bundle to use for HTTPS requests.
- **CUMULUS-1787**
  - Added `collections/active` endpoint for returning collections with active granules in `@cumulus/api`
- **CUMULUS-1799**
  - Added `@cumulus/common/stack.getBucketsConfigKey()` to return the S3 key for the buckets config object
  - Added `@cumulus/common/workflows.getWorkflowFileKey()` to return the S3 key for a workflow definition object
  - Added `@cumulus/common/workflows.getWorkflowsListKeyPrefix()` to return the S3 key prefix for objects containing workflow definitions
  - Added `@cumulus/message` package containing utilities for building and parsing Cumulus messages
- **CUMULUS-1850**
  - Added `@cumulus/aws-client/Kinesis.describeStream()` to get a Kinesis stream description
- **CUMULUS-1853**
  - Added `@cumulus/integration-tests/collections.createCollection()`
  - Added `@cumulus/integration-tests/executions.findExecutionArn()`
  - Added `@cumulus/integration-tests/executions.getExecutionWithStatus()`
  - Added `@cumulus/integration-tests/granules.getGranuleWithStatus()`
  - Added `@cumulus/integration-tests/providers.createProvider()`
  - Added `@cumulus/integration-tests/rules.createOneTimeRule()`

### Changed

- **CUMULUS-1682**
  - Moved all `@cumulus/ingest/parse-pdr` code into the `parse-pdr` task as it had become tightly coupled with that task's handler and was not used anywhere else. Unit tests also restored.
- **CUMULUS-1820**
  - Updated the Thin Egress App module used in `tf-modules/distribution/main.tf` to build 74. [See the release notes](https://github.com/asfadmin/thin-egress-app/releases/tag/tea-build.74).
- **CUMULUS-1852**
  - Updated POST endpoints for `/collections`, `/providers`, and `/rules` to log errors when returning a 500 response
  - Updated POST endpoint for `/collections`:
    - Return a 400 response when the `name` or `version` fields are missing
    - Return a 409 response if the collection already exists
    - Improved error messages to be more explicit
  - Updated POST endpoint for `/providers`:
    - Return a 400 response if the `host` field value is invalid
    - Return a 409 response if the provider already exists
  - Updated POST endpoint for `/rules`:
    - Return a 400 response if rule `name` is invalid
    - Return a 400 response if rule `type` is invalid
- **CUMULUS-1891**
  - Updated the following endpoints using async operations to return a 503 error if the ECS task  cannot be started and a 500 response for a non-specific error:
    - POST `/replays`
    - POST `/bulkDelete`
    - POST `/elasticsearch/index-from-database`
    - POST `/granules/bulk`

### Fixed

- **CUMULUS-408**
  - Fixed HTTPS discovery and ingest.

- **CUMULUS-1850**
  - Fixed a bug in Kinesis event processing where the message consumer would not properly filter available rules based on the collection information in the event and the Kinesis stream ARN

- **CUMULUS-1853**
  - Fixed a bug where attempting to create a rule containing a payload property
    would fail schema validation.

- **CUMULUS-1854**
  - Rule schema is validated before starting workflows or creating event source mappings

- **CUMULUS-1974**
  - Fixed @cumulus/api webpack config for missing underscore object due to underscore update

- **CUMULUS-2210**
  - Fixed `cmr_oauth_provider` variable not being propogated to reconciliation reports

### Deprecated

- **CUMULUS-1799** - Deprecated the following code. For cases where the code was moved into another package, the new code location is noted:
  - `@cumulus/aws-client/StepFunctions.fromSfnExecutionName()`
  - `@cumulus/aws-client/StepFunctions.toSfnExecutionName()`
  - `@cumulus/aws-client/StepFunctions.getExecutionArn()` -> `@cumulus/message/Executions.buildExecutionArn()`
  - `@cumulus/aws-client/StepFunctions.getExecutionUrl()` -> `@cumulus/message/Executions.getExecutionUrlFromArn()`
  - `@cumulus/aws-client/StepFunctions.getStateMachineArn()` -> `@cumulus/message/Executions.getStateMachineArnFromExecutionArn()`
  - `@cumulus/aws-client/StepFunctions.pullStepFunctionEvent()` -> `@cumulus/message/StepFunctions.pullStepFunctionEvent()`
  - `@cumulus/common/bucketsConfigJsonObject()`
  - `@cumulus/common/CloudWatchLogger`
  - `@cumulus/common/collection-config-store/CollectionConfigStore` -> `@cumulus/collection-config-store`
  - `@cumulus/common/collection-config-store.constructCollectionId()` -> `@cumulus/message/Collections.constructCollectionId`
  - `@cumulus/common/concurrency.limit()`
  - `@cumulus/common/concurrency.mapTolerant()`
  - `@cumulus/common/concurrency.promiseUrl()`
  - `@cumulus/common/concurrency.toPromise()`
  - `@cumulus/common/concurrency.unless()`
  - `@cumulus/common/config.buildSchema()`
  - `@cumulus/common/config.parseConfig()`
  - `@cumulus/common/config.resolveResource()`
  - `@cumulus/common/config.resourceToArn()`
  - `@cumulus/common/FieldPattern`
  - `@cumulus/common/launchpad.getLaunchpadToken()` -> `@cumulus/launchpad-auth/index.getLaunchpadToken()`
  - `@cumulus/common/LaunchpadToken` -> `@cumulus/launchpad-auth/LaunchpadToken`
  - `@cumulus/common/launchpad.validateLaunchpadToken()` -> `@cumulus/launchpad-auth/index.validateLaunchpadToken()`
  - `@cumulus/common/message.buildCumulusMeta()` -> `@cumulus/message/Build.buildCumulusMeta()`
  - `@cumulus/common/message.buildQueueMessageFromTemplate()` -> `@cumulus/message/Build.buildQueueMessageFromTemplate()`
  - `@cumulus/common/message.getCollectionIdFromMessage()` -> `@cumulus/message/Collections.getCollectionIdFromMessage()`
  - `@cumulus/common/message.getMessageExecutionArn()` -> `@cumulus/message/Executions.getMessageExecutionArn()`
  - `@cumulus/common/message.getMessageExecutionName()` -> `@cumulus/message/Executions.getMessageExecutionName()`
  - `@cumulus/common/message.getMaximumExecutions()` -> `@cumulus/message/Queue.getMaximumExecutions()`
  - `@cumulus/common/message.getMessageFromTemplate()`
  - `@cumulus/common/message.getMessageStateMachineArn()` -> `@cumulus/message/Executions.getMessageStateMachineArn()`)
  - `@cumulus/common/message.getMessageGranules()` -> `@cumulus/message/Granules.getMessageGranules()`
  - `@cumulus/common/message.getQueueNameByUrl()` -> `@cumulus/message/Queue.getQueueNameByUrl()`
  - `@cumulus/common/message.getQueueName()` -> `@cumulus/message/Queue.getQueueName()`)
  - `@cumulus/common/message.hasQueueAndExecutionLimit()` -> `@cumulus/message/Queue.hasQueueAndExecutionLimit()`
  - `@cumulus/common/Semaphore`
  - `@cumulus/common/test-utils.throttleOnce()`
  - `@cumulus/common/workflows.getWorkflowArn()`
  - `@cumulus/common/workflows.getWorkflowFile()`
  - `@cumulus/common/workflows.getWorkflowList()`
  - `@cumulus/common/workflows.getWorkflowTemplate()`
  - `@cumulus/integration-tests/sfnStep/SfnStep.parseStepMessage()` -> `@cumulus/message/StepFunctions.parseStepMessage()`
- **CUMULUS-1858** - Deprecated the following functions.
  - `@cumulus/common/string.globalReplace()`
  - `@cumulus/common/string.isNonEmptyString()`
  - `@cumulus/common/string.isValidHostname()`
  - `@cumulus/common/string.match()`
  - `@cumulus/common/string.matches()`
  - `@cumulus/common/string.replace()`
  - `@cumulus/common/string.toLower()`
  - `@cumulus/common/string.toUpper()`

### Removed

- **CUMULUS-1799**: Deprecated code removals:
  - Removed from `@cumulus/common/aws`:
    - `pullStepFunctionEvent()`
  - Removed `@cumulus/common/sfnStep`
  - Removed `@cumulus/common/StepFunctions`

## [v1.21.0] 2020-03-30

### PLEASE NOTE

- **CUMULUS-1762**: the `messageConsumer` for `sns` and `kinesis`-type rules now fetches
  the collection information from the message. You should ensure that your rule's collection
  name and version match what is in the message for these ingest messages to be processed.
  If no matching rule is found, an error will be thrown and logged in the
  `messageConsumer` Lambda function's log group.

### Added

- **CUMULUS-1629**`
  - Updates discover-granules task to respect/utilize duplicateHandling configuration such that
    - skip:               Duplicates will be filtered from the granule list
    - error:              Duplicates encountered will result in step failure
    - replace, version:   Duplicates will be ignored and handled as normal.
  - Adds a new copy of the API lambda `PrivateApiLambda()` which is configured to not require authentication. This Lambda is not connected to an API gateway
  - Adds `@cumulus/api-client` with functions for use by workflow lambdas to call the API when needed

- **CUMULUS-1732**
  - Added Python task/activity workflow and integration test (`PythonReferenceSpec`) to test `cumulus-message-adapter-python`and `cumulus-process-py` integration.
- **CUMULUS-1795**
  - Added an IAM policy on the Cumulus EC2 creation to enable SSM when the `deploy_to_ngap` flag is true

### Changed

- **CUMULUS-1762**
  - the `messageConsumer` for `sns` and `kinesis`-type rules now fetches the collection
    information from the message.

### Deprecated

- **CUMULUS-1629**
  - Deprecate `granulesApi`, `rulesApi`, `emsApi`, `executionsAPI` from `@cumulus/integration-test/api` in favor of code moved to `@cumulus/api-client`

### Removed

- **CUMULUS-1799**: Deprecated code removals
  - Removed deprecated method `@cumulus/api/models/Granule.createGranulesFromSns()`
  - Removed deprecated method `@cumulus/api/models/Granule.removeGranuleFromCmr()`
  - Removed from `@cumulus/common/aws`:
    - `apigateway()`
    - `buildS3Uri()`
    - `calculateS3ObjectChecksum()`
    - `cf()`
    - `cloudwatch()`
    - `cloudwatchevents()`
    - `cloudwatchlogs()`
    - `createAndWaitForDynamoDbTable()`
    - `createQueue()`
    - `deleteSQSMessage()`
    - `describeCfStackResources()`
    - `downloadS3File()`
    - `downloadS3Files()`
    - `DynamoDbSearchQueue` class
    - `dynamodbstreams()`
    - `ec2()`
    - `ecs()`
    - `fileExists()`
    - `findResourceArn()`
    - `fromSfnExecutionName()`
    - `getFileBucketAndKey()`
    - `getJsonS3Object()`
    - `getQueueUrl()`
    - `getObjectSize()`
    - `getS3ObjectReadStream()`
    - `getSecretString()`
    - `getStateMachineArn()`
    - `headObject()`
    - `isThrottlingException()`
    - `kinesis()`
    - `lambda()`
    - `listS3Objects()`
    - `promiseS3Upload()`
    - `publishSnsMessage()`
    - `putJsonS3Object()`
    - `receiveSQSMessages()`
    - `s3CopyObject()`
    - `s3GetObjectTagging()`
    - `s3Join()`
    - `S3ListObjectsV2Queue` class
    - `s3TagSetToQueryString()`
    - `s3PutObjectTagging()`
    - `secretsManager()`
    - `sendSQSMessage()`
    - `sfn()`
    - `sns()`
    - `sqs()`
    - `sqsQueueExists()`
    - `toSfnExecutionName()`
    - `uploadS3FileStream()`
    - `uploadS3Files()`
    - `validateS3ObjectChecksum()`
  - Removed `@cumulus/common/CloudFormationGateway` class
  - Removed `@cumulus/common/concurrency/Mutex` class
  - Removed `@cumulus/common/errors`
  - Removed `@cumulus/common/sftp`
  - Removed `@cumulus/common/string.unicodeEscape`
  - Removed `@cumulus/cmrjs/cmr-utils.getGranuleId()`
  - Removed `@cumulus/cmrjs/cmr-utils.getCmrFiles()`
  - Removed `@cumulus/cmrjs/cmr/CMR` class
  - Removed `@cumulus/cmrjs/cmr/CMRSearchConceptQueue` class
  - Removed `@cumulus/cmrjs/utils.getHost()`
  - Removed `@cumulus/cmrjs/utils.getIp()`
  - Removed `@cumulus/cmrjs/utils.hostId()`
  - Removed `@cumulus/cmrjs/utils/ummVersion()`
  - Removed `@cumulus/cmrjs/utils.updateToken()`
  - Removed `@cumulus/cmrjs/utils.validateUMMG()`
  - Removed `@cumulus/ingest/aws.getEndpoint()`
  - Removed `@cumulus/ingest/aws.getExecutionUrl()`
  - Removed `@cumulus/ingest/aws/invoke()`
  - Removed `@cumulus/ingest/aws/CloudWatch` class
  - Removed `@cumulus/ingest/aws/ECS` class
  - Removed `@cumulus/ingest/aws/Events` class
  - Removed `@cumulus/ingest/aws/SQS` class
  - Removed `@cumulus/ingest/aws/StepFunction` class
  - Removed `@cumulus/ingest/util.normalizeProviderPath()`
  - Removed `@cumulus/integration-tests/index.listCollections()`
  - Removed `@cumulus/integration-tests/index.listProviders()`
  - Removed `@cumulus/integration-tests/index.rulesList()`
  - Removed `@cumulus/integration-tests/api/api.addCollectionApi()`

## [v1.20.0] 2020-03-12

### BREAKING CHANGES

- **CUMULUS-1714**
  - Changed the format of the message sent to the granule SNS Topic. Message includes the granule record under `record` and the type of event under `event`. Messages with `deleted` events will have the record that was deleted with a `deletedAt` timestamp. Options for `event` are `Create | Update | Delete`
- **CUMULUS-1769** - `deploy_to_ngap` is now a **required** variable for the `tf-modules/cumulus` module. **For those deploying to NGAP environments, this variable should always be set to `true`.**

### Notable changes

- **CUMULUS-1739** - You can now exclude Elasticsearch from your `tf-modules/data-persistence` deployment (via `include_elasticsearch = false`) and your `tf-modules/cumulus` module will still deploy successfully.

- **CUMULUS-1769** - If you set `deploy_to_ngap = true` for the `tf-modules/archive` Terraform module, **you can only deploy your archive API gateway as `PRIVATE`**, not `EDGE`.

### Added

- Added `@cumulus/aws-client/S3.getS3ObjectReadStreamAsync()` to deal with S3 eventual consistency issues by checking for the existence an S3 object with retries before getting a readable stream for that object.
- **CUMULUS-1769**
  - Added `deploy_to_ngap` boolean variable for the `tf-modules/cumulus` and `tf-modules/archive` Terraform modules. This variable is required. **For those deploying to NGAP environments, this variable should always be set to `true`.**
- **HYRAX-70**
  - Add the hyrax-metadata-update task

### Changed

- [`AccessToken.get()`](https://github.com/nasa/cumulus/blob/master/packages/api/models/access-tokens.js) now enforces [strongly consistent reads from DynamoDB](https://docs.aws.amazon.com/amazondynamodb/latest/developerguide/HowItWorks.ReadConsistency.html)
- **CUMULUS-1739**
  - Updated `tf-modules/data-persistence` to make Elasticsearch alarm resources and outputs conditional on the `include_elasticsearch` variable
  - Updated `@cumulus/aws-client/S3.getObjectSize` to include automatic retries for any failures from `S3.headObject`
- **CUMULUS-1784**
  - Updated `@cumulus/api/lib/DistributionEvent.remoteIP()` to parse the IP address in an S3 access log from the `A-sourceip` query parameter if present, otherwise fallback to the original parsing behavior.
- **CUMULUS-1768**
  - The `stats/summary` endpoint reports the distinct collections for the number of granules reported

### Fixed

- **CUMULUS-1739** - Fixed the `tf-modules/cumulus` and `tf-modules/archive` modules to make these Elasticsearch variables truly optional:
  - `elasticsearch_domain_arn`
  - `elasticsearch_hostname`
  - `elasticsearch_security_group_id`

- **CUMULUS-1768**
  - Fixed the `stats/` endpoint so that data is correctly filtered by timestamp and `processingTime` is calculated correctly.

- **CUMULUS-1769**
  - In the `tf-modules/archive` Terraform module, the `lifecycle` block ignoring changes to the `policy` of the archive API gateway is now only enforced if `deploy_to_ngap = true`. This fixes a bug where users deploying outside of NGAP could not update their API gateway's resource policy when going from `PRIVATE` to `EDGE`, preventing their API from being accessed publicly.

- **CUMULUS-1775**
  - Fix/update api endpoint to use updated google auth endpoints such that it will work with new accounts

### Removed

- **CUMULUS-1768**
  - Removed API endpoints `stats/histogram` and `stats/average`. All advanced stats needs should be acquired from Cloud Metrics or similarly configured ELK stack.

## [v1.19.0] 2020-02-28

### BREAKING CHANGES

- **CUMULUS-1736**
  - The `@cumulus/discover-granules` task now sets the `dataType` of discovered
    granules based on the `name` of the configured collection, not the
    `dataType`.
  - The config schema of the `@cumulus/discover-granules` task now requires that
    collections contain a `version`.
  - The `@cumulus/sync-granule` task will set the `dataType` and `version` of a
    granule based on the configured collection if those fields are not already
    set on the granule. Previously it was using the `dataType` field of the
    configured collection, then falling back to the `name` field of the
    collection. This update will just use the `name` field of the collection to
    set the `dataType` field of the granule.

- **CUMULUS-1446**
  - Update the `@cumulus/integration-tests/api/executions.getExecution()`
    function to parse the response and return the execution, rather than return
    the full API response.

- **CUMULUS-1672**
  - The `cumulus` Terraform module in previous releases set a
    `Deployment = var.prefix` tag on all resources that it managed. In this
    release, a `tags` input variable has been added to the `cumulus` Terraform
    module to allow resource tagging to be customized. No default tags will be
    applied to Cumulus-managed resources. To replicate the previous behavior,
    set `tags = { Deployment: var.prefix }` as an input variable for the
    `cumulus` Terraform module.

- **CUMULUS-1684 Migration Instructions**
  - In previous releases, a provider's username and password were encrypted
    using a custom encryption library. That has now been updated to use KMS.
    This release includes a Lambda function named
    `<prefix>-ProviderSecretsMigration`, which will re-encrypt existing
    provider credentials to use KMS. After this release has been deployed, you
    will need to manually invoke that Lambda function using either the AWS CLI
    or AWS Console. It should only need to be successfully run once.
  - Future releases of Cumulus will invoke a
    `<prefix>-VerifyProviderSecretsMigration` Lambda function as part of the
    deployment, which will cause the deployment to fail if the migration
    Lambda has not been run.

- **CUMULUS-1718**
  - The `@cumulus/sf-sns-report` task for reporting mid-workflow updates has been retired.
  This task was used as the `PdrStatusReport` task in our ParsePdr example workflow.
  If you have a ParsePdr or other workflow using this task, use `@cumulus/sf-sqs-report` instead.
  Trying to deploy the old task will result in an error as the cumulus module no longer exports `sf_sns_report_task`.
  - Migration instruction: In your workflow definition, for each step using the old task change:
  `"Resource": "${module.cumulus.sf_sns_report_task.task_arn}"`
  to
  `"Resource": "${module.cumulus.sf_sqs_report_task.task_arn}"`

- **CUMULUS-1755**
  - The `thin_egress_jwt_secret_name` variable for the `tf-modules/cumulus` Terraform module is now **required**. This variable is passed on to the Thin Egress App in `tf-modules/distribution/main.tf`, which uses the keys stored in the secret to sign JWTs. See the [Thin Egress App documentation on how to create a value for this secret](https://github.com/asfadmin/thin-egress-app#setting-up-the-jwt-cookie-secrets).

### Added

- **CUMULUS-1446**
  - Add `@cumulus/common/FileUtils.readJsonFile()` function
  - Add `@cumulus/common/FileUtils.readTextFile()` function
  - Add `@cumulus/integration-tests/api/collections.createCollection()` function
  - Add `@cumulus/integration-tests/api/collections.deleteCollection()` function
  - Add `@cumulus/integration-tests/api/collections.getCollection()` function
  - Add `@cumulus/integration-tests/api/providers.getProvider()` function
  - Add `@cumulus/integration-tests/index.getExecutionOutput()` function
  - Add `@cumulus/integration-tests/index.loadCollection()` function
  - Add `@cumulus/integration-tests/index.loadProvider()` function
  - Add `@cumulus/integration-tests/index.readJsonFilesFromDir()` function

- **CUMULUS-1672**
  - Add a `tags` input variable to the `archive` Terraform module
  - Add a `tags` input variable to the `cumulus` Terraform module
  - Add a `tags` input variable to the `cumulus_ecs_service` Terraform module
  - Add a `tags` input variable to the `data-persistence` Terraform module
  - Add a `tags` input variable to the `distribution` Terraform module
  - Add a `tags` input variable to the `ingest` Terraform module
  - Add a `tags` input variable to the `s3-replicator` Terraform module

- **CUMULUS-1707**
  - Enable logrotate on ECS cluster

- **CUMULUS-1684**
  - Add a `@cumulus/aws-client/KMS` library of KMS-related functions
  - Add `@cumulus/aws-client/S3.getTextObject()`
  - Add `@cumulus/sftp-client` package
  - Create `ProviderSecretsMigration` Lambda function
  - Create `VerifyProviderSecretsMigration` Lambda function

- **CUMULUS-1548**
  - Add ability to put default Cumulus logs in Metrics' ELK stack
  - Add ability to add custom logs to Metrics' ELK Stack

- **CUMULUS-1702**
  - When logs are sent to Metrics' ELK stack, the logs endpoints will return results from there

- **CUMULUS-1459**
  - Async Operations are indexed in Elasticsearch
  - To index any existing async operations you'll need to perform an index from
    database function.

- **CUMULUS-1717**
  - Add `@cumulus/aws-client/deleteAndWaitForDynamoDbTableNotExists`, which
    deletes a DynamoDB table and waits to ensure the table no longer exists
  - Added `publishGranules` Lambda to handle publishing granule messages to SNS when granule records are written to DynamoDB
  - Added `@cumulus/api/models/Granule.storeGranulesFromCumulusMessage` to store granules from a Cumulus message to DynamoDB

- **CUMULUS-1718**
  - Added `@cumulus/sf-sqs-report` task to allow mid-workflow reporting updates.
  - Added `stepfunction_event_reporter_queue_url` and `sf_sqs_report_task` outputs to the `cumulus` module.
  - Added `publishPdrs` Lambda to handle publishing PDR messages to SNS when PDR records are written to DynamoDB.
  - Added `@cumulus/api/models/Pdr.storePdrFromCumulusMessage` to store PDRs from a Cumulus message to DynamoDB.
  - Added `@cumulus/aws-client/parseSQSMessageBody` to parse an SQS message body string into an object.

- **Ability to set custom backend API url in the archive module**
  - Add `api_url` definition in `tf-modules/cumulus/archive.tf`
  - Add `archive_api_url` variable in `tf-modules/cumulus/variables.tf`

- **CUMULUS-1741**
  - Added an optional `elasticsearch_security_group_ids` variable to the
    `data-persistence` Terraform module to allow additional security groups to
    be assigned to the Elasticsearch Domain.

- **CUMULUS-1752**
  - Added `@cumulus/integration-tests/api/distribution.invokeTEADistributionLambda` to simulate a request to the [Thin Egress App](https://github.com/asfadmin/thin-egress-app) by invoking the Lambda and getting a response payload.
  - Added `@cumulus/integration-tests/api/distribution.getTEARequestHeaders` to generate necessary request headers for a request to the Thin Egress App
  - Added `@cumulus/integration-tests/api/distribution.getTEADistributionApiFileStream` to get a response stream for a file served by Thin Egress App
  - Added `@cumulus/integration-tests/api/distribution.getTEADistributionApiRedirect` to get a redirect response from the Thin Egress App

- **CUMULUS-1755**
  - Added `@cumulus/aws-client/CloudFormation.describeCfStack()` to describe a Cloudformation stack
  - Added `@cumulus/aws-client/CloudFormation.getCfStackParameterValues()` to get multiple parameter values for a Cloudformation stack

### Changed

- **CUMULUS-1725**
  - Moved the logic that updates the granule files cache Dynamo table into its
    own Lambda function called `granuleFilesCacheUpdater`.

- **CUMULUS-1736**
  - The `collections` model in the API package now determines the name of a
    collection based on the `name` property, rather than using `dataType` and
    then falling back to `name`.
  - The `@cumulus/integration-tests.loadCollection()` function no longer appends
    the postfix to the end of the collection's `dataType`.
  - The `@cumulus/integration-tests.addCollections()` function no longer appends
    the postfix to the end of the collection's `dataType`.

- **CUMULUS-1672**
  - Add a `retryOptions` parameter to the `@cumulus/aws-client/S3.headObject`
     function, which will retry if the object being queried does not exist.

- **CUMULUS-1446**
  - Mark the `@cumulus/integration-tests/api.addCollectionApi()` function as
    deprecated
  - Mark the `@cumulus/integration-tests/index.listCollections()` function as
    deprecated
  - Mark the `@cumulus/integration-tests/index.listProviders()` function as
    deprecated
  - Mark the `@cumulus/integration-tests/index.rulesList()` function as
    deprecated

- **CUMULUS-1672**
  - Previously, the `cumulus` module defaulted to setting a
    `Deployment = var.prefix` tag on all resources that it managed. In this
    release, the `cumulus` module will now accept a `tags` input variable that
    defines the tags to be assigned to all resources that it manages.
  - Previously, the `data-persistence` module defaulted to setting a
    `Deployment = var.prefix` tag on all resources that it managed. In this
    release, the `data-persistence` module will now accept a `tags` input
    variable that defines the tags to be assigned to all resources that it
    manages.
  - Previously, the `distribution` module defaulted to setting a
    `Deployment = var.prefix` tag on all resources that it managed. In this
    release, the `distribution` module will now accept a `tags` input variable
    that defines the tags to be assigned to all resources that it manages.
  - Previously, the `ingest` module defaulted to setting a
    `Deployment = var.prefix` tag on all resources that it managed. In this
    release, the `ingest` module will now accept a `tags` input variable that
    defines the tags to be assigned to all resources that it manages.
  - Previously, the `s3-replicator` module defaulted to setting a
    `Deployment = var.prefix` tag on all resources that it managed. In this
    release, the `s3-replicator` module will now accept a `tags` input variable
    that defines the tags to be assigned to all resources that it manages.

- **CUMULUS-1684**
  - Update the API package to encrypt provider credentials using KMS instead of
    using RSA keys stored in S3

- **CUMULUS-1717**
  - Changed name of `cwSfExecutionEventToDb` Lambda to `cwSfEventToDbRecords`
  - Updated `cwSfEventToDbRecords` to write granule records to DynamoDB from the incoming Cumulus message

- **CUMULUS-1718**
  - Renamed `cwSfEventToDbRecords` to `sfEventSqsToDbRecords` due to architecture change to being a consumer of an SQS queue of Step Function Cloudwatch events.
  - Updated `sfEventSqsToDbRecords` to write PDR records to DynamoDB from the incoming Cumulus message
  - Moved `data-cookbooks/sns.md` to `data-cookbooks/ingest-notifications.md` and updated it to reflect recent changes.

- **CUMULUS-1748**
  - (S)FTP discovery tasks now use the provider-path as-is instead of forcing it to a relative path.
  - Improved error handling to catch permission denied FTP errors better and log them properly. Workflows will still fail encountering this error and we intend to consider that approach in a future ticket.

- **CUMULUS-1752**
  - Moved class for parsing distribution events to its own file: `@cumulus/api/lib/DistributionEvent.js`
    - Updated `DistributionEvent` to properly parse S3 access logs generated by requests from the [Thin Egress App](https://github.com/asfadmin/thin-egress-app)

- **CUMULUS-1753** - Changes to `@cumulus/ingest/HttpProviderClient.js`:
  - Removed regex filter in `HttpProviderClient.list()` that was used to return only files with an extension between 1 and 4 characters long. `HttpProviderClient.list()` will now return all files linked from the HTTP provider host.

- **CUMULUS-1755**
  - Updated the Thin Egress App module used in `tf-modules/distribution/main.tf` to build 61. [See the release notes](https://github.com/asfadmin/thin-egress-app/releases/tag/tea-build.61).

- **CUMULUS-1757**
  - Update @cumulus/cmr-client CMRSearchConceptQueue to take optional cmrEnvironment parameter

### Deprecated

- **CUMULUS-1684**
  - Deprecate `@cumulus/common/key-pair-provider/S3KeyPairProvider`
  - Deprecate `@cumulus/common/key-pair-provider/S3KeyPairProvider.encrypt()`
  - Deprecate `@cumulus/common/key-pair-provider/S3KeyPairProvider.decrypt()`
  - Deprecate `@cumulus/common/kms/KMS`
  - Deprecate `@cumulus/common/kms/KMS.encrypt()`
  - Deprecate `@cumulus/common/kms/KMS.decrypt()`
  - Deprecate `@cumulus/common/sftp.Sftp`

- **CUMULUS-1717**
  - Deprecate `@cumulus/api/models/Granule.createGranulesFromSns`

- **CUMULUS-1718**
  - Deprecate `@cumulus/sf-sns-report`.
    - This task has been updated to always throw an error directing the user to use `@cumulus/sf-sqs-report` instead. This was done because there is no longer an SNS topic to which to publish, and no consumers to listen to it.

- **CUMULUS-1748**
  - Deprecate `@cumulus/ingest/util.normalizeProviderPath`

- **CUMULUS-1752**
  - Deprecate `@cumulus/integration-tests/api/distribution.getDistributionApiFileStream`
  - Deprecate `@cumulus/integration-tests/api/distribution.getDistributionApiRedirect`
  - Deprecate `@cumulus/integration-tests/api/distribution.invokeApiDistributionLambda`

### Removed

- **CUMULUS-1684**
  - Remove the deployment script that creates encryption keys and stores them to
    S3

- **CUMULUS-1768**
  - Removed API endpoints `stats/histogram` and `stats/average`. All advanced stats needs should be acquired from Cloud Metrics or similarly configured ELK stack.

### Fixed

- **Fix default values for urs_url in variables.tf files**
  - Remove trailing `/` from default `urs_url` values.

- **CUMULUS-1610** - Add the Elasticsearch security group to the EC2 security groups

- **CUMULUS-1740** - `cumulus_meta.workflow_start_time` is now set in Cumulus
  messages

- **CUMULUS-1753** - Fixed `@cumulus/ingest/HttpProviderClient.js` to properly handle HTTP providers with:
  - Multiple link tags (e.g. `<a>`) per line of source code
  - Link tags in uppercase or lowercase (e.g. `<A>`)
  - Links with filepaths in the link target (e.g. `<a href="/path/to/file.txt">`). These files will be returned from HTTP file discovery **as the file name only** (e.g. `file.txt`).

- **CUMULUS-1768**
  - Fix an issue in the stats endpoints in `@cumulus/api` to send back stats for the correct type

## [v1.18.0] 2020-02-03

### BREAKING CHANGES

- **CUMULUS-1686**

  - `ecs_cluster_instance_image_id` is now a _required_ variable of the `cumulus` module, instead of optional.

- **CUMULUS-1698**

  - Change variable `saml_launchpad_metadata_path` to `saml_launchpad_metadata_url` in the `tf-modules/cumulus` Terraform module.

- **CUMULUS-1703**
  - Remove the unused `forceDownload` option from the `sync-granule` tasks's config
  - Remove the `@cumulus/ingest/granule.Discover` class
  - Remove the `@cumulus/ingest/granule.Granule` class
  - Remove the `@cumulus/ingest/pdr.Discover` class
  - Remove the `@cumulus/ingest/pdr.Granule` class
  - Remove the `@cumulus/ingest/parse-pdr.parsePdr` function

### Added

- **CUMULUS-1040**

  - Added `@cumulus/aws-client` package to provide utilities for working with AWS services and the Node.js AWS SDK
  - Added `@cumulus/errors` package which exports error classes for use in Cumulus workflow code
  - Added `@cumulus/integration-tests/sfnStep` to provide utilities for parsing step function execution histories

- **CUMULUS-1102**

  - Adds functionality to the @cumulus/api package for better local testing.
    - Adds data seeding for @cumulus/api's localAPI.
      - seed functions allow adding collections, executions, granules, pdrs, providers, and rules to a Localstack Elasticsearch and DynamoDB via `addCollections`, `addExecutions`, `addGranules`, `addPdrs`, `addProviders`, and `addRules`.
    - Adds `eraseDataStack` function to local API server code allowing resetting of local datastack for testing (ES and DynamoDB).
    - Adds optional parameters to the @cumulus/api bin serve to allow for launching the api without destroying the current data.

- **CUMULUS-1697**

  - Added the `@cumulus/tf-inventory` package that provides command line utilities for managing Terraform resources in your AWS account

- **CUMULUS-1703**

  - Add `@cumulus/aws-client/S3.createBucket` function
  - Add `@cumulus/aws-client/S3.putFile` function
  - Add `@cumulus/common/string.isNonEmptyString` function
  - Add `@cumulus/ingest/FtpProviderClient` class
  - Add `@cumulus/ingest/HttpProviderClient` class
  - Add `@cumulus/ingest/S3ProviderClient` class
  - Add `@cumulus/ingest/SftpProviderClient` class
  - Add `@cumulus/ingest/providerClientUtils.buildProviderClient` function
  - Add `@cumulus/ingest/providerClientUtils.fetchTextFile` function

- **CUMULUS-1731**

  - Add new optional input variables to the Cumulus Terraform module to support TEA upgrade:
    - `thin_egress_cookie_domain` - Valid domain for Thin Egress App cookie
    - `thin_egress_domain_cert_arn` - Certificate Manager SSL Cert ARN for Thin
      Egress App if deployed outside NGAP/CloudFront
    - `thin_egress_download_role_in_region_arn` - ARN for reading of Thin Egress
      App data buckets for in-region requests
    - `thin_egress_jwt_algo` - Algorithm with which to encode the Thin Egress
      App JWT cookie
    - `thin_egress_jwt_secret_name` - Name of AWS secret where keys for the Thin
      Egress App JWT encode/decode are stored
    - `thin_egress_lambda_code_dependency_archive_key` - Thin Egress App - S3
      Key of packaged python modules for lambda dependency layer

- **CUMULUS-1733**
  - Add `discovery-filtering` operator doc to document previously undocumented functionality.

- **CUMULUS-1737**
  - Added the `cumulus-test-cleanup` module to run a nightly cleanup on resources left over from the integration tests run from the `example/spec` directory.

### Changed

- **CUMULUS-1102**

  - Updates `@cumulus/api/auth/testAuth` to use JWT instead of random tokens.
  - Updates the default AMI for the ecs_cluster_instance_image_id.

- **CUMULUS-1622**

  - Mutex class has been deprecated in `@cumulus/common/concurrency` and will be removed in a future release.

- **CUMULUS-1686**

  - Changed `ecs_cluster_instance_image_id` to be a required variable of the `cumulus` module and removed the default value.
    The default was not available across accounts and regions, nor outside of NGAP and therefore not particularly useful.

- **CUMULUS-1688**

  - Updated `@cumulus/aws.receiveSQSMessages` not to replace `message.Body` with a parsed object. This behavior was undocumented and confusing as received messages appeared to contradict AWS docs that state `message.Body` is always a string.
  - Replaced `sf_watcher` CloudWatch rule from `cloudwatch-events.tf` with an EventSourceMapping on `sqs2sf` mapped to the `start_sf` SQS queue (in `event-sources.tf`).
  - Updated `sqs2sf` with an EventSourceMapping handler and unit test.

- **CUMULUS-1698**

  - Change variable `saml_launchpad_metadata_path` to `saml_launchpad_metadata_url` in the `tf-modules/cumulus` Terraform module.
  - Updated `@cumulus/api/launchpadSaml` to download launchpad IDP metadata from configured location when the metadata in s3 is not valid, and to work with updated IDP metadata and SAML response.

- **CUMULUS-1731**
  - Upgrade the version of the Thin Egress App deployed by Cumulus to v48
    - Note: New variables available, see the 'Added' section of this changelog.

### Fixed

- **CUMULUS-1664**

  - Updated `dbIndexer` Lambda to remove hardcoded references to DynamoDB table names.

- **CUMULUS-1733**
  - Fixed granule discovery recursion algorithm used in S/FTP protocols.

### Removed

- **CUMULUS-1481**
  - removed `process` config and output from PostToCmr as it was not required by the task nor downstream steps, and should still be in the output message's `meta` regardless.

### Deprecated

- **CUMULUS-1040**
  - Deprecated the following code. For cases where the code was moved into another package, the new code location is noted:
    - `@cumulus/common/CloudFormationGateway` -> `@cumulus/aws-client/CloudFormationGateway`
    - `@cumulus/common/DynamoDb` -> `@cumulus/aws-client/DynamoDb`
    - `@cumulus/common/errors` -> `@cumulus/errors`
    - `@cumulus/common/StepFunctions` -> `@cumulus/aws-client/StepFunctions`
    - All of the exported functions in `@cumulus/commmon/aws` (moved into `@cumulus/aws-client`), except:
      - `@cumulus/common/aws/isThrottlingException` -> `@cumulus/errors/isThrottlingException`
      - `@cumulus/common/aws/improveStackTrace` (not deprecated)
      - `@cumulus/common/aws/retryOnThrottlingException` (not deprecated)
    - `@cumulus/common/sfnStep/SfnStep.parseStepMessage` -> `@cumulus/integration-tests/sfnStep/SfnStep.parseStepMessage`
    - `@cumulus/common/sfnStep/ActivityStep` -> `@cumulus/integration-tests/sfnStep/ActivityStep`
    - `@cumulus/common/sfnStep/LambdaStep` -> `@cumulus/integration-tests/sfnStep/LambdaStep`
    - `@cumulus/common/string/unicodeEscape` -> `@cumulus/aws-client/StepFunctions.unicodeEscape`
    - `@cumulus/common/util/setErrorStack` -> `@cumulus/aws-client/util/setErrorStack`
    - `@cumulus/ingest/aws/invoke` -> `@cumulus/aws-client/Lambda/invoke`
    - `@cumulus/ingest/aws/CloudWatch.bucketSize`
    - `@cumulus/ingest/aws/CloudWatch.cw`
    - `@cumulus/ingest/aws/ECS.ecs`
    - `@cumulus/ingest/aws/ECS`
    - `@cumulus/ingest/aws/Events.putEvent` -> `@cumulus/aws-client/CloudwatchEvents.putEvent`
    - `@cumulus/ingest/aws/Events.deleteEvent` -> `@cumulus/aws-client/CloudwatchEvents.deleteEvent`
    - `@cumulus/ingest/aws/Events.deleteTarget` -> `@cumulus/aws-client/CloudwatchEvents.deleteTarget`
    - `@cumulus/ingest/aws/Events.putTarget` -> `@cumulus/aws-client/CloudwatchEvents.putTarget`
    - `@cumulus/ingest/aws/SQS.attributes` -> `@cumulus/aws-client/SQS.getQueueAttributes`
    - `@cumulus/ingest/aws/SQS.deleteMessage` -> `@cumulus/aws-client/SQS.deleteSQSMessage`
    - `@cumulus/ingest/aws/SQS.deleteQueue` -> `@cumulus/aws-client/SQS.deleteQueue`
    - `@cumulus/ingest/aws/SQS.getUrl` -> `@cumulus/aws-client/SQS.getQueueUrlByName`
    - `@cumulus/ingest/aws/SQS.receiveMessage` -> `@cumulus/aws-client/SQS.receiveSQSMessages`
    - `@cumulus/ingest/aws/SQS.sendMessage` -> `@cumulus/aws-client/SQS.sendSQSMessage`
    - `@cumulus/ingest/aws/StepFunction.getExecutionStatus` -> `@cumulus/aws-client/StepFunction.getExecutionStatus`
    - `@cumulus/ingest/aws/StepFunction.getExecutionUrl` -> `@cumulus/aws-client/StepFunction.getExecutionUrl`

## [v1.17.0] - 2019-12-31

### BREAKING CHANGES

- **CUMULUS-1498**
  - The `@cumulus/cmrjs.publish2CMR` function expects that the value of its
    `creds.password` parameter is a plaintext password.
  - Rather than using an encrypted password from the `cmr_password` environment
    variable, the `@cumulus/cmrjs.updateCMRMetadata` function now looks for an
    environment variable called `cmr_password_secret_name` and fetches the CMR
    password from that secret in AWS Secrets Manager.
  - The `@cumulus/post-to-cmr` task now expects a
    `config.cmr.passwordSecretName` value, rather than `config.cmr.password`.
    The CMR password will be fetched from that secret in AWS Secrets Manager.

### Added

- **CUMULUS-630**

  - Added support for replaying Kinesis records on a stream into the Cumulus Kinesis workflow triggering mechanism: either all the records, or some time slice delimited by start and end timestamps.
  - Added `/replays` endpoint to the operator API for triggering replays.
  - Added `Replay Kinesis Messages` documentation to Operator Docs.
  - Added `manualConsumer` lambda function to consume a Kinesis stream. Used by the replay AsyncOperation.

- **CUMULUS-1687**
  - Added new API endpoint for listing async operations at `/asyncOperations`
  - All asyncOperations now include the fields `description` and `operationType`. `operationType` can be one of the following. [`Bulk Delete`, `Bulk Granules`, `ES Index`, `Kinesis Replay`]

### Changed

- **CUMULUS-1626**

  - Updates Cumulus to use node10/CMA 1.1.2 for all of its internal lambdas in prep for AWS node 8 EOL

- **CUMULUS-1498**
  - Remove the DynamoDB Users table. The list of OAuth users who are allowed to
    use the API is now stored in S3.
  - The CMR password and Launchpad passphrase are now stored in Secrets Manager

## [v1.16.1] - 2019-12-6

**Please note**:

- The `region` argument to the `cumulus` Terraform module has been removed. You may see a warning or error if you have that variable populated.
- Your workflow tasks should use the following versions of the CMA libraries to utilize new granule, parentArn, asyncOperationId, and stackName fields on the logs:
  - `cumulus-message-adapter-js` version 1.0.10+
  - `cumulus-message-adapter-python` version 1.1.1+
  - `cumulus-message-adapter-java` version 1.2.11+
- The `data-persistence` module no longer manages the creation of an Elasticsearch service-linked role for deploying Elasticsearch to a VPC. Follow the [deployment instructions on preparing your VPC](https://nasa.github.io/cumulus/docs/deployment/deployment-readme#vpc-subnets-and-security-group) for guidance on how to create the Elasticsearch service-linked role manually.
- There is now a `distribution_api_gateway_stage` variable for the `tf-modules/cumulus` Terraform module that will be used as the API gateway stage name used for the distribution API (Thin Egress App)
- Default value for the `urs_url` variable is now `https://uat.urs.earthdata.nasa.gov/` in the `tf-modules/cumulus` and `tf-modules/archive` Terraform modules. So deploying the `cumulus` module without a `urs_url` variable set will integrate your Cumulus deployment with the UAT URS environment.

### Added

- **CUMULUS-1563**

  - Added `custom_domain_name` variable to `tf-modules/data-persistence` module

- **CUMULUS-1654**
  - Added new helpers to `@cumulus/common/execution-history`:
    - `getStepExitedEvent()` returns the `TaskStateExited` event in a workflow execution history after the given step completion/failure event
    - `getTaskExitedEventOutput()` returns the output message for a `TaskStateExited` event in a workflow execution history

### Changed

- **CUMULUS-1578**

  - Updates SAML launchpad configuration to authorize via configured userGroup.
    [See the NASA specific documentation (protected)](https://wiki.earthdata.nasa.gov/display/CUMULUS/Cumulus+SAML+Launchpad+Integration)

- **CUMULUS-1579**

  - Elasticsearch list queries use `match` instead of `term`. `term` had been analyzing the terms and not supporting `-` in the field values.

- **CUMULUS-1619**

  - Adds 4 new keys to `@cumulus/logger` to display granules, parentArn, asyncOperationId, and stackName.
  - Depends on `cumulus-message-adapter-js` version 1.0.10+. Cumulus tasks updated to use this version.

- **CUMULUS-1654**

  - Changed `@cumulus/common/SfnStep.parseStepMessage()` to a static class method

- **CUMULUS-1641**
  - Added `meta.retries` and `meta.visibilityTimeout` properties to sqs-type rule. To create sqs-type rule, you're required to configure a dead-letter queue on your queue.
  - Added `sqsMessageRemover` lambda which removes the message from SQS queue upon successful workflow execution.
  - Updated `sqsMessageConsumer` lambda to not delete message from SQS queue, and to retry the SQS message for configured number of times.

### Removed

- Removed `create_service_linked_role` variable from `tf-modules/data-persistence` module.

- **CUMULUS-1321**
  - The `region` argument to the `cumulus` Terraform module has been removed

### Fixed

- **CUMULUS-1668** - Fixed a race condition where executions may not have been
  added to the database correctly
- **CUMULUS-1654** - Fixed issue with `publishReports` Lambda not including workflow execution error information for failed workflows with a single step
- Fixed `tf-modules/cumulus` module so that the `urs_url` variable is passed on to its invocation of the `tf-modules/archive` module

## [v1.16.0] - 2019-11-15

### Added

- **CUMULUS-1321**

  - A `deploy_distribution_s3_credentials_endpoint` variable has been added to
    the `cumulus` Terraform module. If true, the NGAP-backed S3 credentials
    endpoint will be added to the Thin Egress App's API. Default: true

- **CUMULUS-1544**

  - Updated the `/granules/bulk` endpoint to correctly query Elasticsearch when
    granule ids are not provided.

- **CUMULUS-1580**
  - Added `/granules/bulk` endpoint to `@cumulus/api` to perform bulk actions on granules given either a list of granule ids or an Elasticsearch query and the workflow to perform.

### Changed

- **CUMULUS-1561**

  - Fix the way that we are handling Terraform provider version requirements
  - Pass provider configs into child modules using the method that the
    [Terraform documentation](https://www.terraform.io/docs/configuration/modules.html#providers-within-modules)
    suggests
  - Remove the `region` input variable from the `s3_access_test` Terraform module
  - Remove the `aws_profile` and `aws_region` input variables from the
    `s3-replicator` Terraform module

- **CUMULUS-1639**
  - Because of
    [S3's Data Consistency Model](https://docs.aws.amazon.com/AmazonS3/latest/dev/Introduction.html#BasicsObjects),
    there may be situations where a GET operation for an object can temporarily
    return a `NoSuchKey` response even if that object _has_ been created. The
    `@cumulus/common/aws.getS3Object()` function has been updated to support
    retries if a `NoSuchKey` response is returned by S3. This behavior can be
    enabled by passing a `retryOptions` object to that function. Supported
    values for that object can be found here:
    <https://github.com/tim-kos/node-retry#retryoperationoptions>

### Removed

- **CUMULUS-1559**
  - `logToSharedDestination` has been migrated to the Terraform deployment as `log_api_gateway_to_cloudwatch` and will ONLY apply to egress lambdas.
    Due to the differences in the Terraform deployment model, we cannot support a global log subscription toggle for a configurable subset of lambdas.
    However, setting up your own log forwarding for a Lambda with Terraform is fairly simple, as you will only need to add SubscriptionFilters to your Terraform configuration, one per log group.
    See [the Terraform documentation](https://www.terraform.io/docs/providers/aws/r/cloudwatch_log_subscription_filter.html) for details on how to do this.
    An empty FilterPattern ("") will capture all logs in a group.

## [v1.15.0] - 2019-11-04

### BREAKING CHANGES

- **CUMULUS-1644** - When a workflow execution begins or ends, the workflow
  payload is parsed and any new or updated PDRs or granules referenced in that
  workflow are stored to the Cumulus archive. The defined interface says that a
  PDR in `payload.pdr` will be added to the archive, and any granules in
  `payload.granules` will also be added to the archive. In previous releases,
  PDRs found in `meta.pdr` and granules found in `meta.input_granules` were also
  added to the archive. This caused unexpected behavior and has been removed.
  Only PDRs from `payload.pdr` and granules from `payload.granules` will now be
  added to the Cumulus archive.

- **CUMULUS-1449** - Cumulus now uses a universal workflow template when
  starting a workflow that contains general information specific to the
  deployment, but not specific to the workflow. Workflow task configs must be
  defined using AWS step function parameters. As part of this change,
  `CumulusConfig` has been retired and task configs must now be defined under
  the `cma.task_config` key in the Parameters section of a step function
  definition.

  **Migration instructions**:

  NOTE: These instructions require the use of Cumulus Message Adapter v1.1.x+.
  Please ensure you are using a compatible version before attempting to migrate
  workflow configurations. When defining workflow steps, remove any
  `CumulusConfig` section, as shown below:

  ```yaml
  ParsePdr:
    CumulusConfig:
      provider: "{$.meta.provider}"
      bucket: "{$.meta.buckets.internal.name}"
      stack: "{$.meta.stack}"
  ```

  Instead, use AWS Parameters to pass `task_config` for the task directly into
  the Cumulus Message Adapter:

  ```yaml
  ParsePdr:
    Parameters:
      cma:
        event.$: "$"
        task_config:
          provider: "{$.meta.provider}"
          bucket: "{$.meta.buckets.internal.name}"
          stack: "{$.meta.stack}"
  ```

  In this example, the `cma` key is used to pass parameters to the message
  adapter. Using `task_config` in combination with `event.$: '$'` allows the
  message adapter to process `task_config` as the `config` passed to the Cumulus
  task. See `example/workflows/sips.yml` in the core repository for further
  examples of how to set the Parameters.

  Additionally, workflow configurations for the `QueueGranules` and `QueuePdrs`
  tasks need to be updated:

  - `queue-pdrs` config changes:
    - `parsePdrMessageTemplateUri` replaced with `parsePdrWorkflow`, which is
      the workflow name (i.e. top-level name in `config.yml`, e.g. 'ParsePdr').
    - `internalBucket` and `stackName` configs now required to look up
      configuration from the deployment. Brings the task config in line with
      that of `queue-granules`.
  - `queue-granules` config change: `ingestGranuleMessageTemplateUri` replaced
    with `ingestGranuleWorkflow`, which is the workflow name (e.g.
    'IngestGranule').

- **CUMULUS-1396** - **Workflow steps at the beginning and end of a workflow
  using the `SfSnsReport` Lambda have now been deprecated (e.g. `StartStatus`,
  `StopStatus`) and should be removed from your workflow definitions**. These
  steps were used for publishing ingest notifications and have been replaced by
  an implementation using Cloudwatch events for Step Functions to trigger a
  Lambda that publishes ingest notifications. For further detail on how ingest
  notifications are published, see the notes below on **CUMULUS-1394**. For
  examples of how to update your workflow definitions, see our
  [example workflow definitions](https://github.com/nasa/cumulus/blob/master/example/workflows/).

- **CUMULUS-1470**
  - Remove Cumulus-defined ECS service autoscaling, allowing integrators to
    better customize autoscaling to meet their needs. In order to use
    autoscaling with ECS services, appropriate
    `AWS::ApplicationAutoScaling::ScalableTarget`,
    `AWS::ApplicationAutoScaling::ScalingPolicy`, and `AWS::CloudWatch::Alarm`
    resources should be defined in a kes overrides file. See
    [this example](https://github.com/nasa/cumulus/blob/release-1.15.x/example/overrides/app/cloudformation.template.yml)
    for an example.
  - The following config parameters are no longer used:
    - ecs.services.\<NAME\>.minTasks
    - ecs.services.\<NAME\>.maxTasks
    - ecs.services.\<NAME\>.scaleInActivityScheduleTime
    - ecs.services.\<NAME\>.scaleInAdjustmentPercent
    - ecs.services.\<NAME\>.scaleOutActivityScheduleTime
    - ecs.services.\<NAME\>.scaleOutAdjustmentPercent
    - ecs.services.\<NAME\>.activityName

### Added

- **CUMULUS-1100**

  - Added 30-day retention properties to all log groups that were missing those policies.

- **CUMULUS-1396**

  - Added `@cumulus/common/sfnStep`:
    - `LambdaStep` - A class for retrieving and parsing input and output to Lambda steps in AWS Step Functions
    - `ActivityStep` - A class for retrieving and parsing input and output to ECS activity steps in AWS Step Functions

- **CUMULUS-1574**

  - Added `GET /token` endpoint for SAML authorization when cumulus is protected by Launchpad.
    This lets a user retieve a token by hand that can be presented to the API.

- **CUMULUS-1625**

  - Added `sf_start_rate` variable to the `ingest` Terraform module, equivalent to `sqs_consumer_rate` in the old model, but will not be automatically applied to custom queues as that was.

- **CUMULUS-1513**
  - Added `sqs`-type rule support in the Cumulus API `@cumulus/api`
  - Added `sqsMessageConsumer` lambda which processes messages from the SQS queues configured in the `sqs` rules.

### Changed

- **CUMULUS-1639**

  - Because of
    [S3's Data Consistency Model](https://docs.aws.amazon.com/AmazonS3/latest/dev/Introduction.html#BasicsObjects),
    there may be situations where a GET operation for an object can temporarily
    return a `NoSuchKey` response even if that object _has_ been created. The
    `@cumulus/common/aws.getS3Object()` function will now retry up to 10 times
    if a `NoSuchKey` response is returned by S3. This can behavior can be
    overridden by passing `{ retries: 0 }` as the `retryOptions` argument.

- **CUMULUS-1449**

  - `queue-pdrs` & `queue-granules` config changes. Details in breaking changes section.
  - Cumulus now uses a universal workflow template when starting workflow that contains general information specific to the deployment, but not specific to the workflow.
  - Changed the way workflow configs are defined, from `CumulusConfig` to a `task_config` AWS Parameter.

- **CUMULUS-1452**

  - Changed the default ECS docker storage drive to `devicemapper`

- **CUMULUS-1453**
  - Removed config schema for `@cumulus/sf-sns-report` task
  - Updated `@cumulus/sf-sns-report` to always assume that it is running as an intermediate step in a workflow, not as the first or last step

### Removed

- **CUMULUS-1449**
  - Retired `CumulusConfig` as part of step function definitions, as this is an artifact of the way Kes parses workflow definitions that was not possible to migrate to Terraform. Use AWS Parameters and the `task_config` key instead. See change note above.
  - Removed individual workflow templates.

### Fixed

- **CUMULUS-1620** - Fixed bug where `message_adapter_version` does not correctly inject the CMA

- **CUMULUS-1396** - Updated `@cumulus/common/StepFunctions.getExecutionHistory()` to recursively fetch execution history when `nextToken` is returned in response

- **CUMULUS-1571** - Updated `@cumulus/common/DynamoDb.get()` to throw any errors encountered when trying to get a record and the record does exist

- **CUMULUS-1452**
  - Updated the EC2 initialization scripts to use full volume size for docker storage
  - Changed the default ECS docker storage drive to `devicemapper`

## [v1.14.5] - 2019-12-30 - [BACKPORT]

### Updated

- **CUMULUS-1626**
  - Updates Cumulus to use node10/CMA 1.1.2 for all of its internal lambdas in prep for AWS node 8 EOL

## [v1.14.4] - 2019-10-28

### Fixed

- **CUMULUS-1632** - Pinned `aws-elasticsearch-connector` package in `@cumulus/api` to version `8.1.3`, since `8.2.0` includes breaking changes

## [v1.14.3] - 2019-10-18

### Fixed

- **CUMULUS-1620** - Fixed bug where `message_adapter_version` does not correctly inject the CMA

- **CUMULUS-1572** - A granule is now included in discovery results even when
  none of its files has a matching file type in the associated collection
  configuration. Previously, if all files for a granule were unmatched by a file
  type configuration, the granule was excluded from the discovery results.
  Further, added support for a `boolean` property
  `ignoreFilesConfigForDiscovery`, which controls how a granule's files are
  filtered at discovery time.

## [v1.14.2] - 2019-10-08

### BREAKING CHANGES

Your Cumulus Message Adapter version should be pinned to `v1.0.13` or lower in your `app/config.yml` using `message_adapter_version: v1.0.13` OR you should use the workflow migration steps below to work with CMA v1.1.1+.

- **CUMULUS-1394** - The implementation of the `SfSnsReport` Lambda requires additional environment variables for integration with the new ingest notification SNS topics. Therefore, **you must update the definition of `SfSnsReport` in your `lambdas.yml` like so**:

```yaml
SfSnsReport:
  handler: index.handler
  timeout: 300
  source: node_modules/@cumulus/sf-sns-report/dist
  tables:
    - ExecutionsTable
  envs:
    execution_sns_topic_arn:
      function: Ref
      value: reportExecutionsSns
    granule_sns_topic_arn:
      function: Ref
      value: reportGranulesSns
    pdr_sns_topic_arn:
      function: Ref
      value: reportPdrsSns
```

- **CUMULUS-1447** -
  The newest release of the Cumulus Message Adapter (v1.1.1) requires that parameterized configuration be used for remote message functionality. Once released, Kes will automatically bring in CMA v1.1.1 without additional configuration.

  **Migration instructions**
  Oversized messages are no longer written to S3 automatically. In order to utilize remote messaging functionality, configure a `ReplaceConfig` AWS Step Function parameter on your CMA task:

  ```yaml
  ParsePdr:
    Parameters:
      cma:
        event.$: "$"
        ReplaceConfig:
          FullMessage: true
  ```

  Accepted fields in `ReplaceConfig` include `MaxSize`, `FullMessage`, `Path` and `TargetPath`.
  See https://github.com/nasa/cumulus-message-adapter/blob/master/CONTRACT.md#remote-message-configuration for full details.

  As this change is backward compatible in Cumulus Core, users wishing to utilize the previous version of the CMA may opt to transition to using a CMA lambda layer, or set `message_adapter_version` in their configuration to a version prior to v1.1.0.

### PLEASE NOTE

- **CUMULUS-1394** - Ingest notifications are now provided via 3 separate SNS topics for executions, granules, and PDRs, instead of a single `sftracker` SNS topic. Whereas the `sftracker` SNS topic received a full Cumulus execution message, the new topics all receive generated records for the given object. The new topics are only published to if the given object exists for the current execution. For a given execution/granule/PDR, **two messages will be received by each topic**: one message indicating that ingest is running and another message indicating that ingest has completed or failed. The new SNS topics are:

  - `reportExecutions` - Receives 1 message per execution
  - `reportGranules` - Receives 1 message per granule in an execution
  - `reportPdrs` - Receives 1 message per PDR

### Added

- **CUMULUS-639**

  - Adds SAML JWT and launchpad token authentication to Cumulus API (configurable)
    - **NOTE** to authenticate with Launchpad ensure your launchpad user_id is in the `<prefix>-UsersTable`
    - when Cumulus configured to protect API via Launchpad:
      - New endpoints
        - `GET /saml/login` - starting point for SAML SSO creates the login request url and redirects to the SAML Identity Provider Service (IDP)
        - `POST /saml/auth` - SAML Assertion Consumer Service. POST receiver from SAML IDP. Validates response, logs the user in, and returnes a SAML-based JWT.
    - Disabled endpoints
      - `POST /refresh`
      - Changes authorization worklow:
      - `ensureAuthorized` now presumes the bearer token is a JWT and tries to validate. If the token is malformed, it attempts to validate the token against Launchpad. This allows users to bring their own token as described here https://wiki.earthdata.nasa.gov/display/CUMULUS/Cumulus+API+with+Launchpad+Authentication. But it also allows dashboard users to manually authenticate via Launchpad SAML to receive a Launchpad-based JWT.

- **CUMULUS-1394**
  - Added `Granule.generateGranuleRecord()` method to granules model to generate a granule database record from a Cumulus execution message
  - Added `Pdr.generatePdrRecord()` method to PDRs model to generate a granule database record from a Cumulus execution message
  - Added helpers to `@cumulus/common/message`:
    - `getMessageExecutionName()` - Get the execution name from a Cumulus execution message
    - `getMessageStateMachineArn()` - Get the state machine ARN from a Cumulus execution message
    - `getMessageExecutionArn()` - Get the execution ARN for a Cumulus execution message
    - `getMessageGranules()` - Get the granules from a Cumulus execution message, if any.
  - Added `@cumulus/common/cloudwatch-event/isFailedSfStatus()` to determine if a Step Function status from a Cloudwatch event is a failed status

### Changed

- **CUMULUS-1308**

  - HTTP PUT of a Collection, Provider, or Rule via the Cumulus API now
    performs full replacement of the existing object with the object supplied
    in the request payload. Previous behavior was to perform a modification
    (partial update) by merging the existing object with the (possibly partial)
    object in the payload, but this did not conform to the HTTP standard, which
    specifies PATCH as the means for modifications rather than replacements.

- **CUMULUS-1375**

  - Migrate Cumulus from deprecated Elasticsearch JS client to new, supported one in `@cumulus/api`

- **CUMULUS-1485** Update `@cumulus/cmr-client` to return error message from CMR for validation failures.

- **CUMULUS-1394**

  - Renamed `Execution.generateDocFromPayload()` to `Execution.generateRecord()` on executions model. The method generates an execution database record from a Cumulus execution message.

- **CUMULUS-1432**

  - `logs` endpoint takes the level parameter as a string and not a number
  - Elasticsearch term query generation no longer converts numbers to boolean

- **CUMULUS-1447**

  - Consolidated all remote message handling code into @common/aws
  - Update remote message code to handle updated CMA remote message flags
  - Update example SIPS workflows to utilize Parameterized CMA configuration

- **CUMULUS-1448** Refactor workflows that are mutating cumulus_meta to utilize meta field

- **CUMULUS-1451**

  - Elasticsearch cluster setting `auto_create_index` will be set to false. This had been causing issues in the bootstrap lambda on deploy.

- **CUMULUS-1456**
  - `@cumulus/api` endpoints default error handler uses `boom` package to format errors, which is consistent with other API endpoint errors.

### Fixed

- **CUMULUS-1432** `logs` endpoint filter correctly filters logs by level
- **CUMULUS-1484** `useMessageAdapter` now does not set CUMULUS_MESSAGE_ADAPTER_DIR when `true`

### Removed

- **CUMULUS-1394**
  - Removed `sfTracker` SNS topic. Replaced by three new SNS topics for granule, execution, and PDR ingest notifications.
  - Removed unused functions from `@cumulus/common/aws`:
    - `getGranuleS3Params()`
    - `setGranuleStatus()`

## [v1.14.1] - 2019-08-29

### Fixed

- **CUMULUS-1455**

  - CMR token links updated to point to CMR legacy services rather than echo

- **CUMULUS-1211**
  - Errors thrown during granule discovery are no longer swallowed and ignored.
    Rather, errors are propagated to allow for proper error-handling and
    meaningful messaging.

## [v1.14.0] - 2019-08-22

### PLEASE NOTE

- We have encountered transient lambda service errors in our integration testing. Please handle transient service errors following [these guidelines](https://docs.aws.amazon.com/step-functions/latest/dg/bp-lambda-serviceexception.html). The workflows in the `example/workflows` folder have been updated with retries configured for these errors.

- **CUMULUS-799** added additional IAM permissions to support reading CloudWatch and API Gateway, so **you will have to redeploy your IAM stack.**

- **CUMULUS-800** Several items:

  - **Delete existing API Gateway stages**: To allow enabling of API Gateway logging, Cumulus now creates and manages a Stage resource during deployment. Before upgrading Cumulus, it is necessary to delete the API Gateway stages on both the Backend API and the Distribution API. Instructions are included in the documenation under [Delete API Gateway Stages](https://nasa.github.io/cumulus/docs/additional-deployment-options/delete-api-gateway-stages).

  - **Set up account permissions for API Gateway to write to CloudWatch**: In a one time operation for your AWS account, to enable CloudWatch Logs for API Gateway, you must first grant the API Gateway permission to read and write logs to CloudWatch for your account. The `AmazonAPIGatewayPushToCloudWatchLogs` managed policy (with an ARN of `arn:aws:iam::aws:policy/service-role/AmazonAPIGatewayPushToCloudWatchLogs`) has all the required permissions. You can find a simple how to in the documentation under [Enable API Gateway Logging.](https://nasa.github.io/cumulus/docs/additional-deployment-options/enable-gateway-logging-permissions)

  - **Configure API Gateway to write logs to CloudWatch** To enable execution logging for the distribution API set `config.yaml` `apiConfigs.distribution.logApigatewayToCloudwatch` value to `true`. More information [Enable API Gateway Logs](https://nasa.github.io/cumulus/docs/additional-deployment-options/enable-api-logs)

  - **Configure CloudWatch log delivery**: It is possible to deliver CloudWatch API execution and access logs to a cross-account shared AWS::Logs::Destination. An operator does this by adding the key `logToSharedDestination` to the `config.yml` at the default level with a value of a writable log destination. More information in the documenation under [Configure CloudWatch Logs Delivery.](https://nasa.github.io/cumulus/docs/additional-deployment-options/configure-cloudwatch-logs-delivery)

  - **Additional Lambda Logging**: It is now possible to configure any lambda to deliver logs to a shared subscriptions by setting `logToSharedDestination` to the ARN of a writable location (either an AWS::Logs::Destination or a Kinesis Stream) on any lambda config. Documentation for [Lambda Log Subscriptions](https://nasa.github.io/cumulus/docs/additional-deployment-options/additional-lambda-logging)

  - **Configure S3 Server Access Logs**: If you are running Cumulus in an NGAP environment you may [configure S3 Server Access Logs](https://nasa.github.io/cumulus/docs/next/deployment/server_access_logging) to be delivered to a shared bucket where the Metrics Team will ingest the logs into their ELK stack. Contact the Metrics team for permission and location.

- **CUMULUS-1368** The Cumulus distribution API has been deprecated and is being replaced by ASF's Thin Egress App. By default, the distribution API will not deploy. Please follow [the instructions for deploying and configuring Thin Egress](https://nasa.github.io/cumulus/docs/deployment/thin_egress_app).

To instead continue to deploy and use the legacy Cumulus distribution app, add the following to your `config.yml`:

```yaml
deployDistributionApi: true
```

If you deploy with no distribution app your deployment will succeed but you may encounter errors in your workflows, particularly in the `MoveGranule` task.

- **CUMULUS-1418** Users who are packaging the CMA in their Lambdas outside of Cumulus may need to update their Lambda configuration. Please see `BREAKING CHANGES` below for details.

### Added

- **CUMULUS-642**
  - Adds Launchpad as an authentication option for the Cumulus API.
  - Updated deployment documentation and added [instructions to setup Cumulus API Launchpad authentication](https://wiki.earthdata.nasa.gov/display/CUMULUS/Cumulus+API+with+Launchpad+Authentication)
- **CUMULUS-1418**
  - Adds usage docs/testing of lambda layers (introduced in PR1125), updates Core example tasks to use the updated `cumulus-ecs-task` and a CMA layer instead of kes CMA injection.
  - Added Terraform module to publish CMA as layer to user account.
- **PR1125** - Adds `layers` config option to support deploying Lambdas with layers
- **PR1128** - Added `useXRay` config option to enable AWS X-Ray for Lambdas.
- **CUMULUS-1345**
  - Adds new variables to the app deployment under `cmr`.
  - `cmrEnvironment` values are `SIT`, `UAT`, or `OPS` with `UAT` as the default.
  - `cmrLimit` and `cmrPageSize` have been added as configurable options.
- **CUMULUS-1273**
  - Added lambda function EmsProductMetadataReport to generate EMS Product Metadata report
- **CUMULUS-1226**
  - Added API endpoint `elasticsearch/index-from-database` to index to an Elasticsearch index from the database for recovery purposes and `elasticsearch/indices-status` to check the status of Elasticsearch indices via the API.
- **CUMULUS-824**
  - Added new Collection parameter `reportToEms` to configure whether the collection is reported to EMS
- **CUMULUS-1357**
  - Added new BackendApi endpoint `ems` that generates EMS reports.
- **CUMULUS-1241**
  - Added information about queues with maximum execution limits defined to default workflow templates (`meta.queueExecutionLimits`)
- **CUMULUS-1311**
  - Added `@cumulus/common/message` with various message parsing/preparation helpers
- **CUMULUS-812**

  - Added support for limiting the number of concurrent executions started from a queue. [See the data cookbook](https://nasa.github.io/cumulus/docs/data-cookbooks/throttling-queued-executions) for more information.

- **CUMULUS-1337**

  - Adds `cumulus.stackName` value to the `instanceMetadata` endpoint.

- **CUMULUS-1368**

  - Added `cmrGranuleUrlType` to the `@cumulus/move-granules` task. This determines what kind of links go in the CMR files. The options are `distribution`, `s3`, or `none`, with the default being distribution. If there is no distribution API being used with Cumulus, you must set the value to `s3` or `none`.

- Added `packages/s3-replicator` Terraform module to allow same-region s3 replication to metrics bucket.

- **CUMULUS-1392**

  - Added `tf-modules/report-granules` Terraform module which processes granule ingest notifications received via SNS and stores granule data to a database. The module includes:
    - SNS topic for publishing granule ingest notifications
    - Lambda to process granule notifications and store data
    - IAM permissions for the Lambda
    - Subscription for the Lambda to the SNS topic

- **CUMULUS-1393**

  - Added `tf-modules/report-pdrs` Terraform module which processes PDR ingest notifications received via SNS and stores PDR data to a database. The module includes:
    - SNS topic for publishing PDR ingest notifications
    - Lambda to process PDR notifications and store data
    - IAM permissions for the Lambda
    - Subscription for the Lambda to the SNS topic
  - Added unit tests for `@cumulus/api/models/pdrs.createPdrFromSns()`

- **CUMULUS-1400**

  - Added `tf-modules/report-executions` Terraform module which processes workflow execution information received via SNS and stores it to a database. The module includes:
    - SNS topic for publishing execution data
    - Lambda to process and store execution data
    - IAM permissions for the Lambda
    - Subscription for the Lambda to the SNS topic
  - Added `@cumulus/common/sns-event` which contains helpers for SNS events:
    - `isSnsEvent()` returns true if event is from SNS
    - `getSnsEventMessage()` extracts and parses the message from an SNS event
    - `getSnsEventMessageObject()` extracts and parses message object from an SNS event
  - Added `@cumulus/common/cloudwatch-event` which contains helpers for Cloudwatch events:
    - `isSfExecutionEvent()` returns true if event is from Step Functions
    - `isTerminalSfStatus()` determines if a Step Function status from a Cloudwatch event is a terminal status
    - `getSfEventStatus()` gets the Step Function status from a Cloudwatch event
    - `getSfEventDetailValue()` extracts a Step Function event detail field from a Cloudwatch event
    - `getSfEventMessageObject()` extracts and parses Step Function detail object from a Cloudwatch event

- **CUMULUS-1429**

  - Added `tf-modules/data-persistence` Terraform module which includes resources for data persistence in Cumulus:
    - DynamoDB tables
    - Elasticsearch with optional support for VPC
    - Cloudwatch alarm for number of Elasticsearch nodes

- **CUMULUS-1379** CMR Launchpad Authentication
  - Added `launchpad` configuration to `@cumulus/deployment/app/config.yml`, and cloudformation templates, workflow message, lambda configuration, api endpoint configuration
  - Added `@cumulus/common/LaunchpadToken` and `@cumulus/common/launchpad` to provide methods to get token and validate token
  - Updated lambdas to use Launchpad token for CMR actions (ingest and delete granules)
  - Updated deployment documentation and added [instructions to setup CMR client for Launchpad authentication](https://wiki.earthdata.nasa.gov/display/CUMULUS/CMR+Launchpad+Authentication)

## Changed

- **CUMULUS-1232**

  - Added retries to update `@cumulus/cmr-client` `updateToken()`

- **CUMULUS-1245 CUMULUS-795**

  - Added additional `ems` configuration parameters for sending the ingest reports to EMS
  - Added functionality to send daily ingest reports to EMS

- **CUMULUS-1241**

  - Removed the concept of "priority levels" and added ability to define a number of maximum concurrent executions per SQS queue
  - Changed mapping of Cumulus message properties for the `sqs2sfThrottle` lambda:
    - Queue name is read from `cumulus_meta.queueName`
    - Maximum executions for the queue is read from `meta.queueExecutionLimits[queueName]`, where `queueName` is `cumulus_meta.queueName`
  - Changed `sfSemaphoreDown` lambda to only attempt decrementing semaphores when:
    - the message is for a completed/failed/aborted/timed out workflow AND
    - `cumulus_meta.queueName` exists on the Cumulus message AND
    - An entry for the queue name (`cumulus_meta.queueName`) exists in the the object `meta.queueExecutionLimits` on the Cumulus message

- **CUMULUS-1338**

  - Updated `sfSemaphoreDown` lambda to be triggered via AWS Step Function Cloudwatch events instead of subscription to `sfTracker` SNS topic

- **CUMULUS-1311**

  - Updated `@cumulus/queue-granules` to set `cumulus_meta.queueName` for queued execution messages
  - Updated `@cumulus/queue-pdrs` to set `cumulus_meta.queueName` for queued execution messages
  - Updated `sqs2sfThrottle` lambda to immediately decrement queue semaphore value if dispatching Step Function execution throws an error

- **CUMULUS-1362**

  - Granule `processingStartTime` and `processingEndTime` will be set to the execution start time and end time respectively when there is no sync granule or post to cmr task present in the workflow

- **CUMULUS-1400**
  - Deprecated `@cumulus/ingest/aws/getExecutionArn`. Use `@cumulus/common/aws/getExecutionArn` instead.

### Fixed

- **CUMULUS-1439**

  - Fix bug with rule.logEventArn deletion on Kinesis rule update and fix unit test to verify

- **CUMULUS-796**

  - Added production information (collection ShortName and Version, granuleId) to EMS distribution report
  - Added functionality to send daily distribution reports to EMS

- **CUMULUS-1319**

  - Fixed a bug where granule ingest times were not being stored to the database

- **CUMULUS-1356**

  - The `Collection` model's `delete` method now _removes_ the specified item
    from the collection config store that was inserted by the `create` method.
    Previously, this behavior was missing.

- **CUMULUS-1374**
  - Addressed audit concerns (https://www.npmjs.com/advisories/782) in api package

### BREAKING CHANGES

### Changed

- **CUMULUS-1418**
  - Adding a default `cmaDir` key to configuration will cause `CUMULUS_MESSAGE_ADAPTER_DIR` to be set by default to `/opt` for any Lambda not setting `useCma` to true, or explicitly setting the CMA environment variable. In lambdas that package the CMA independently of the Cumulus packaging. Lambdas manually packaging the CMA should have their Lambda configuration updated to set the CMA path, or alternately if not using the CMA as a Lambda layer in this deployment set `cmaDir` to `./cumulus-message-adapter`.

### Removed

- **CUMULUS-1337**

  - Removes the S3 Access Metrics package added in CUMULUS-799

- **PR1130**
  - Removed code deprecated since v1.11.1:
    - Removed `@cumulus/common/step-functions`. Use `@cumulus/common/StepFunctions` instead.
    - Removed `@cumulus/api/lib/testUtils.fakeFilesFactory`. Use `@cumulus/api/lib/testUtils.fakeFileFactory` instead.
    - Removed `@cumulus/cmrjs/cmr` functions: `searchConcept`, `ingestConcept`, `deleteConcept`. Use the functions in `@cumulus/cmr-client` instead.
    - Removed `@cumulus/ingest/aws.getExecutionHistory`. Use `@cumulus/common/StepFunctions.getExecutionHistory` instead.

## [v1.13.5] - 2019-08-29 - [BACKPORT]

### Fixed

- **CUMULUS-1455** - CMR token links updated to point to CMR legacy services rather than echo

## [v1.13.4] - 2019-07-29

- **CUMULUS-1411** - Fix deployment issue when using a template override

## [v1.13.3] - 2019-07-26

- **CUMULUS-1345** Full backport of CUMULUS-1345 features - Adds new variables to the app deployment under `cmr`.
  - `cmrEnvironment` values are `SIT`, `UAT`, or `OPS` with `UAT` as the default.
  - `cmrLimit` and `cmrPageSize` have been added as configurable options.

## [v1.13.2] - 2019-07-25

- Re-release of v1.13.1 to fix broken npm packages.

## [v1.13.1] - 2019-07-22

- **CUMULUS-1374** - Resolve audit compliance with lodash version for api package subdependency
- **CUMULUS-1412** - Resolve audit compliance with googleapi package
- **CUMULUS-1345** - Backported CMR environment setting in getUrl to address immediate user need. CMR_ENVIRONMENT can now be used to set the CMR environment to OPS/SIT

## [v1.13.0] - 2019-5-20

### PLEASE NOTE

**CUMULUS-802** added some additional IAM permissions to support ECS autoscaling, so **you will have to redeploy your IAM stack.**
As a result of the changes for **CUMULUS-1193**, **CUMULUS-1264**, and **CUMULUS-1310**, **you must delete your existing stacks (except IAM) before deploying this version of Cumulus.**
If running Cumulus within a VPC and extended downtime is acceptable, we recommend doing this at the end of the day to allow AWS backend resources and network interfaces to be cleaned up overnight.

### BREAKING CHANGES

- **CUMULUS-1228**

  - The default AMI used by ECS instances is now an NGAP-compliant AMI. This
    will be a breaking change for non-NGAP deployments. If you do not deploy to
    NGAP, you will need to find the AMI ID of the
    [most recent Amazon ECS-optimized AMI](https://docs.aws.amazon.com/AmazonECS/latest/developerguide/ecs-optimized_AMI.html),
    and set the `ecs.amiid` property in your config. Instructions for finding
    the most recent NGAP AMI can be found using
    [these instructions](https://wiki.earthdata.nasa.gov/display/ESKB/Select+an+NGAP+Created+AMI).

- **CUMULUS-1310**

  - Database resources (DynamoDB, ElasticSearch) have been moved to an independent `db` stack.
    Migrations for this version will need to be user-managed. (e.g. [elasticsearch](https://docs.aws.amazon.com/elasticsearch-service/latest/developerguide/es-version-migration.html#snapshot-based-migration) and [dynamoDB](https://docs.aws.amazon.com/datapipeline/latest/DeveloperGuide/dp-template-exports3toddb.html)).
    Order of stack deployment is `iam` -> `db` -> `app`.
  - All stacks can now be deployed using a single `config.yml` file, i.e.: `kes cf deploy --kes-folder app --template node_modules/@cumulus/deployment/[iam|db|app] [...]`
    Backwards-compatible. For development, please re-run `npm run bootstrap` to build new `kes` overrides.
    Deployment docs have been updated to show how to deploy a single-config Cumulus instance.
  - `params` have been moved: Nest `params` fields under `app`, `db` or `iam` to override all Parameters for a particular stack's cloudformation template. Backwards-compatible with multi-config setups.
  - `stackName` and `stackNameNoDash` have been retired. Use `prefix` and `prefixNoDash` instead.
  - The `iams` section in `app/config.yml` IAM roles has been deprecated as a user-facing parameter,
    _unless_ your IAM role ARNs do not match the convention shown in `@cumulus/deployment/app/config.yml`
  - The `vpc.securityGroup` will need to be set with a pre-existing security group ID to use Cumulus in a VPC. Must allow inbound HTTP(S) (Port 443).

- **CUMULUS-1212**

  - `@cumulus/post-to-cmr` will now fail if any granules being processed are missing a metadata file. You can set the new config option `skipMetaCheck` to `true` to pass post-to-cmr without a metadata file.

- **CUMULUS-1232**

  - `@cumulus/sync-granule` will no longer silently pass if no checksum data is provided. It will use input
    from the granule object to:
    - Verify checksum if `checksumType` and `checksumValue` are in the file record OR a checksum file is provided
      (throws `InvalidChecksum` on fail), else log warning that no checksum is available.
    - Then, verify synced S3 file size if `file.size` is in the file record (throws `UnexpectedFileSize` on fail),
      else log warning that no file size is available.
    - Pass the step.

- **CUMULUS-1264**

  - The Cloudformation templating and deployment configuration has been substantially refactored.
    - `CumulusApiDefault` nested stack resource has been renamed to `CumulusApiDistribution`
    - `CumulusApiV1` nested stack resource has been renamed to `CumulusApiBackend`
  - The `urs: true` config option for when defining your lambdas (e.g. in `lambdas.yml`) has been deprecated. There are two new options to replace it:
    - `urs_redirect: 'token'`: This will expose a `TOKEN_REDIRECT_ENDPOINT` environment variable to your lambda that references the `/token` endpoint on the Cumulus backend API
    - `urs_redirect: 'distribution'`: This will expose a `DISTRIBUTION_REDIRECT_ENDPOINT` environment variable to your lambda that references the `/redirect` endpoint on the Cumulus distribution API

- **CUMULUS-1193**

  - The elasticsearch instance is moved behind the VPC.
  - Your account will need an Elasticsearch Service Linked role. This is a one-time setup for the account. You can follow the instructions to use the AWS console or AWS CLI [here](https://docs.aws.amazon.com/IAM/latest/UserGuide/using-service-linked-roles.html) or use the following AWS CLI command: `aws iam create-service-linked-role --aws-service-name es.amazonaws.com`

- **CUMULUS-802**

  - ECS `maxInstances` must be greater than `minInstances`. If you use defaults, no change is required.

- **CUMULUS-1269**
  - Brought Cumulus data models in line with CNM JSON schema:
    - Renamed file object `fileType` field to `type`
    - Renamed file object `fileSize` field to `size`
    - Renamed file object `checksumValue` field to `checksum` where not already done.
    - Added `ancillary` and `linkage` type support to file objects.

### Added

- **CUMULUS-799**

  - Added an S3 Access Metrics package which will take S3 Server Access Logs and
    write access metrics to CloudWatch

- **CUMULUS-1242** - Added `sqs2sfThrottle` lambda. The lambda reads SQS messages for queued executions and uses semaphores to only start new executions if the maximum number of executions defined for the priority key (`cumulus_meta.priorityKey`) has not been reached. Any SQS messages that are read but not used to start executions remain in the queue.

- **CUMULUS-1240**

  - Added `sfSemaphoreDown` lambda. This lambda receives SNS messages and for each message it decrements the semaphore used to track the number of running executions if:
    - the message is for a completed/failed workflow AND
    - the message contains a level of priority (`cumulus_meta.priorityKey`)
  - Added `sfSemaphoreDown` lambda as a subscriber to the `sfTracker` SNS topic

- **CUMULUS-1265**

  - Added `apiConfigs` configuration option to configure API Gateway to be private
  - All internal lambdas configured to run inside the VPC by default
  - Removed references to `NoVpc` lambdas from documentation and `example` folder.

- **CUMULUS-802**
  - Adds autoscaling of ECS clusters
  - Adds autoscaling of ECS services that are handling StepFunction activities

## Changed

- Updated `@cumulus/ingest/http/httpMixin.list()` to trim trailing spaces on discovered filenames

- **CUMULUS-1310**

  - Database resources (DynamoDB, ElasticSearch) have been moved to an independent `db` stack.
    This will enable future updates to avoid affecting database resources or requiring migrations.
    Migrations for this version will need to be user-managed.
    (e.g. [elasticsearch](https://docs.aws.amazon.com/elasticsearch-service/latest/developerguide/es-version-migration.html#snapshot-based-migration) and [dynamoDB](https://docs.aws.amazon.com/datapipeline/latest/DeveloperGuide/dp-template-exports3toddb.html)).
    Order of stack deployment is `iam` -> `db` -> `app`.
  - All stacks can now be deployed using a single `config.yml` file, i.e.: `kes cf deploy --kes-folder app --template node_modules/@cumulus/deployment/[iam|db|app] [...]`
    Backwards-compatible. Please re-run `npm run bootstrap` to build new `kes` overrides.
    Deployment docs have been updated to show how to deploy a single-config Cumulus instance.
  - `params` fields should now be nested under the stack key (i.e. `app`, `db` or `iam`) to provide Parameters for a particular stack's cloudformation template,
    for use with single-config instances. Keys _must_ match the name of the deployment package folder (`app`, `db`, or `iam`).
    Backwards-compatible with multi-config setups.
  - `stackName` and `stackNameNoDash` have been retired as user-facing config parameters. Use `prefix` and `prefixNoDash` instead.
    This will be used to create stack names for all stacks in a single-config use case.
    `stackName` may still be used as an override in multi-config usage, although this is discouraged.
    Warning: overriding the `db` stack's `stackName` will require you to set `dbStackName` in your `app/config.yml`.
    This parameter is required to fetch outputs from the `db` stack to reference in the `app` stack.
  - The `iams` section in `app/config.yml` IAM roles has been retired as a user-facing parameter,
    _unless_ your IAM role ARNs do not match the convention shown in `@cumulus/deployment/app/config.yml`
    In that case, overriding `iams` in your own config is recommended.
  - `iam` and `db` `cloudformation.yml` file names will have respective prefixes (e.g `iam.cloudformation.yml`).
  - Cumulus will now only attempt to create reconciliation reports for buckets of the `private`, `public` and `protected` types.
  - Cumulus will no longer set up its own security group.
    To pass a pre-existing security group for in-VPC deployments as a parameter to the Cumulus template, populate `vpc.securityGroup` in `config.yml`.
    This security group must allow inbound HTTP(S) traffic (Port 443). SSH traffic (Port 22) must be permitted for SSH access to ECS instances.
  - Deployment docs have been updated with examples for the new deployment model.

- **CUMULUS-1236**

  - Moves access to public files behind the distribution endpoint. Authentication is not required, but direct http access has been disallowed.

- **CUMULUS-1223**

  - Adds unauthenticated access for public bucket files to the Distribution API. Public files should be requested the same way as protected files, but for public files a redirect to a self-signed S3 URL will happen without requiring authentication with Earthdata login.

- **CUMULUS-1232**

  - Unifies duplicate handling in `ingest/granule.handleDuplicateFile` for maintainability.
  - Changed `ingest/granule.ingestFile` and `move-granules/index.moveFileRequest` to use new function.
  - Moved file versioning code to `ingest/granule.moveGranuleFileWithVersioning`
  - `ingest/granule.verifyFile` now also tests `file.size` for verification if it is in the file record and throws
    `UnexpectedFileSize` error for file size not matching input.
  - `ingest/granule.verifyFile` logs warnings if checksum and/or file size are not available.

- **CUMULUS-1193**

  - Moved reindex CLI functionality to an API endpoint. See [API docs](https://nasa.github.io/cumulus-api/#elasticsearch-1)

- **CUMULUS-1207**
  - No longer disable lambda event source mappings when disabling a rule

### Fixed

- Updated Lerna publish script so that published Cumulus packages will pin their dependencies on other Cumulus packages to exact versions (e.g. `1.12.1` instead of `^1.12.1`)

- **CUMULUS-1203**

  - Fixes IAM template's use of intrinsic functions such that IAM template overrides now work with kes

- **CUMULUS-1268**
  - Deployment will not fail if there are no ES alarms or ECS services

## [v1.12.1] - 2019-4-8

## [v1.12.0] - 2019-4-4

Note: There was an issue publishing 1.12.0. Upgrade to 1.12.1.

### BREAKING CHANGES

- **CUMULUS-1139**

  - `granule.applyWorkflow` uses the new-style granule record as input to workflows.

- **CUMULUS-1171**

  - Fixed provider handling in the API to make it consistent between protocols.
    NOTE: This is a breaking change. When applying this upgrade, users will need to:
    1. Disable all workflow rules
    2. Update any `http` or `https` providers so that the host field only
       contains a valid hostname or IP address, and the port field contains the
       provider port.
    3. Perform the deployment
    4. Re-enable workflow rules

- **CUMULUS-1176**:

  - `@cumulus/move-granules` input expectations have changed. `@cumulus/files-to-granules` is a new intermediate task to perform input translation in the old style.
    See the Added and Changed sections of this release changelog for more information.

- **CUMULUS-670**

  - The behavior of ParsePDR and related code has changed in this release. PDRs with FILE_TYPEs that do not conform to the PDR ICD (+ TGZ) (https://cdn.earthdata.nasa.gov/conduit/upload/6376/ESDS-RFC-030v1.0.pdf) will fail to parse.

- **CUMULUS-1208**
  - The granule object input to `@cumulus/queue-granules` will now be added to ingest workflow messages **as is**. In practice, this means that if you are using `@cumulus/queue-granules` to trigger ingest workflows and your granule objects input have invalid properties, then your ingest workflows will fail due to schema validation errors.

### Added

- **CUMULUS-777**
  - Added new cookbook entry on configuring Cumulus to track ancillary files.
- **CUMULUS-1183**
  - Kes overrides will now abort with a warning if a workflow step is configured without a corresponding
    lambda configuration
- **CUMULUS-1223**

  - Adds convenience function `@cumulus/common/bucketsConfigJsonObject` for fetching stack's bucket configuration as an object.

- **CUMULUS-853**
  - Updated FakeProcessing example lambda to include option to generate fake browse
  - Added feature documentation for ancillary metadata export, a new cookbook entry describing a workflow with ancillary metadata generation(browse), and related task definition documentation
- **CUMULUS-805**
  - Added a CloudWatch alarm to check running ElasticSearch instances, and a CloudWatch dashboard to view the health of ElasticSearch
  - Specify `AWS_REGION` in `.env` to be used by deployment script
- **CUMULUS-803**
  - Added CloudWatch alarms to check running tasks of each ECS service, and add the alarms to CloudWatch dashboard
- **CUMULUS-670**
  - Added Ancillary Metadata Export feature (see https://nasa.github.io/cumulus/docs/features/ancillary_metadata for more information)
  - Added new Collection file parameter "fileType" that allows configuration of workflow granule file fileType
- **CUMULUS-1184** - Added kes logging output to ensure we always see the state machine reference before failures due to configuration
- **CUMULUS-1105** - Added a dashboard endpoint to serve the dashboard from an S3 bucket
- **CUMULUS-1199** - Moves `s3credentials` endpoint from the backend to the distribution API.
- **CUMULUS-666**
  - Added `@api/endpoints/s3credentials` to allow EarthData Login authorized users to retrieve temporary security credentials for same-region direct S3 access.
- **CUMULUS-671**
  - Added `@packages/integration-tests/api/distribution/getDistributionApiS3SignedUrl()` to return the S3 signed URL for a file protected by the distribution API
- **CUMULUS-672**
  - Added `cmrMetadataFormat` and `cmrConceptId` to output for individual granules from `@cumulus/post-to-cmr`. `cmrMetadataFormat` will be read from the `cmrMetadataFormat` generated for each granule in `@cumulus/cmrjs/publish2CMR()`
  - Added helpers to `@packages/integration-tests/api/distribution`:
    - `getDistributionApiFileStream()` returns a stream to download files protected by the distribution API
    - `getDistributionFileUrl()` constructs URLs for requesting files from the distribution API
- **CUMULUS-1185** `@cumulus/api/models/Granule.removeGranuleFromCmrByGranule` to replace `@cumulus/api/models/Granule.removeGranuleFromCmr` and use the Granule UR from the CMR metadata to remove the granule from CMR

- **CUMULUS-1101**

  - Added new `@cumulus/checksum` package. This package provides functions to calculate and validate checksums.
  - Added new checksumming functions to `@cumulus/common/aws`: `calculateS3ObjectChecksum` and `validateS3ObjectChecksum`, which depend on the `checksum` package.

- CUMULUS-1171

  - Added `@cumulus/common` API documentation to `packages/common/docs/API.md`
  - Added an `npm run build-docs` task to `@cumulus/common`
  - Added `@cumulus/common/string#isValidHostname()`
  - Added `@cumulus/common/string#match()`
  - Added `@cumulus/common/string#matches()`
  - Added `@cumulus/common/string#toLower()`
  - Added `@cumulus/common/string#toUpper()`
  - Added `@cumulus/common/URLUtils#buildURL()`
  - Added `@cumulus/common/util#isNil()`
  - Added `@cumulus/common/util#isNull()`
  - Added `@cumulus/common/util#isUndefined()`
  - Added `@cumulus/common/util#negate()`

- **CUMULUS-1176**

  - Added new `@cumulus/files-to-granules` task to handle converting file array output from `cumulus-process` tasks into granule objects.
    Allows simplification of `@cumulus/move-granules` and `@cumulus/post-to-cmr`, see Changed section for more details.

- CUMULUS-1151 Compare the granule holdings in CMR with Cumulus' internal data store
- CUMULUS-1152 Compare the granule file holdings in CMR with Cumulus' internal data store

### Changed

- **CUMULUS-1216** - Updated `@cumulus/ingest/granule/ingestFile` to download files to expected staging location.
- **CUMULUS-1208** - Updated `@cumulus/ingest/queue/enqueueGranuleIngestMessage()` to not transform granule object passed to it when building an ingest message
- **CUMULUS-1198** - `@cumulus/ingest` no longer enforces any expectations about whether `provider_path` contains a leading slash or not.
- **CUMULUS-1170**
  - Update scripts and docs to use `npm` instead of `yarn`
  - Use `package-lock.json` files to ensure matching versions of npm packages
  - Update CI builds to use `npm ci` instead of `npm install`
- **CUMULUS-670**
  - Updated ParsePDR task to read standard PDR types+ (+ tgz as an external customer requirement) and add a fileType to granule-files on Granule discovery
  - Updated ParsePDR to fail if unrecognized type is used
  - Updated all relevant task schemas to include granule->files->filetype as a string value
  - Updated tests/test fixtures to include the fileType in the step function/task inputs and output validations as needed
  - Updated MoveGranules task to handle incoming configuration with new "fileType" values and to add them as appropriate to the lambda output.
  - Updated DiscoverGranules step/related workflows to read new Collection file parameter fileType that will map a discovered file to a workflow fileType
  - Updated CNM parser to add the fileType to the defined granule file fileType on ingest and updated integration tests to verify/validate that behavior
  - Updated generateEcho10XMLString in cmr-utils.js to use a map/related library to ensure order as CMR requires ordering for their online resources.
  - Updated post-to-cmr task to appropriately export CNM filetypes to CMR in echo10/UMM exports
- **CUMULUS-1139** - Granules stored in the API contain a `files` property. That schema has been greatly
  simplified and now better matches the CNM format.
  - The `name` property has been renamed to `fileName`.
  - The `filepath` property has been renamed to `key`.
  - The `checksumValue` property has been renamed to `checksum`.
  - The `path` property has been removed.
  - The `url_path` property has been removed.
  - The `filename` property (which contained an `s3://` URL) has been removed, and the `bucket`
    and `key` properties should be used instead. Any requests sent to the API containing a `granule.files[].filename`
    property will be rejected, and any responses coming back from the API will not contain that
    `filename` property.
  - A `source` property has been added, which is a URL indicating the original source of the file.
  - `@cumulus/ingest/granule.moveGranuleFiles()` no longer includes a `filename` field in its
    output. The `bucket` and `key` fields should be used instead.
- **CUMULUS-672**

  - Changed `@cumulus/integration-tests/api/EarthdataLogin.getEarthdataLoginRedirectResponse` to `@cumulus/integration-tests/api/EarthdataLogin.getEarthdataAccessToken`. The new function returns an access response from Earthdata login, if successful.
  - `@cumulus/integration-tests/cmr/getOnlineResources` now accepts an object of options, including `cmrMetadataFormat`. Based on the `cmrMetadataFormat`, the function will correctly retrieve the online resources for each metadata format (ECHO10, UMM-G)

- **CUMULUS-1101**

  - Moved `@cumulus/common/file/getFileChecksumFromStream` into `@cumulus/checksum`, and renamed it to `generateChecksumFromStream`.
    This is a breaking change for users relying on `@cumulus/common/file/getFileChecksumFromStream`.
  - Refactored `@cumulus/ingest/Granule` to depend on new `common/aws` checksum functions and remove significantly present checksumming code.
    - Deprecated `@cumulus/ingest/granule.validateChecksum`. Replaced with `@cumulus/ingest/granule.verifyFile`.
    - Renamed `granule.getChecksumFromFile` to `granule.retrieveSuppliedFileChecksumInformation` to be more accurate.
  - Deprecated `@cumulus/common/aws.checksumS3Objects`. Use `@cumulus/common/aws.calculateS3ObjectChecksum` instead.

- CUMULUS-1171

  - Fixed provider handling in the API to make it consistent between protocols.
    Before this change, FTP providers were configured using the `host` and
    `port` properties. HTTP providers ignored `port` and `protocol`, and stored
    an entire URL in the `host` property. Updated the API to only accept valid
    hostnames or IP addresses in the `provider.host` field. Updated ingest code
    to properly build HTTP and HTTPS URLs from `provider.protocol`,
    `provider.host`, and `provider.port`.
  - The default provider port was being set to 21, no matter what protocol was
    being used. Removed that default.

- **CUMULUS-1176**

  - `@cumulus/move-granules` breaking change:
    Input to `move-granules` is now expected to be in the form of a granules object (i.e. `{ granules: [ { ... }, { ... } ] }`);
    For backwards compatibility with array-of-files outputs from processing steps, use the new `@cumulus/files-to-granules` task as an intermediate step.
    This task will perform the input translation. This change allows `move-granules` to be simpler and behave more predictably.
    `config.granuleIdExtraction` and `config.input_granules` are no longer needed/used by `move-granules`.
  - `@cumulus/post-to-cmr`: `config.granuleIdExtraction` is no longer needed/used by `post-to-cmr`.

- CUMULUS-1174
  - Better error message and stacktrace for S3KeyPairProvider error reporting.

### Fixed

- **CUMULUS-1218** Reconciliation report will now scan only completed granules.
- `@cumulus/api` files and granules were not getting indexed correctly because files indexing was failing in `db-indexer`
- `@cumulus/deployment` A bug in the Cloudformation template was preventing the API from being able to be launched in a VPC, updated the IAM template to give the permissions to be able to run the API in a VPC

### Deprecated

- `@cumulus/api/models/Granule.removeGranuleFromCmr`, instead use `@cumulus/api/models/Granule.removeGranuleFromCmrByGranule`
- `@cumulus/ingest/granule.validateChecksum`, instead use `@cumulus/ingest/granule.verifyFile`
- `@cumulus/common/aws.checksumS3Objects`, instead use `@cumulus/common/aws.calculateS3ObjectChecksum`
- `@cumulus/cmrjs`: `getGranuleId` and `getCmrFiles` are deprecated due to changes in input handling.

## [v1.11.3] - 2019-3-5

### Added

- **CUMULUS-1187** - Added `@cumulus/ingest/granule/duplicateHandlingType()` to determine how duplicate files should be handled in an ingest workflow

### Fixed

- **CUMULUS-1187** - workflows not respecting the duplicate handling value specified in the collection
- Removed refreshToken schema requirement for OAuth

## [v1.11.2] - 2019-2-15

### Added

- CUMULUS-1169
  - Added a `@cumulus/common/StepFunctions` module. It contains functions for querying the AWS
    StepFunctions API. These functions have the ability to retry when a ThrottlingException occurs.
  - Added `@cumulus/common/aws.retryOnThrottlingException()`, which will wrap a function in code to
    retry on ThrottlingExceptions.
  - Added `@cumulus/common/test-utils.throttleOnce()`, which will cause a function to return a
    ThrottlingException the first time it is called, then return its normal result after that.
- CUMULUS-1103 Compare the collection holdings in CMR with Cumulus' internal data store
- CUMULUS-1099 Add support for UMMG JSON metadata versions > 1.4.
  - If a version is found in the metadata object, that version is used for processing and publishing to CMR otherwise, version 1.4 is assumed.
- CUMULUS-678
  - Added support for UMMG json v1.4 metadata files.
    `reconcileCMRMetadata` added to `@cumulus/cmrjs` to update metadata record with new file locations.
    `@cumulus/common/errors` adds two new error types `CMRMetaFileNotFound` and `InvalidArgument`.
    `@cumulus/common/test-utils` adds new function `randomId` to create a random string with id to help in debugging.
    `@cumulus/common/BucketsConfig` adds a new helper class `BucketsConfig` for working with bucket stack configuration and bucket names.
    `@cumulus/common/aws` adds new function `s3PutObjectTagging` as a convenience for the aws [s3().putObjectTagging](https://docs.aws.amazon.com/AWSJavaScriptSDK/latest/AWS/S3.html#putObjectTagging-property) function.
    `@cumulus/cmrjs` Adds: - `isCMRFile` - Identify an echo10(xml) or UMMG(json) metadata file. - `metadataObjectFromCMRFile` Read and parse CMR XML file from s3. - `updateCMRMetadata` Modify a cmr metadata (xml/json) file with updated information. - `publish2CMR` Posts XML or UMMG CMR data to CMR service. - `reconcileCMRMetadata` Reconciles cmr metadata file after a file moves.
- Adds some ECS and other permissions to StepRole to enable running ECS tasks from a workflow
- Added Apache logs to cumulus api and distribution lambdas
- **CUMULUS-1119** - Added `@cumulus/integration-tests/api/EarthdataLogin.getEarthdataLoginRedirectResponse` helper for integration tests to handle login with Earthdata and to return response from redirect to Cumulus API
- **CUMULUS-673** Added `@cumulus/common/file/getFileChecksumFromStream` to get file checksum from a readable stream

### Fixed

- CUMULUS-1123
  - Cloudformation template overrides now work as expected

### Changed

- CUMULUS-1169
  - Deprecated the `@cumulus/common/step-functions` module.
  - Updated code that queries the StepFunctions API to use the retry-enabled functions from
    `@cumulus/common/StepFunctions`
- CUMULUS-1121
  - Schema validation is now strongly enforced when writing to the database.
    Additional properties are not allowed and will result in a validation error.
- CUMULUS-678
  `tasks/move-granules` simplified and refactored to use functionality from cmrjs.
  `ingest/granules.moveGranuleFiles` now just moves granule files and returns a list of the updated files. Updating metadata now handled by `@cumulus/cmrjs/reconcileCMRMetadata`.
  `move-granules.updateGranuleMetadata` refactored and bugs fixed in the case of a file matching multiple collection.files.regexps.
  `getCmrXmlFiles` simplified and now only returns an object with the cmrfilename and the granuleId.
  `@cumulus/test-processing` - test processing task updated to generate UMM-G metadata

- CUMULUS-1043

  - `@cumulus/api` now uses [express](http://expressjs.com/) as the API engine.
  - All `@cumulus/api` endpoints on ApiGateway are consolidated to a single endpoint the uses `{proxy+}` definition.
  - All files under `packages/api/endpoints` along with associated tests are updated to support express's request and response objects.
  - Replaced environment variables `internal`, `bucket` and `systemBucket` with `system_bucket`.
  - Update `@cumulus/integration-tests` to work with updated cumulus-api express endpoints

- `@cumulus/integration-tests` - `buildAndExecuteWorkflow` and `buildWorkflow` updated to take a `meta` param to allow for additional fields to be added to the workflow `meta`

- **CUMULUS-1049** Updated `Retrieve Execution Status API` in `@cumulus/api`: If the execution doesn't exist in Step Function API, Cumulus API returns the execution status information from the database.

- **CUMULUS-1119**
  - Renamed `DISTRIBUTION_URL` environment variable to `DISTRIBUTION_ENDPOINT`
  - Renamed `DEPLOYMENT_ENDPOINT` environment variable to `DISTRIBUTION_REDIRECT_ENDPOINT`
  - Renamed `API_ENDPOINT` environment variable to `TOKEN_REDIRECT_ENDPOINT`

### Removed

- Functions deprecated before 1.11.0:
  - @cumulus/api/models/base: static Manager.createTable() and static Manager.deleteTable()
  - @cumulus/ingest/aws/S3
  - @cumulus/ingest/aws/StepFunction.getExecution()
  - @cumulus/ingest/aws/StepFunction.pullEvent()
  - @cumulus/ingest/consumer.Consume
  - @cumulus/ingest/granule/Ingest.getBucket()

### Deprecated

`@cmrjs/ingestConcept`, instead use the CMR object methods. `@cmrjs/CMR.ingestGranule` or `@cmrjs/CMR.ingestCollection`
`@cmrjs/searchConcept`, instead use the CMR object methods. `@cmrjs/CMR.searchGranules` or `@cmrjs/CMR.searchCollections`
`@cmrjs/deleteConcept`, instead use the CMR object methods. `@cmrjs/CMR.deleteGranule` or `@cmrjs/CMR.deleteCollection`

## [v1.11.1] - 2018-12-18

**Please Note**

- Ensure your `app/config.yml` has a `clientId` specified in the `cmr` section. This will allow CMR to identify your requests for better support and metrics.
  - For an example, please see [the example config](https://github.com/nasa/cumulus/blob/1c7e2bf41b75da9f87004c4e40fbcf0f39f56794/example/app/config.yml#L128).

### Added

- Added a `/tokenDelete` endpoint in `@cumulus/api` to delete access token records

### Changed

- CUMULUS-678
  `@cumulus/ingest/crypto` moved and renamed to `@cumulus/common/key-pair-provider`
  `@cumulus/ingest/aws` function: `KMSDecryptionFailed` and class: `KMS` extracted and moved to `@cumulus/common` and `KMS` is exported as `KMSProvider` from `@cumulus/common/key-pair-provider`
  `@cumulus/ingest/granule` functions: `publish`, `getGranuleId`, `getXMLMetadataAsString`, `getMetadataBodyAndTags`, `parseXmlString`, `getCmrXMLFiles`, `postS3Object`, `contructOnlineAccessUrls`, `updateMetadata`, extracted and moved to `@cumulus/cmrjs`
  `getGranuleId`, `getCmrXMLFiles`, `publish`, `updateMetadata` removed from `@cumulus/ingest/granule` and added to `@cumulus/cmrjs`;
  `updateMetadata` renamed `updateCMRMetadata`.
  `@cumulus/ingest` test files renamed.
- **CUMULUS-1070**
  - Add `'Client-Id'` header to all `@cumulus/cmrjs` requests (made via `searchConcept`, `ingestConcept`, and `deleteConcept`).
  - Updated `cumulus/example/app/config.yml` entry for `cmr.clientId` to use stackName for easier CMR-side identification.

## [v1.11.0] - 2018-11-30

**Please Note**

- Redeploy IAM roles:
  - CUMULUS-817 includes a migration that requires reconfiguration/redeployment of IAM roles. Please see the [upgrade instructions](https://nasa.github.io/cumulus/docs/upgrade/1.11.0) for more information.
  - CUMULUS-977 includes a few new SNS-related permissions added to the IAM roles that will require redeployment of IAM roles.
- `cumulus-message-adapter` v1.0.13+ is required for `@cumulus/api` granule reingest API to work properly. The latest version should be downloaded automatically by kes.
- A `TOKEN_SECRET` value (preferably 256-bit for security) must be added to `.env` to securely sign JWTs used for authorization in `@cumulus/api`

### Changed

- **CUUMULUS-1000** - Distribution endpoint now persists logins, instead of
  redirecting to Earthdata Login on every request
- **CUMULUS-783 CUMULUS-790** - Updated `@cumulus/sync-granule` and `@cumulus/move-granules` tasks to always overwrite existing files for manually-triggered reingest.
- **CUMULUS-906** - Updated `@cumulus/api` granule reingest API to
  - add `reingestGranule: true` and `forceDuplicateOverwrite: true` to Cumulus message `cumulus_meta.cumulus_context` field to indicate that the workflow is a manually triggered re-ingest.
  - return warning message to operator when duplicateHandling is not `replace`
  - `cumulus-message-adapter` v1.0.13+ is required.
- **CUMULUS-793** - Updated the granule move PUT request in `@cumulus/api` to reject the move with a 409 status code if one or more of the files already exist at the destination location
- Updated `@cumulus/helloworld` to use S3 to store state for pass on retry tests
- Updated `@cumulus/ingest`:
  - [Required for MAAP] `http.js#list` will now find links with a trailing whitespace
  - Removed code from `granule.js` which looked for files in S3 using `{ Bucket: discoveredFile.bucket, Key: discoveredFile.name }`. This is obsolete since `@cumulus/ingest` uses a `file-staging` and `constructCollectionId()` directory prefixes by default.
- **CUMULUS-989**
  - Updated `@cumulus/api` to use [JWT (JSON Web Token)](https://jwt.io/introduction/) as the transport format for API authorization tokens and to use JWT verification in the request authorization
  - Updated `/token` endpoint in `@cumulus/api` to return tokens as JWTs
  - Added a `/refresh` endpoint in `@cumulus/api` to request new access tokens from the OAuth provider using the refresh token
  - Added `refreshAccessToken` to `@cumulus/api/lib/EarthdataLogin` to manage refresh token requests with the Earthdata OAuth provider

### Added

- **CUMULUS-1050**
  - Separated configuration flags for originalPayload/finalPayload cleanup such that they can be set to different retention times
- **CUMULUS-798**
  - Added daily Executions cleanup CloudWatch event that triggers cleanExecutions lambda
  - Added cleanExecutions lambda that removes finalPayload/originalPayload field entries for records older than configured timeout value (execution_payload_retention_period), with a default of 30 days
- **CUMULUS-815/816**
  - Added 'originalPayload' and 'finalPayload' fields to Executions table
  - Updated Execution model to populate originalPayload with the execution payload on record creation
  - Updated Execution model code to populate finalPayload field with the execution payload on execution completion
  - Execution API now exposes the above fields
- **CUMULUS-977**
  - Rename `kinesisConsumer` to `messageConsumer` as it handles both Kinesis streams and SNS topics as of this version.
  - Add `sns`-type rule support. These rules create a subscription between an SNS topic and the `messageConsumer`.
    When a message is received, `messageConsumer` is triggered and passes the SNS message (JSON format expected) in
    its entirety to the workflow in the `payload` field of the Cumulus message. For more information on sns-type rules,
    see the [documentation](https://nasa.github.io/cumulus/docs/data-cookbooks/setup#rules).
- **CUMULUS-975**
  - Add `KinesisInboundEventLogger` and `KinesisOutboundEventLogger` API lambdas. These lambdas
    are utilized to dump incoming and outgoing ingest workflow kinesis streams
    to cloudwatch for analytics in case of AWS/stream failure.
  - Update rules model to allow tracking of log_event ARNs related to
    Rule event logging. Kinesis rule types will now automatically log
    incoming events via a Kinesis event triggered lambda.
    CUMULUS-975-migration-4
  - Update migration code to require explicit migration names per run
  - Added migration_4 to migrate/update exisitng Kinesis rules to have a log event mapping
  - Added new IAM policy for migration lambda
- **CUMULUS-775**
  - Adds a instance metadata endpoint to the `@cumulus/api` package.
  - Adds a new convenience function `hostId` to the `@cumulus/cmrjs` to help build environment specific cmr urls.
  - Fixed `@cumulus/cmrjs.searchConcept` to search and return CMR results.
  - Modified `@cumulus/cmrjs.CMR.searchGranule` and `@cumulus/cmrjs.CMR.searchCollection` to include CMR's provider as a default parameter to searches.
- **CUMULUS-965**
  - Add `@cumulus/test-data.loadJSONTestData()`,
    `@cumulus/test-data.loadTestData()`, and
    `@cumulus/test-data.streamTestData()` to safely load test data. These
    functions should be used instead of using `require()` to load test data,
    which could lead to tests interferring with each other.
  - Add a `@cumulus/common/util/deprecate()` function to mark a piece of code as
    deprecated
- **CUMULUS-986**
  - Added `waitForTestExecutionStart` to `@cumulus/integration-tests`
- **CUMULUS-919**
  - In `@cumulus/deployment`, added support for NGAP permissions boundaries for IAM roles with `useNgapPermissionBoundary` flag in `iam/config.yml`. Defaults to false.

### Fixed

- Fixed a bug where FTP sockets were not closed after an error, keeping the Lambda function active until it timed out [CUMULUS-972]
- **CUMULUS-656**
  - The API will no longer allow the deletion of a provider if that provider is
    referenced by a rule
  - The API will no longer allow the deletion of a collection if that collection
    is referenced by a rule
- Fixed a bug where `@cumulus/sf-sns-report` was not pulling large messages from S3 correctly.

### Deprecated

- `@cumulus/ingest/aws/StepFunction.pullEvent()`. Use `@cumulus/common/aws.pullStepFunctionEvent()`.
- `@cumulus/ingest/consumer.Consume` due to unpredictable implementation. Use `@cumulus/ingest/consumer.Consumer`.
  Call `Consumer.consume()` instead of `Consume.read()`.

## [v1.10.4] - 2018-11-28

### Added

- **CUMULUS-1008**
  - New `config.yml` parameter for SQS consumers: `sqs_consumer_rate: (default 500)`, which is the maximum number of
    messages the consumer will attempt to process per execution. Currently this is only used by the sf-starter consumer,
    which runs every minute by default, making this a messages-per-minute upper bound. SQS does not guarantee the number
    of messages returned per call, so this is not a fixed rate of consumption, only attempted number of messages received.

### Deprecated

- `@cumulus/ingest/consumer.Consume` due to unpredictable implementation. Use `@cumulus/ingest/consumer.Consumer`.

### Changed

- Backported update of `packages/api` dependency `@mapbox/dyno` to `1.4.2` to mitigate `event-stream` vulnerability.

## [v1.10.3] - 2018-10-31

### Added

- **CUMULUS-817**
  - Added AWS Dead Letter Queues for lambdas that are scheduled asynchronously/such that failures show up only in cloudwatch logs.
- **CUMULUS-956**
  - Migrated developer documentation and data-cookbooks to Docusaurus
    - supports versioning of documentation
  - Added `docs/docs-how-to.md` to outline how to do things like add new docs or locally install for testing.
  - Deployment/CI scripts have been updated to work with the new format
- **CUMULUS-811**
  - Added new S3 functions to `@cumulus/common/aws`:
    - `aws.s3TagSetToQueryString`: converts S3 TagSet array to querystring (for use with upload()).
    - `aws.s3PutObject`: Returns promise of S3 `putObject`, which puts an object on S3
    - `aws.s3CopyObject`: Returns promise of S3 `copyObject`, which copies an object in S3 to a new S3 location
    - `aws.s3GetObjectTagging`: Returns promise of S3 `getObjectTagging`, which returns an object containing an S3 TagSet.
  - `@/cumulus/common/aws.s3PutObject` defaults to an explicit `ACL` of 'private' if not overridden.
  - `@/cumulus/common/aws.s3CopyObject` defaults to an explicit `TaggingDirective` of 'COPY' if not overridden.

### Deprecated

- **CUMULUS-811**
  - Deprecated `@cumulus/ingest/aws.S3`. Member functions of this class will now
    log warnings pointing to similar functionality in `@cumulus/common/aws`.

## [v1.10.2] - 2018-10-24

### Added

- **CUMULUS-965**
  - Added a `@cumulus/logger` package
- **CUMULUS-885**
  - Added 'human readable' version identifiers to Lambda Versioning lambda aliases
- **CUMULUS-705**
  - Note: Make sure to update the IAM stack when deploying this update.
  - Adds an AsyncOperations model and associated DynamoDB table to the
    `@cumulus/api` package
  - Adds an /asyncOperations endpoint to the `@cumulus/api` package, which can
    be used to fetch the status of an AsyncOperation.
  - Adds a /bulkDelete endpoint to the `@cumulus/api` package, which performs an
    asynchronous bulk-delete operation. This is a stub right now which is only
    intended to demonstration how AsyncOperations work.
  - Adds an AsyncOperation ECS task to the `@cumulus/api` package, which will
    fetch an Lambda function, run it in ECS, and then store the result to the
    AsyncOperations table in DynamoDB.
- **CUMULUS-851** - Added workflow lambda versioning feature to allow in-flight workflows to use lambda versions that were in place when a workflow was initiated

  - Updated Kes custom code to remove logic that used the CMA file key to determine template compilation logic. Instead, utilize a `customCompilation` template configuration flag to indicate a template should use Cumulus's kes customized methods instead of 'core'.
  - Added `useWorkflowLambdaVersions` configuration option to enable the lambdaVersioning feature set. **This option is set to true by default** and should be set to false to disable the feature.
  - Added uniqueIdentifier configuration key to S3 sourced lambdas to optionally support S3 lambda resource versioning within this scheme. This key must be unique for each modified version of the lambda package and must be updated in configuration each time the source changes.
  - Added a new nested stack template that will create a `LambdaVersions` stack that will take lambda parameters from the base template, generate lambda versions/aliases and return outputs with references to the most 'current' lambda alias reference, and updated 'core' template to utilize these outputs (if `useWorkflowLambdaVersions` is enabled).

- Created a `@cumulus/api/lib/OAuth2` interface, which is implemented by the
  `@cumulus/api/lib/EarthdataLogin` and `@cumulus/api/lib/GoogleOAuth2` classes.
  Endpoints that need to handle authentication will determine which class to use
  based on environment variables. This also greatly simplifies testing.
- Added `@cumulus/api/lib/assertions`, containing more complex AVA test assertions
- Added PublishGranule workflow to publish a granule to CMR without full reingest. (ingest-in-place capability)

- `@cumulus/integration-tests` new functionality:
  - `listCollections` to list collections from a provided data directory
  - `deleteCollection` to delete list of collections from a deployed stack
  - `cleanUpCollections` combines the above in one function.
  - `listProviders` to list providers from a provided data directory
  - `deleteProviders` to delete list of providers from a deployed stack
  - `cleanUpProviders` combines the above in one function.
  - `@cumulus/integrations-tests/api.js`: `deleteGranule` and `deletePdr` functions to make `DELETE` requests to Cumulus API
  - `rules` API functionality for posting and deleting a rule and listing all rules
  - `wait-for-deploy` lambda for use in the redeployment tests
- `@cumulus/ingest/granule.js`: `ingestFile` inserts new `duplicate_found: true` field in the file's record if a duplicate file already exists on S3.
- `@cumulus/api`: `/execution-status` endpoint requests and returns complete execution output if execution output is stored in S3 due to size.
- Added option to use environment variable to set CMR host in `@cumulus/cmrjs`.
- **CUMULUS-781** - Added integration tests for `@cumulus/sync-granule` when `duplicateHandling` is set to `replace` or `skip`
- **CUMULUS-791** - `@cumulus/move-granules`: `moveFileRequest` inserts new `duplicate_found: true` field in the file's record if a duplicate file already exists on S3. Updated output schema to document new `duplicate_found` field.

### Removed

- Removed `@cumulus/common/fake-earthdata-login-server`. Tests can now create a
  service stub based on `@cumulus/api/lib/OAuth2` if testing requires handling
  authentication.

### Changed

- **CUMULUS-940** - modified `@cumulus/common/aws` `receiveSQSMessages` to take a parameter object instead of positional parameters. All defaults remain the same, but now access to long polling is available through `options.waitTimeSeconds`.
- **CUMULUS-948** - Update lambda functions `CNMToCMA` and `CnmResponse` in the `cumulus-data-shared` bucket and point the default stack to them.
- **CUMULUS-782** - Updated `@cumulus/sync-granule` task and `Granule.ingestFile` in `@cumulus/ingest` to keep both old and new data when a destination file with different checksum already exists and `duplicateHandling` is `version`
- Updated the config schema in `@cumulus/move-granules` to include the `moveStagedFiles` param.
- **CUMULUS-778** - Updated config schema and documentation in `@cumulus/sync-granule` to include `duplicateHandling` parameter for specifying how duplicate filenames should be handled
- **CUMULUS-779** - Updated `@cumulus/sync-granule` to throw `DuplicateFile` error when destination files already exist and `duplicateHandling` is `error`
- **CUMULUS-780** - Updated `@cumulus/sync-granule` to use `error` as the default for `duplicateHandling` when it is not specified
- **CUMULUS-780** - Updated `@cumulus/api` to use `error` as the default value for `duplicateHandling` in the `Collection` model
- **CUMULUS-785** - Updated the config schema and documentation in `@cumulus/move-granules` to include `duplicateHandling` parameter for specifying how duplicate filenames should be handled
- **CUMULUS-786, CUMULUS-787** - Updated `@cumulus/move-granules` to throw `DuplicateFile` error when destination files already exist and `duplicateHandling` is `error` or not specified
- **CUMULUS-789** - Updated `@cumulus/move-granules` to keep both old and new data when a destination file with different checksum already exists and `duplicateHandling` is `version`

### Fixed

- `getGranuleId` in `@cumulus/ingest` bug: `getGranuleId` was constructing an error using `filename` which was undefined. The fix replaces `filename` with the `uri` argument.
- Fixes to `del` in `@cumulus/api/endpoints/granules.js` to not error/fail when not all files exist in S3 (e.g. delete granule which has only 2 of 3 files ingested).
- `@cumulus/deployment/lib/crypto.js` now checks for private key existence properly.

## [v1.10.1] - 2018-09-4

### Fixed

- Fixed cloudformation template errors in `@cumulus/deployment/`
  - Replaced references to Fn::Ref: with Ref:
  - Moved long form template references to a newline

## [v1.10.0] - 2018-08-31

### Removed

- Removed unused and broken code from `@cumulus/common`
  - Removed `@cumulus/common/test-helpers`
  - Removed `@cumulus/common/task`
  - Removed `@cumulus/common/message-source`
  - Removed the `getPossiblyRemote` function from `@cumulus/common/aws`
  - Removed the `startPromisedSfnExecution` function from `@cumulus/common/aws`
  - Removed the `getCurrentSfnTask` function from `@cumulus/common/aws`

### Changed

- **CUMULUS-839** - In `@cumulus/sync-granule`, 'collection' is now an optional config parameter

### Fixed

- **CUMULUS-859** Moved duplicate code in `@cumulus/move-granules` and `@cumulus/post-to-cmr` to `@cumulus/ingest`. Fixed imports making assumptions about directory structure.
- `@cumulus/ingest/consumer` correctly limits the number of messages being received and processed from SQS. Details:
  - **Background:** `@cumulus/api` includes a lambda `<stack-name>-sqs2sf` which processes messages from the `<stack-name>-startSF` SQS queue every minute. The `sqs2sf` lambda uses `@cumulus/ingest/consumer` to receive and process messages from SQS.
  - **Bug:** More than `messageLimit` number of messages were being consumed and processed from the `<stack-name>-startSF` SQS queue. Many step functions were being triggered simultaneously by the lambda `<stack-name>-sqs2sf` (which consumes every minute from the `startSF` queue) and resulting in step function failure with the error: `An error occurred (ThrottlingException) when calling the GetExecutionHistory`.
  - **Fix:** `@cumulus/ingest/consumer#processMessages` now processes messages until `timeLimit` has passed _OR_ once it receives up to `messageLimit` messages. `sqs2sf` is deployed with a [default `messageLimit` of 10](https://github.com/nasa/cumulus/blob/670000c8a821ff37ae162385f921c40956e293f7/packages/deployment/app/config.yml#L147).
  - **IMPORTANT NOTE:** `consumer` will actually process up to `messageLimit * 2 - 1` messages. This is because sometimes `receiveSQSMessages` will return less than `messageLimit` messages and thus the consumer will continue to make calls to `receiveSQSMessages`. For example, given a `messageLimit` of 10 and subsequent calls to `receiveSQSMessages` returns up to 9 messages, the loop will continue and a final call could return up to 10 messages.

## [v1.9.1] - 2018-08-22

**Please Note** To take advantage of the added granule tracking API functionality, updates are required for the message adapter and its libraries. You should be on the following versions:

- `cumulus-message-adapter` 1.0.9+
- `cumulus-message-adapter-js` 1.0.4+
- `cumulus-message-adapter-java` 1.2.7+
- `cumulus-message-adapter-python` 1.0.5+

### Added

- **CUMULUS-687** Added logs endpoint to search for logs from a specific workflow execution in `@cumulus/api`. Added integration test.
- **CUMULUS-836** - `@cumulus/deployment` supports a configurable docker storage driver for ECS. ECS can be configured with either `devicemapper` (the default storage driver for AWS ECS-optimized AMIs) or `overlay2` (the storage driver used by the NGAP 2.0 AMI). The storage driver can be configured in `app/config.yml` with `ecs.docker.storageDriver: overlay2 | devicemapper`. The default is `overlay2`.
  - To support this configuration, a [Handlebars](https://handlebarsjs.com/) helper `ifEquals` was added to `packages/deployment/lib/kes.js`.
- **CUMULUS-836** - `@cumulus/api` added IAM roles required by the NGAP 2.0 AMI. The NGAP 2.0 AMI runs a script `register_instances_with_ssm.py` which requires the ECS IAM role to include `ec2:DescribeInstances` and `ssm:GetParameter` permissions.

### Fixed

- **CUMULUS-836** - `@cumulus/deployment` uses `overlay2` driver by default and does not attempt to write `--storage-opt dm.basesize` to fix [this error](https://github.com/moby/moby/issues/37039).
- **CUMULUS-413** Kinesis processing now captures all errrors.
  - Added kinesis fallback mechanism when errors occur during record processing.
  - Adds FallbackTopicArn to `@cumulus/api/lambdas.yml`
  - Adds fallbackConsumer lambda to `@cumulus/api`
  - Adds fallbackqueue option to lambda definitions capture lambda failures after three retries.
  - Adds kinesisFallback SNS topic to signal incoming errors from kinesis stream.
  - Adds kinesisFailureSQS to capture fully failed events from all retries.
- **CUMULUS-855** Adds integration test for kinesis' error path.
- **CUMULUS-686** Added workflow task name and version tracking via `@cumulus/api` executions endpoint under new `tasks` property, and under `workflow_tasks` in step input/output.
  - Depends on `cumulus-message-adapter` 1.0.9+, `cumulus-message-adapter-js` 1.0.4+, `cumulus-message-adapter-java` 1.2.7+ and `cumulus-message-adapter-python` 1.0.5+
- **CUMULUS-771**
  - Updated sync-granule to stream the remote file to s3
  - Added integration test for ingesting granules from ftp provider
  - Updated http/https integration tests for ingesting granules from http/https providers
- **CUMULUS-862** Updated `@cumulus/integration-tests` to handle remote lambda output
- **CUMULUS-856** Set the rule `state` to have default value `ENABLED`

### Changed

- In `@cumulus/deployment`, changed the example app config.yml to have additional IAM roles

## [v1.9.0] - 2018-08-06

**Please note** additional information and upgrade instructions [here](https://nasa.github.io/cumulus/docs/upgrade/1.9.0)

### Added

- **CUMULUS-712** - Added integration tests verifying expected behavior in workflows
- **GITC-776-2** - Add support for versioned collections

### Fixed

- **CUMULUS-832**
  - Fixed indentation in example config.yml in `@cumulus/deployment`
  - Fixed issue with new deployment using the default distribution endpoint in `@cumulus/deployment` and `@cumulus/api`

## [v1.8.1] - 2018-08-01

**Note** IAM roles should be re-deployed with this release.

- **Cumulus-726**
  - Added function to `@cumulus/integration-tests`: `sfnStep` includes `getStepInput` which returns the input to the schedule event of a given step function step.
  - Added IAM policy `@cumulus/deployment`: Lambda processing IAM role includes `kinesis::PutRecord` so step function lambdas can write to kinesis streams.
- **Cumulus Community Edition**
  - Added Google OAuth authentication token logic to `@cumulus/api`. Refactored token endpoint to use environment variable flag `OAUTH_PROVIDER` when determining with authentication method to use.
  - Added API Lambda memory configuration variable `api_lambda_memory` to `@cumulus/api` and `@cumulus/deployment`.

### Changed

- **Cumulus-726**
  - Changed function in `@cumulus/api`: `models/rules.js#addKinesisEventSource` was modified to call to `deleteKinesisEventSource` with all required parameters (rule's name, arn and type).
  - Changed function in `@cumulus/integration-tests`: `getStepOutput` can now be used to return output of failed steps. If users of this function want the output of a failed event, they can pass a third parameter `eventType` as `'failure'`. This function will work as always for steps which completed successfully.

### Removed

- **Cumulus-726**

  - Configuration change to `@cumulus/deployment`: Removed default auto scaling configuration for Granules and Files DynamoDB tables.

- **CUMULUS-688**
  - Add integration test for ExecutionStatus
  - Function addition to `@cumulus/integration-tests`: `api` includes `getExecutionStatus` which returns the execution status from the Cumulus API

## [v1.8.0] - 2018-07-23

### Added

- **CUMULUS-718** Adds integration test for Kinesis triggering a workflow.

- **GITC-776-3** Added more flexibility for rules. You can now edit all fields on the rule's record
  We may need to update the api documentation to reflect this.

- **CUMULUS-681** - Add ingest-in-place action to granules endpoint

  - new applyWorkflow action at PUT /granules/{granuleid} Applying a workflow starts an execution of the provided workflow and passes the granule record as payload.
    Parameter(s):
    - workflow - the workflow name

- **CUMULUS-685** - Add parent exeuction arn to the execution which is triggered from a parent step function

### Changed

- **CUMULUS-768** - Integration tests get S3 provider data from shared data folder

### Fixed

- **CUMULUS-746** - Move granule API correctly updates record in dynamo DB and cmr xml file
- **CUMULUS-766** - Populate database fileSize field from S3 if value not present in Ingest payload

## [v1.7.1] - 2018-07-27 - [BACKPORT]

### Fixed

- **CUMULUS-766** - Backport from 1.8.0 - Populate database fileSize field from S3 if value not present in Ingest payload

## [v1.7.0] - 2018-07-02

### Please note: [Upgrade Instructions](https://nasa.github.io/cumulus/docs/upgrade/1.7.0)

### Added

- **GITC-776-2** - Add support for versioned collectons
- **CUMULUS-491** - Add granule reconciliation API endpoints.
- **CUMULUS-480** Add suport for backup and recovery:
  - Add DynamoDB tables for granules, executions and pdrs
  - Add ability to write all records to S3
  - Add ability to download all DynamoDB records in form json files
  - Add ability to upload records to DynamoDB
  - Add migration scripts for copying granule, pdr and execution records from ElasticSearch to DynamoDB
  - Add IAM support for batchWrite on dynamoDB
-
- **CUMULUS-508** - `@cumulus/deployment` cloudformation template allows for lambdas and ECS clusters to have multiple AZ availability.
  - `@cumulus/deployment` also ensures docker uses `devicemapper` storage driver.
- **CUMULUS-755** - `@cumulus/deployment` Add DynamoDB autoscaling support.
  - Application developers can add autoscaling and override default values in their deployment's `app/config.yml` file using a `{TableName}Table:` key.

### Fixed

- **CUMULUS-747** - Delete granule API doesn't delete granule files in s3 and granule in elasticsearch
  - update the StreamSpecification DynamoDB tables to have StreamViewType: "NEW_AND_OLD_IMAGES"
  - delete granule files in s3
- **CUMULUS-398** - Fix not able to filter executions by workflow
- **CUMULUS-748** - Fix invalid lambda .zip files being validated/uploaded to AWS
- **CUMULUS-544** - Post to CMR task has UAT URL hard-coded
  - Made configurable: PostToCmr now requires CMR_ENVIRONMENT env to be set to 'SIT' or 'OPS' for those CMR environments. Default is UAT.

### Changed

- **GITC-776-4** - Changed Discover-pdrs to not rely on collection but use provider_path in config. It also has an optional filterPdrs regex configuration parameter

- **CUMULUS-710** - In the integration test suite, `getStepOutput` returns the output of the first successful step execution or last failed, if none exists

## [v1.6.0] - 2018-06-06

### Please note: [Upgrade Instructions](https://nasa.github.io/cumulus/docs/upgrade/1.6.0)

### Fixed

- **CUMULUS-602** - Format all logs sent to Elastic Search.
  - Extract cumulus log message and index it to Elastic Search.

### Added

- **CUMULUS-556** - add a mechanism for creating and running migration scripts on deployment.
- **CUMULUS-461** Support use of metadata date and other components in `url_path` property

### Changed

- **CUMULUS-477** Update bucket configuration to support multiple buckets of the same type:
  - Change the structure of the buckets to allow for more than one bucket of each type. The bucket structure is now:
    bucket-key:
    name: <bucket-name>
    type: <type> i.e. internal, public, etc.
  - Change IAM and app deployment configuration to support new bucket structure
  - Update tasks and workflows to support new bucket structure
  - Replace instances where buckets.internal is relied upon to either use the system bucket or a configured bucket
  - Move IAM template to the deployment package. NOTE: You now have to specify '--template node_modules/@cumulus/deployment/iam' in your IAM deployment
  - Add IAM cloudformation template support to filter buckets by type

## [v1.5.5] - 2018-05-30

### Added

- **CUMULUS-530** - PDR tracking through Queue-granules
  - Add optional `pdr` property to the sync-granule task's input config and output payload.
- **CUMULUS-548** - Create a Lambda task that generates EMS distribution reports
  - In order to supply EMS Distribution Reports, you must enable S3 Server
    Access Logging on any S3 buckets used for distribution. See [How Do I Enable Server Access Logging for an S3 Bucket?](https://docs.aws.amazon.com/AmazonS3/latest/user-guide/server-access-logging.html)
    The "Target bucket" setting should point at the Cumulus internal bucket.
    The "Target prefix" should be
    "<STACK_NAME>/ems-distribution/s3-server-access-logs/", where "STACK_NAME"
    is replaced with the name of your Cumulus stack.

### Fixed

- **CUMULUS-546 - Kinesis Consumer should catch and log invalid JSON**
  - Kinesis Consumer lambda catches and logs errors so that consumer doesn't get stuck in a loop re-processing bad json records.
- EMS report filenames are now based on their start time instead of the time
  instead of the time that the report was generated
- **CUMULUS-552 - Cumulus API returns different results for the same collection depending on query**
  - The collection, provider and rule records in elasticsearch are now replaced with records from dynamo db when the dynamo db records are updated.

### Added

- `@cumulus/deployment`'s default cloudformation template now configures storage for Docker to match the configured ECS Volume. The template defines Docker's devicemapper basesize (`dm.basesize`) using `ecs.volumeSize`. This addresses ECS default of limiting Docker containers to 10GB of storage ([Read more](https://aws.amazon.com/premiumsupport/knowledge-center/increase-default-ecs-docker-limit/)).

## [v1.5.4] - 2018-05-21

### Added

- **CUMULUS-535** - EMS Ingest, Archive, Archive Delete reports
  - Add lambda EmsReport to create daily EMS Ingest, Archive, Archive Delete reports
  - ems.provider property added to `@cumulus/deployment/app/config.yml`.
    To change the provider name, please add `ems: provider` property to `app/config.yml`.
- **CUMULUS-480** Use DynamoDB to store granules, pdrs and execution records
  - Activate PointInTime feature on DynamoDB tables
  - Increase test coverage on api package
  - Add ability to restore metadata records from json files to DynamoDB
- **CUMULUS-459** provide API endpoint for moving granules from one location on s3 to another

## [v1.5.3] - 2018-05-18

### Fixed

- **CUMULUS-557 - "Add dataType to DiscoverGranules output"**
  - Granules discovered by the DiscoverGranules task now include dataType
  - dataType is now a required property for granules used as input to the
    QueueGranules task
- **CUMULUS-550** Update deployment app/config.yml to force elasticsearch updates for deleted granules

## [v1.5.2] - 2018-05-15

### Fixed

- **CUMULUS-514 - "Unable to Delete the Granules"**
  - updated cmrjs.deleteConcept to return success if the record is not found
    in CMR.

### Added

- **CUMULUS-547** - The distribution API now includes an
  "earthdataLoginUsername" query parameter when it returns a signed S3 URL
- **CUMULUS-527 - "parse-pdr queues up all granules and ignores regex"**
  - Add an optional config property to the ParsePdr task called
    "granuleIdFilter". This property is a regular expression that is applied
    against the filename of the first file of each granule contained in the
    PDR. If the regular expression matches, then the granule is included in
    the output. Defaults to '.', which will match all granules in the PDR.
- File checksums in PDRs now support MD5
- Deployment support to subscribe to an SNS topic that already exists
- **CUMULUS-470, CUMULUS-471** In-region S3 Policy lambda added to API to update bucket policy for in-region access.
- **CUMULUS-533** Added fields to granule indexer to support EMS ingest and archive record creation
- **CUMULUS-534** Track deleted granules
  - added `deletedgranule` type to `cumulus` index.
  - **Important Note:** Force custom bootstrap to re-run by adding this to
    app/config.yml `es: elasticSearchMapping: 7`
- You can now deploy cumulus without ElasticSearch. Just add `es: null` to your `app/config.yml` file. This is only useful for debugging purposes. Cumulus still requires ElasticSearch to properly operate.
- `@cumulus/integration-tests` includes and exports the `addRules` function, which seeds rules into the DynamoDB table.
- Added capability to support EFS in cloud formation template. Also added
  optional capability to ssh to your instance and privileged lambda functions.
- Added support to force discovery of PDRs that have already been processed
  and filtering of selected data types
- `@cumulus/cmrjs` uses an environment variable `USER_IP_ADDRESS` or fallback
  IP address of `10.0.0.0` when a public IP address is not available. This
  supports lambda functions deployed into a VPC's private subnet, where no
  public IP address is available.

### Changed

- **CUMULUS-550** Custom bootstrap automatically adds new types to index on
  deployment

## [v1.5.1] - 2018-04-23

### Fixed

- add the missing dist folder to the hello-world task
- disable uglifyjs on the built version of the pdr-status-check (read: https://github.com/webpack-contrib/uglifyjs-webpack-plugin/issues/264)

## [v1.5.0] - 2018-04-23

### Changed

- Removed babel from all tasks and packages and increased minimum node requirements to version 8.10
- Lambda functions created by @cumulus/deployment will use node8.10 by default
- Moved [cumulus-integration-tests](https://github.com/nasa/cumulus-integration-tests) to the `example` folder CUMULUS-512
- Streamlined all packages dependencies (e.g. remove redundant dependencies and make sure versions are the same across packages)
- **CUMULUS-352:** Update Cumulus Elasticsearch indices to use [index aliases](https://www.elastic.co/guide/en/elasticsearch/reference/current/indices-aliases.html).
- **CUMULUS-519:** ECS tasks are no longer restarted after each CF deployment unless `ecs.restartTasksOnDeploy` is set to true
- **CUMULUS-298:** Updated log filterPattern to include all CloudWatch logs in ElasticSearch
- **CUMULUS-518:** Updates to the SyncGranule config schema
  - `granuleIdExtraction` is no longer a property
  - `process` is now an optional property
  - `provider_path` is no longer a property

### Fixed

- **CUMULUS-455 "Kes deployments using only an updated message adapter do not get automatically deployed"**
  - prepended the hash value of cumulus-message-adapter.zip file to the zip file name of lambda which uses message adapter.
  - the lambda function will be redeployed when message adapter or lambda function are updated
- Fixed a bug in the bootstrap lambda function where it stuck during update process
- Fixed a bug where the sf-sns-report task did not return the payload of the incoming message as the output of the task [CUMULUS-441]

### Added

- **CUMULUS-352:** Add reindex CLI to the API package.
- **CUMULUS-465:** Added mock http/ftp/sftp servers to the integration tests
- Added a `delete` method to the `@common/CollectionConfigStore` class
- **CUMULUS-467 "@cumulus/integration-tests or cumulus-integration-tests should seed provider and collection in deployed DynamoDB"**
  - `example` integration-tests populates providers and collections to database
  - `example` workflow messages are populated from workflow templates in s3, provider and collection information in database, and input payloads. Input templates are removed.
  - added `https` protocol to provider schema

## [v1.4.1] - 2018-04-11

### Fixed

- Sync-granule install

## [v1.4.0] - 2018-04-09

### Fixed

- **CUMULUS-392 "queue-granules not returning the sfn-execution-arns queued"**
  - updated queue-granules to return the sfn-execution-arns queued and pdr if exists.
  - added pdr to ingest message meta.pdr instead of payload, so the pdr information doesn't get lost in the ingest workflow, and ingested granule in elasticsearch has pdr name.
  - fixed sf-sns-report schema, remove the invalid part
  - fixed pdr-status-check schema, the failed execution contains arn and reason
- **CUMULUS-206** make sure homepage and repository urls exist in package.json files of tasks and packages

### Added

- Example folder with a cumulus deployment example

### Changed

- [CUMULUS-450](https://bugs.earthdata.nasa.gov/browse/CUMULUS-450) - Updated
  the config schema of the **queue-granules** task
  - The config no longer takes a "collection" property
  - The config now takes an "internalBucket" property
  - The config now takes a "stackName" property
- [CUMULUS-450](https://bugs.earthdata.nasa.gov/browse/CUMULUS-450) - Updated
  the config schema of the **parse-pdr** task
  - The config no longer takes a "collection" property
  - The "stack", "provider", and "bucket" config properties are now
    required
- **CUMULUS-469** Added a lambda to the API package to prototype creating an S3 bucket policy for direct, in-region S3 access for the prototype bucket

### Removed

- Removed the `findTmpTestDataDirectory()` function from
  `@cumulus/common/test-utils`

### Fixed

- [CUMULUS-450](https://bugs.earthdata.nasa.gov/browse/CUMULUS-450)
  - The **queue-granules** task now enqueues a **sync-granule** task with the
    correct collection config for that granule based on the granule's
    data-type. It had previously been using the collection config from the
    config of the **queue-granules** task, which was a problem if the granules
    being queued belonged to different data-types.
  - The **parse-pdr** task now handles the case where a PDR contains granules
    with different data types, and uses the correct granuleIdExtraction for
    each granule.

### Added

- **CUMULUS-448** Add code coverage checking using [nyc](https://github.com/istanbuljs/nyc).

## [v1.3.0] - 2018-03-29

### Deprecated

- discover-s3-granules is deprecated. The functionality is provided by the discover-granules task

### Fixed

- **CUMULUS-331:** Fix aws.downloadS3File to handle non-existent key
- Using test ftp provider for discover-granules testing [CUMULUS-427]
- **CUMULUS-304: "Add AWS API throttling to pdr-status-check task"** Added concurrency limit on SFN API calls. The default concurrency is 10 and is configurable through Lambda environment variable CONCURRENCY.
- **CUMULUS-414: "Schema validation not being performed on many tasks"** revised npm build scripts of tasks that use cumulus-message-adapter to place schema directories into dist directories.
- **CUMULUS-301:** Update all tests to use test-data package for testing data.
- **CUMULUS-271: "Empty response body from rules PUT endpoint"** Added the updated rule to response body.
- Increased memory allotment for `CustomBootstrap` lambda function. Resolves failed deployments where `CustomBootstrap` lambda function was failing with error `Process exited before completing request`. This was causing deployments to stall, fail to update and fail to rollback. This error is thrown when the lambda function tries to use more memory than it is allotted.
- Cumulus repository folders structure updated:
  - removed the `cumulus` folder altogether
  - moved `cumulus/tasks` to `tasks` folder at the root level
  - moved the tasks that are not converted to use CMA to `tasks/.not_CMA_compliant`
  - updated paths where necessary

### Added

- `@cumulus/integration-tests` - Added support for testing the output of an ECS activity as well as a Lambda function.

## [v1.2.0] - 2018-03-20

### Fixed

- Update vulnerable npm packages [CUMULUS-425]
- `@cumulus/api`: `kinesis-consumer.js` uses `sf-scheduler.js#schedule` instead of placing a message directly on the `startSF` SQS queue. This is a fix for [CUMULUS-359](https://bugs.earthdata.nasa.gov/browse/CUMULUS-359) because `sf-scheduler.js#schedule` looks up the provider and collection data in DynamoDB and adds it to the `meta` object of the enqueued message payload.
- `@cumulus/api`: `kinesis-consumer.js` catches and logs errors instead of doing an error callback. Before this change, `kinesis-consumer` was failing to process new records when an existing record caused an error because it would call back with an error and stop processing additional records. It keeps trying to process the record causing the error because it's "position" in the stream is unchanged. Catching and logging the errors is part 1 of the fix. Proposed part 2 is to enqueue the error and the message on a "dead-letter" queue so it can be processed later ([CUMULUS-413](https://bugs.earthdata.nasa.gov/browse/CUMULUS-413)).
- **CUMULUS-260: "PDR page on dashboard only shows zeros."** The PDR stats in LPDAAC are all 0s, even if the dashboard has been fixed to retrieve the correct fields. The current version of pdr-status-check has a few issues.
  - pdr is not included in the input/output schema. It's available from the input event. So the pdr status and stats are not updated when the ParsePdr workflow is complete. Adding the pdr to the input/output of the task will fix this.
  - pdr-status-check doesn't update pdr stats which prevent the real time pdr progress from showing up in the dashboard. To solve this, added lambda function sf-sns-report which is copied from @cumulus/api/lambdas/sf-sns-broadcast with modification, sf-sns-report can be used to report step function status anywhere inside a step function. So add step sf-sns-report after each pdr-status-check, we will get the PDR status progress at real time.
  - It's possible an execution is still in the queue and doesn't exist in sfn yet. Added code to handle 'ExecutionDoesNotExist' error when checking the execution status.
- Fixed `aws.cloudwatchevents()` typo in `packages/ingest/aws.js`. This typo was the root cause of the error: `Error: Could not process scheduled_ingest, Error: : aws.cloudwatchevents is not a constructor` seen when trying to update a rule.

### Removed

- `@cumulus/ingest/aws`: Remove queueWorkflowMessage which is no longer being used by `@cumulus/api`'s `kinesis-consumer.js`.

## [v1.1.4] - 2018-03-15

### Added

- added flag `useList` to parse-pdr [CUMULUS-404]

### Fixed

- Pass encrypted password to the ApiGranule Lambda function [CUMULUS-424]

## [v1.1.3] - 2018-03-14

### Fixed

- Changed @cumulus/deployment package install behavior. The build process will happen after installation

## [v1.1.2] - 2018-03-14

### Added

- added tools to @cumulus/integration-tests for local integration testing
- added end to end testing for discovering and parsing of PDRs
- `yarn e2e` command is available for end to end testing

### Fixed

- **CUMULUS-326: "Occasionally encounter "Too Many Requests" on deployment"** The api gateway calls will handle throttling errors
- **CUMULUS-175: "Dashboard providers not in sync with AWS providers."** The root cause of this bug - DynamoDB operations not showing up in Elasticsearch - was shared by collections and rules. The fix was to update providers', collections' and rules; POST, PUT and DELETE endpoints to operate on DynamoDB and using DynamoDB streams to update Elasticsearch. The following packages were made:
  - `@cumulus/deployment` deploys DynamoDB streams for the Collections, Providers and Rules tables as well as a new lambda function called `dbIndexer`. The `dbIndexer` lambda has an event source mapping which listens to each of the DynamoDB streams. The dbIndexer lambda receives events referencing operations on the DynamoDB table and updates the elasticsearch cluster accordingly.
  - The `@cumulus/api` endpoints for collections, providers and rules _only_ query DynamoDB, with the exception of LIST endpoints and the collections' GET endpoint.

### Updated

- Broke up `kes.override.js` of @cumulus/deployment to multiple modules and moved to a new location
- Expanded @cumulus/deployment test coverage
- all tasks were updated to use cumulus-message-adapter-js 1.0.1
- added build process to integration-tests package to babelify it before publication
- Update @cumulus/integration-tests lambda.js `getLambdaOutput` to return the entire lambda output. Previously `getLambdaOutput` returned only the payload.

## [v1.1.1] - 2018-03-08

### Removed

- Unused queue lambda in api/lambdas [CUMULUS-359]

### Fixed

- Kinesis message content is passed to the triggered workflow [CUMULUS-359]
- Kinesis message queues a workflow message and does not write to rules table [CUMULUS-359]

## [v1.1.0] - 2018-03-05

### Added

- Added a `jlog` function to `common/test-utils` to aid in test debugging
- Integration test package with command line tool [CUMULUS-200] by @laurenfrederick
- Test for FTP `useList` flag [CUMULUS-334] by @kkelly51

### Updated

- The `queue-pdrs` task now uses the [cumulus-message-adapter-js](https://github.com/nasa/cumulus-message-adapter-js)
  library
- Updated the `queue-pdrs` JSON schemas
- The test-utils schema validation functions now throw an error if validation
  fails
- The `queue-granules` task now uses the [cumulus-message-adapter-js](https://github.com/nasa/cumulus-message-adapter-js)
  library
- Updated the `queue-granules` JSON schemas

### Removed

- Removed the `getSfnExecutionByName` function from `common/aws`
- Removed the `getGranuleStatus` function from `common/aws`

## [v1.0.1] - 2018-02-27

### Added

- More tests for discover-pdrs, dicover-granules by @yjpa7145
- Schema validation utility for tests by @yjpa7145

### Changed

- Fix an FTP listing bug for servers that do not support STAT [CUMULUS-334] by @kkelly51

## [v1.0.0] - 2018-02-23

[unreleased]: https://github.com/nasa/cumulus/compare/v6.0.0...HEAD
[v6.0.0]: https://github.com/nasa/cumulus/compare/v5.0.1...v6.0.0
[v5.0.1]: https://github.com/nasa/cumulus/compare/v5.0.0...v5.0.1
[v5.0.0]: https://github.com/nasa/cumulus/compare/v4.0.0...v5.0.0
[v4.0.0]: https://github.com/nasa/cumulus/compare/v3.0.1...v4.0.0
[v3.0.1]: https://github.com/nasa/cumulus/compare/v3.0.0...v3.0.1
[v3.0.0]: https://github.com/nasa/cumulus/compare/v2.0.1...v3.0.0
[v2.0.7]: https://github.com/nasa/cumulus/compare/v2.0.6...v2.0.7
[v2.0.6]: https://github.com/nasa/cumulus/compare/v2.0.5...v2.0.6
[v2.0.5]: https://github.com/nasa/cumulus/compare/v2.0.4...v2.0.5
[v2.0.4]: https://github.com/nasa/cumulus/compare/v2.0.3...v2.0.4
[v2.0.3]: https://github.com/nasa/cumulus/compare/v2.0.2...v2.0.3
[v2.0.2]: https://github.com/nasa/cumulus/compare/v2.0.1...v2.0.2
[v2.0.1]: https://github.com/nasa/cumulus/compare/v1.24.0...v2.0.1
[v2.0.0]: https://github.com/nasa/cumulus/compare/v1.24.0...v2.0.0
[v1.24.0]: https://github.com/nasa/cumulus/compare/v1.23.2...v1.24.0
[v1.23.2]: https://github.com/nasa/cumulus/compare/v1.22.1...v1.23.2
[v1.22.1]: https://github.com/nasa/cumulus/compare/v1.21.0...v1.22.1
[v1.21.0]: https://github.com/nasa/cumulus/compare/v1.20.0...v1.21.0
[v1.20.0]: https://github.com/nasa/cumulus/compare/v1.19.0...v1.20.0
[v1.19.0]: https://github.com/nasa/cumulus/compare/v1.18.0...v1.19.0
[v1.18.0]: https://github.com/nasa/cumulus/compare/v1.17.0...v1.18.0
[v1.17.0]: https://github.com/nasa/cumulus/compare/v1.16.1...v1.17.0
[v1.16.1]: https://github.com/nasa/cumulus/compare/v1.16.0...v1.16.1
[v1.16.0]: https://github.com/nasa/cumulus/compare/v1.15.0...v1.16.0
[v1.15.0]: https://github.com/nasa/cumulus/compare/v1.14.5...v1.15.0
[v1.14.5]: https://github.com/nasa/cumulus/compare/v1.14.4...v1.14.5
[v1.14.4]: https://github.com/nasa/cumulus/compare/v1.14.3...v1.14.4
[v1.14.3]: https://github.com/nasa/cumulus/compare/v1.14.2...v1.14.3
[v1.14.2]: https://github.com/nasa/cumulus/compare/v1.14.1...v1.14.2
[v1.14.1]: https://github.com/nasa/cumulus/compare/v1.14.0...v1.14.1
[v1.14.0]: https://github.com/nasa/cumulus/compare/v1.13.5...v1.14.0
[v1.13.5]: https://github.com/nasa/cumulus/compare/v1.13.4...v1.13.5
[v1.13.4]: https://github.com/nasa/cumulus/compare/v1.13.3...v1.13.4
[v1.13.3]: https://github.com/nasa/cumulus/compare/v1.13.2...v1.13.3
[v1.13.2]: https://github.com/nasa/cumulus/compare/v1.13.1...v1.13.2
[v1.13.1]: https://github.com/nasa/cumulus/compare/v1.13.0...v1.13.1
[v1.13.0]: https://github.com/nasa/cumulus/compare/v1.12.1...v1.13.0
[v1.12.1]: https://github.com/nasa/cumulus/compare/v1.12.0...v1.12.1
[v1.12.0]: https://github.com/nasa/cumulus/compare/v1.11.3...v1.12.0
[v1.11.3]: https://github.com/nasa/cumulus/compare/v1.11.2...v1.11.3
[v1.11.2]: https://github.com/nasa/cumulus/compare/v1.11.1...v1.11.2
[v1.11.1]: https://github.com/nasa/cumulus/compare/v1.11.0...v1.11.1
[v1.11.0]: https://github.com/nasa/cumulus/compare/v1.10.4...v1.11.0
[v1.10.4]: https://github.com/nasa/cumulus/compare/v1.10.3...v1.10.4
[v1.10.3]: https://github.com/nasa/cumulus/compare/v1.10.2...v1.10.3
[v1.10.2]: https://github.com/nasa/cumulus/compare/v1.10.1...v1.10.2
[v1.10.1]: https://github.com/nasa/cumulus/compare/v1.10.0...v1.10.1
[v1.10.0]: https://github.com/nasa/cumulus/compare/v1.9.1...v1.10.0
[v1.9.1]: https://github.com/nasa/cumulus/compare/v1.9.0...v1.9.1
[v1.9.0]: https://github.com/nasa/cumulus/compare/v1.8.1...v1.9.0
[v1.8.1]: https://github.com/nasa/cumulus/compare/v1.8.0...v1.8.1
[v1.8.0]: https://github.com/nasa/cumulus/compare/v1.7.0...v1.8.0
[v1.7.0]: https://github.com/nasa/cumulus/compare/v1.6.0...v1.7.0
[v1.6.0]: https://github.com/nasa/cumulus/compare/v1.5.5...v1.6.0
[v1.5.5]: https://github.com/nasa/cumulus/compare/v1.5.4...v1.5.5
[v1.5.4]: https://github.com/nasa/cumulus/compare/v1.5.3...v1.5.4
[v1.5.3]: https://github.com/nasa/cumulus/compare/v1.5.2...v1.5.3
[v1.5.2]: https://github.com/nasa/cumulus/compare/v1.5.1...v1.5.2
[v1.5.1]: https://github.com/nasa/cumulus/compare/v1.5.0...v1.5.1
[v1.5.0]: https://github.com/nasa/cumulus/compare/v1.4.1...v1.5.0
[v1.4.1]: https://github.com/nasa/cumulus/compare/v1.4.0...v1.4.1
[v1.4.0]: https://github.com/nasa/cumulus/compare/v1.3.0...v1.4.0
[v1.3.0]: https://github.com/nasa/cumulus/compare/v1.2.0...v1.3.0
[v1.2.0]: https://github.com/nasa/cumulus/compare/v1.1.4...v1.2.0
[v1.1.4]: https://github.com/nasa/cumulus/compare/v1.1.3...v1.1.4
[v1.1.3]: https://github.com/nasa/cumulus/compare/v1.1.2...v1.1.3
[v1.1.2]: https://github.com/nasa/cumulus/compare/v1.1.1...v1.1.2
[v1.1.1]: https://github.com/nasa/cumulus/compare/v1.0.1...v1.1.1
[v1.1.0]: https://github.com/nasa/cumulus/compare/v1.0.1...v1.1.0
[v1.0.1]: https://github.com/nasa/cumulus/compare/v1.0.0...v1.0.1
[v1.0.0]: https://github.com/nasa/cumulus/compare/pre-v1-release...v1.0.0

[thin-egress-app]: <https://github.com/asfadmin/thin-egress-app> "Thin Egress App"<|MERGE_RESOLUTION|>--- conflicted
+++ resolved
@@ -9,6 +9,16 @@
 ### BREAKING CHANGES
 
 - **CUMULUS-2362** - Endpoints for the logs (/logs) will now throw an error unless Metrics is set up
+
+### Added
+
+- **CUMULUS-2328**
+  - Added `tf-modules/s3_credentials` module which contains resources to attach the `/s3-credentials` endpoint to an API gateway
+
+### Changed
+
+- **CUMULUS-2328**
+  - Renamed `subnet_ids` variable for `tf-modules/distribution` module to `lambda_subnet_ids`
 
 ## [v6.0.0] 2021-02-16
 
@@ -31,10 +41,6 @@
 
 - **CUMULUS-2291**
   - Add provider filter to Granule Inventory Report
-<<<<<<< HEAD
-- **CUMULUS-2328**
-  - Added `tf-modules/s3_credentials` module which contains resources to attach the `/s3-credentials` endpoint to an API gateway
-=======
 - **CUMULUS-2300**
   - Added `childWorkflowMeta` to `queue-granules` config. Object passed to this value will be merged into a child workflow message's `meta` object. For an example of how this can be used, see `example/cumulus-tf/discover_granules_workflow.asl.json`.
 - **CUMULUS-2350**
@@ -50,7 +56,6 @@
     custom security group mappings
 - **CUMULUS-2402**
   - Officially expose `sftp()` for use in `@cumulus/sftp-client`
->>>>>>> ae14861c
 
 ### Changed
 
@@ -63,13 +68,8 @@
     - Updated `S3ProviderClient.sync` to allow for an optional bucket parameter
       in support of the changed behavior.
   - Removed `addBucketToFile` and related code from sync-granules task
-
 - **CUMULUS-2255**
   - Updated Terraform deployment code syntax for compatibility with version 0.13.6
-<<<<<<< HEAD
-- **CUMULUS-2328**
-  - Renamed `subnet_ids` variable for `tf-modules/distribution` module to `lambda_subnet_ids`
-=======
 - **CUMULUS-2376**
   - Updated `publishUMMGJSON2CMR` to take in an optional `revisionId` parameter.
   - Updated `publishUMMGJSON2CMR` to throw an error if optional `revisionId` does not match resulting revision ID.
@@ -83,7 +83,6 @@
   - Updated API endpoint GET `/reconciliationReports/{name}` to return the pre-signed s3 URL in addition to report data
 - **CUMULUS-2362**
   - Logs endpoints only work with Metrics set up
->>>>>>> ae14861c
 
 ### Fixed
 
