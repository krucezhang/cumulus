--- conflicted
+++ resolved
@@ -81,7 +81,8 @@
 
 ## Changed
 
-<<<<<<< HEAD
+- Updated `@cumulus/ingest/http/httpMixin.list()` to trim trailing spaces on discovered filenames
+
 - **CUMULUS-1310**
   - Database resources (DynamoDB, ElasticSearch) have been moved to an independent `db` stack.
     This will enable future updates to avoid affecting database resources or requiring migrations.
@@ -108,9 +109,6 @@
     To pass a pre-existing security group for in-VPC deployments as a parameter to the Cumulus template, populate `vpc.securityGroup` in `config.yml`.
     This security group must allow inbound HTTP(S) traffic (Port 443). SSH traffic (Port 22) must be permitted for SSH access to ECS instances.
   - Deployment docs have been updated with examples for the new deployment model.
-=======
-- Updated `@cumulus/ingest/http/httpMixin.list()` to trim trailing spaces on discovered filenames
->>>>>>> 3684febf
 
 - **CUMULUS-1236**
   - Moves access to public files behind the distribution endpoint.  Authentication is not required, but direct http access has been disallowed.
