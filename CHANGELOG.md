# Changelog

All notable changes to this project will be documented in this file.

The format is based on [Keep a Changelog](http://keepachangelog.com/en/1.0.0/).

## [Unreleased]

### Fixed

- Updated `hyrax-metadata-updates` task so the opendap url has Type 'USE SERVICE API'

### MIGRATION NOTES

- **CUMULUS-2255** - Cumulus has upgraded its supported version of Terraform from **0.12.12** to **0.13.6**. Please see the [instructions to upgrade your deployments](https://github.com/nasa/cumulus/blob/master/docs/upgrade-notes/upgrading-tf-version-0.13.6.md).

### BREAKING CHANGES

- **CUMULUS-2255** - Cumulus has upgraded its supported version of Terraform from **0.12.12** to **0.13.6**.

### Added

- **CUMULUS-2291**
  - Add provider filter to Granule Inventory Report

### Changed

- **CUMULUS-2255**
  - Updated Terraform deployment code syntax for compatibility with version 0.13.6

### Fixed

- **CUMULUS-2310**
  - Use valid filename for reconciliation report

<<<<<<< HEAD
### Removed

- **CUMULUS-2328**
  - Removed `distributionApiId` environment variable from `<prefix>-ApiEndpoints` and `<prefix>-PrivateApiLambda` Lambdas
  - Removed `distribution_api_id` variable from `tf-modules/archive` module
  - Removed `s3_credentials_redirect_uri` output from `tf-modules/cumulus` module
  - Removed variables from `tf-modules/cumulus` module:
    - `sts_credentials_lambda_function_arn`
    - `deploy_distribution_s3_credentials_endpoint`
    - `tea_api_gateway_stage`
    - `tea_rest_api_id`
    - `tea_rest_api_root_resource_id`
  - Removed `s3_credentials_redirect_uri` output from `tf-modules/distribution` module
  - Removed variables from `tf-modules/distribution` module:
    - `deploy_s3_credentials_endpoint`
    - `log_destination_arn`
    - `sts_credentials_lambda_function_arn`
    - `tea_api_gateway_stage`
    - `tea_external_api_endpoint`
    - `tea_rest_api_id`
    - `tea_rest_api_root_resource_id`
    - `urs_client_id`
    - `urs_client_password`
    - `urs_url`

## [v5.0.1] 2021-01-27

### Changed

- **CUMULUS-2344**
  - Elasticsearch API now allows you to reindex to an index that already exists
  - If using the Change Index operation and the new index doesn't exist, it will be created
  - Regarding instructions for CUMULUS-2020, you can now do a change index operation before a reindex operation. This will
    ensure that new data will end up in the new index while Elasticsearch is reindexing.

=======
>>>>>>> 054abb26
## [v5.0.0] 2021-01-12

### BREAKING CHANGES

- **CUMULUS-2020**
  - Elasticsearch data mappings have been updated to improve search and the API has been updated to reflect those changes. See Migration notes on how to update the Elasticsearch mappings.

### Migration notes

- **CUMULUS-2020**
  - Elasticsearch data mappings have been updated to improve search. For example, case insensitive searching will now work (e.g. 'MOD' and 'mod' will return the same granule results). To use the improved Elasticsearch queries, [reindex](https://nasa.github.io/cumulus-api/#reindex) to create a new index with the correct types. Then perform a [change index](https://nasa.github.io/cumulus-api/#change-index) operation to use the new index.
- **CUMULUS-2258**
  - Because the `egress_lambda_log_group` and `egress_lambda_log_subscription_filter` resource were removed from the `cumulus` module, new definitions for these resources must be added to `cumulus-tf/main.tf`. For reference on how to define these resources, see [`example/cumulus-tf/thin_egress_app.tf`](https://github.com/nasa/cumulus/blob/master/example/cumulus-tf/thin_egress_app.tf).
  - The `tea_stack_name` variable being passed into the `cumulus` module should be removed

### Added

- **HYRAX-320**
  - `@cumulus/hyrax-metadata-updates`Add component URI encoding for entry title id and granule ur to allow for values with special characters in them. For example, EntryTitleId 'Sentinel-6A MF/Jason-CS L2 Advanced Microwave Radiometer (AMR-C) NRT Geophysical Parameters' Now, URLs generated from such values will be encoded correctly and parsable by HyraxInTheCloud

- **CUMULUS-1370**
  - Add documentation for Getting Started section including FAQs
- **CUMULUS-2092**
  - Add documentation for Granule Not Found Reports
- **CUMULUS-2219**
  - Added `lzards-backup` Core task to facilitate making LZARDS backup requests in Cumulus ingest workflows
- **CUMULUS-2280**
  - In local api, retry to create tables if they fail to ensure localstack has had time to start fully.
- **CUMULUS-2290**
  - Add `queryFields` to granule schema, and this allows workflow tasks to add queryable data to granule record. For reference on how to add data to `queryFields` field, see [`example/cumulus-tf/kinesis_trigger_test_workflow.tf`](https://github.com/nasa/cumulus/blob/master/example/cumulus-tf/kinesis_trigger_test_workflow.tf).
- **CUMULUS-2318**
  - Added`async_operation_image` as `cumulus` module variable to allow for override of the async_operation container image.  Users can optionally specify a non-default docker image for use with Core async operations.

### Changed

- **CUMULUS-2020**
  - Updated Elasticsearch mappings to support case-insensitive search
- **CUMULUS-2124**
  - cumulus-rds-tf terraform module now takes engine_version as an input variable.
- **CUMULUS-2279**
  - Changed the formatting of granule CMR links: instead of a link to the `/search/granules.json` endpoint, now it is a direct link to `/search/concepts/conceptid.format`
- **CUMULUS-2296**
  - Improved PDR spec compliance of `parse-pdr` by updating `@cumulus/pvl` to parse fields in a manner more consistent with the PDR ICD, with respect to numbers and dates. Anything not matching the ICD expectations, or incompatible with Javascript parsing, will be parsed as a string instead.

### Removed

- **CUMULUS-2258**
  - Removed `tea_stack_name` variable from `tf-modules/distribution/variables.tf` and `tf-modules/cumulus/variables.tf`
  - Removed `egress_lambda_log_group` and `egress_lambda_log_subscription_filter` resources from `tf-modules/distribution/main.tf`

## [v4.0.0] 2020-11-20

### Migration notes

- Update the name of your `cumulus_message_adapter_lambda_layer_arn` variable for the `cumulus` module to `cumulus_message_adapter_lambda_layer_version_arn`. The value of the variable should remain the same (a layer version ARN of a Lambda layer for the [`cumulus-message-adapter`](https://github.com/nasa/cumulus-message-adapter/).
- **CUMULUS-2138** - Update all workflows using the `MoveGranules` step to add `UpdateGranulesCmrMetadataFileLinksStep`that runs after it. See the example [`IngestAndPublishWorkflow`](https://github.com/nasa/cumulus/blob/master/example/cumulus-tf/ingest_and_publish_granule_workflow.asl.json) for reference.
- **CUMULUS-2251**
  - Because it has been removed from the `cumulus` module, a new resource definition for `egress_api_gateway_log_subscription_filter` must be added to `cumulus-tf/main.tf`. For reference on how to define this resource, see [`example/cumulus-tf/main.tf`](https://github.com/nasa/cumulus/blob/master/example/cumulus-tf/main.tf).

### Added

- **CUMULUS-2248**
  - Updates Integration Tests README to point to new fake provider template.
- **CUMULUS-2239**
  - Add resource declaration to create a VPC endpoint in tea-map-cache module if `deploy_to_ngap` is false.
- **CUMULUS-2063**
  - Adds a new, optional query parameter to the `/collections[&getMMT=true]` and `/collections/active[&getMMT=true]` endpoints. When a user provides a value of `true` for `getMMT` in the query parameters, the endpoint will search CMR and update each collection's results with new key `MMTLink` containing a link to the MMT (Metadata Management Tool) if a CMR collection id is found.
- **CUMULUS-2170**
  - Adds ability to filter granule inventory reports
- **CUMULUS-2211**
  - Adds `granules/bulkReingest` endpoint to `@cumulus/api`
- **CUMULUS-2251**
  - Adds `log_api_gateway_to_cloudwatch` variable to `example/cumulus-tf/variables.tf`.
  - Adds `log_api_gateway_to_cloudwatch` variable to `thin_egress_app` module definition.

### Changed

- **CUMULUS-2216**
  - `/collection` and `/collection/active` endpoints now return collections without granule aggregate statistics by default. The original behavior is preserved and can be found by including a query param of `includeStats=true` on the request to the endpoint.
  - The `es/collections` Collection class takes a new parameter includeStats. It no longer appends granule aggregate statistics to the returned results by default. One must set the new parameter to any non-false value.
- **CUMULUS-2201**
  - Update `dbIndexer` lambda to process requests in serial
  - Fixes ingestPdrWithNodeNameSpec parsePdr provider error
- **CUMULUS-2251**
  - Moves Egress Api Gateway Log Group Filter from `tf-modules/distribution/main.tf` to `example/cumulus-tf/main.tf`

### Fixed

- **CUMULUS-2251**
  - This fixes a deployment error caused by depending on the `thin_egress_app` module output for a resource count.

### Removed

- **CUMULUS-2251**
  -  Removes `tea_api_egress_log_group` variable from `tf-modules/distribution/variables.tf` and `tf-modules/cumulus/variables.tf`.

### BREAKING CHANGES

- **CUMULUS-2138** - CMR metadata update behavior has been removed from the `move-granules` task into a
new `update-granules-cmr-metadata-file-links` task.
- **CUMULUS-2216**
  - `/collection` and `/collection/active` endpoints now return collections without granule aggregate statistics by default. The original behavior is preserved and can be found by including a query param of `includeStats=true` on the request to the endpoint.  This is likely to affect the dashboard only but included here for the change of behavior.
- **[1956](https://github.com/nasa/cumulus/issues/1956)**
  - Update the name of the `cumulus_message_adapter_lambda_layer_arn` output from the `cumulus-message-adapter` module to `cumulus_message_adapter_lambda_layer_version_arn`. The output value has changed from being the ARN of the Lambda layer **without a version** to the ARN of the Lambda layer **with a version**.
  - Update the variable name in the `cumulus` and `ingest` modules from `cumulus_message_adapter_lambda_layer_arn` to `cumulus_message_adapter_lambda_layer_version_arn`

## [v3.0.1] 2020-10-21

- **CUMULUS-2203**
  - Update Core tasks to use
    [cumulus-message-adapter-js](https://github.com/nasa/cumulus-message-adapter-js)
    v2.0.0 to resolve memory leak/lambda ENOMEM constant failure issue.   This
    issue caused lambdas to slowly use all memory in the run environment and
    prevented AWS from halting/restarting warmed instances when task code was
    throwing consistent errors under load.

- **CUMULUS-2232**
  - Updated versions for `ajv`, `lodash`, `googleapis`, `archiver`, and
    `@cumulus/aws-client` to remediate vulnerabilities found in SNYK scan.

### Fixed

- **CUMULUS-2233**
  - Fixes /s3credentials bug where the expiration time on the cookie was set to a time that is always expired, so authentication was never being recognized as complete by the API. Consequently, the user would end up in a redirect loop and requests to /s3credentials would never complete successfully. The bug was caused by the fact that the code setting the expiration time for the cookie was expecting a time value in milliseconds, but was receiving the expirationTime from the EarthdataLoginClient in seconds. This bug has been fixed by converting seconds into milliseconds. Unit tests were added to test that the expiration time has been converted to milliseconds and checking that the cookie's expiration time is greater than the current time.

## [v3.0.0] 2020-10-7

### MIGRATION STEPS

- **CUMULUS-2099**
  - All references to `meta.queues` in workflow configuration must be replaced with references to queue URLs from Terraform resources. See the updated [data cookbooks](https://nasa.github.io/cumulus/docs/data-cookbooks/about-cookbooks) or example [Discover Granules workflow configuration](https://github.com/nasa/cumulus/blob/master/example/cumulus-tf/discover_granules_workflow.asl.json).
  - The steps for configuring queued execution throttling have changed. See the [updated documentation](https://nasa.github.io/cumulus/docs/data-cookbooks/throttling-queued-executions).
  - In addition to the configuration for execution throttling, the internal mechanism for tracking executions by queue has changed. As a result, you should **disable any rules or workflows scheduling executions via a throttled queue** before upgrading. Otherwise, you may be at risk of having **twice as many executions** as are configured for the queue while the updated tracking is deployed. You can re-enable these rules/workflows once the upgrade is complete.

- **CUMULUS-2111**
  - **Before you re-deploy your `cumulus-tf` module**, note that the [`thin-egress-app`][thin-egress-app] is no longer deployed by default as part of the `cumulus` module, so you must add the TEA module to your deployment and manually modify your Terraform state **to avoid losing your API gateway and impacting any Cloudfront endpoints pointing to those gateways**. If you don't care about losing your API gateway and impacting Cloudfront endpoints, you can ignore the instructions for manually modifying state.

    1. Add the [`thin-egress-app`][thin-egress-app] module to your `cumulus-tf` deployment as shown in the [Cumulus example deployment](https://github.com/nasa/cumulus/tree/master/example/cumulus-tf/main.tf).

         - Note that the values for `tea_stack_name` variable to the `cumulus` module and the `stack_name` variable to the `thin_egress_app` module **must match**
         - Also, if you are specifying the `stage_name` variable to the `thin_egress_app` module, **the value of the `tea_api_gateway_stage` variable to the `cumulus` module must match it**

    2. **If you want to preserve your existing `thin-egress-app` API gateway and avoid having to update your Cloudfront endpoint for distribution, then you must follow these instructions**: <https://nasa.github.io/cumulus/docs/upgrade-notes/migrate_tea_standalone>. Otherwise, you can re-deploy as usual.

  - If you provide your own custom bucket map to TEA as a standalone module, **you must ensure that your custom bucket map includes mappings for the `protected` and `public` buckets specified in your `cumulus-tf/terraform.tfvars`, otherwise Cumulus may not be able to determine the correct distribution URL for ingested files and you may encounter errors**

- **CUMULUS-2197**
  - EMS resources are now optional, and `ems_deploy` is set to `false` by default, which will delete your EMS resources.
  - If you would like to keep any deployed EMS resources, add the `ems_deploy` variable set to `true` in your `cumulus-tf/terraform.tfvars`

### BREAKING CHANGES

- **CUMULUS-2200**
  - Changes return from 303 redirect to 200 success for `Granule Inventory`'s
    `/reconciliationReport` returns.  The user (dashboard) must read the value
    of `url` from the return to get the s3SignedURL and then download the report.
- **CUMULUS-2099**
  - `meta.queues` has been removed from Cumulus core workflow messages.
  - `@cumulus/sf-sqs-report` workflow task no longer reads the reporting queue URL from `input.meta.queues.reporting` on the incoming event. Instead, it requires that the queue URL be set as the `reporting_queue_url` environment variable on the deployed Lambda.
- **CUMULUS-2111**
  - The deployment of the `thin-egress-app` module has be removed from `tf-modules/distribution`, which is a part of the `tf-modules/cumulus` module. Thus, the `thin-egress-app` module is no longer deployed for you by default. See the migration steps for details about how to add deployment for the `thin-egress-app`.
- **CUMULUS-2141**
  - The `parse-pdr` task has been updated to respect the `NODE_NAME` property in
    a PDR's `FILE_GROUP`. If a `NODE_NAME` is present, the task will query the
    Cumulus API for a provider with that host. If a provider is found, the
    output granule from the task will contain a `provider` property containing
    that provider. If `NODE_NAME` is set but a provider with that host cannot be
    found in the API, or if multiple providers are found with that same host,
    the task will fail.
  - The `queue-granules` task has been updated to expect an optional
    `granule.provider` property on each granule. If present, the granule will be
    enqueued using that provider. If not present, the task's `config.provider`
    will be used instead.
- **CUMULUS-2197**
  - EMS resources are now optional and will not be deployed by default. See migration steps for information
    about how to deploy EMS resources.

#### CODE CHANGES

- The `@cumulus/api-client.providers.getProviders` function now takes a
  `queryStringParameters` parameter which can be used to filter the providers
  which are returned
- The `@cumulus/aws-client/S3.getS3ObjectReadStreamAsync` function has been
  removed. It read the entire S3 object into memory before returning a read
  stream, which could cause Lambdas to run out of memory. Use
  `@cumulus/aws-client/S3.getObjectReadStream` instead.
- The `@cumulus/ingest/util.lookupMimeType` function now returns `undefined`
  rather than `null` if the mime type could not be found.
- The `@cumulus/ingest/lock.removeLock` function now returns `undefined`
- The `@cumulus/ingest/granule.generateMoveFileParams` function now returns
  `source: undefined` and `target :undefined` on the response object if either could not be
  determined. Previously, `null` had been returned.
- The `@cumulus/ingest/recursion.recursion` function must now be imported using
  `const { recursion } = require('@cumulus/ingest/recursion');`
- The `@cumulus/ingest/granule.getRenamedS3File` function has been renamed to
  `listVersionedObjects`
- `@cumulus/common.http` has been removed
- `@cumulus/common/http.download` has been removed

### Added

- **CUMULUS-1855**
  - Fixed SyncGranule task to return an empty granules list when given an empty
    (or absent) granules list on input, rather than throwing an exception
- **CUMULUS-1955**
  - Added `@cumulus/aws-client/S3.getObject` to get an AWS S3 object
  - Added `@cumulus/aws-client/S3.waitForObject` to get an AWS S3 object,
    retrying, if necessary
- **CUMULUS-1961**
  - Adds `startTimestamp` and `endTimestamp` parameters to endpoint
    `reconcilationReports`.  Setting these values will filter the returned
    report to cumulus data that falls within the timestamps. It also causes the
    report to be one directional, meaning cumulus is only reconciled with CMR,
    but not the other direction. The Granules will be filtered by their
    `updatedAt` values. Collections are filtered by the updatedAt time of their
    granules, i.e. Collections with granules that are updatedAt a time between
    the time parameters will be returned in the reconciliation reports.
  - Adds `startTimestamp` and `endTimestamp` parameters to create-reconciliation-reports
    lambda function. If either of these params is passed in with a value that can be
    converted to a date object, the inter-platform comparison between Cumulus and CMR will
    be one way.  That is, collections, granules, and files will be filtered by time for
    those found in Cumulus and only those compared to the CMR holdings. For the moment
    there is not enough information to change the internal consistency check, and S3 vs
    Cumulus comparisons are unchanged by the timestamps.
- **CUMULUS-1962**
  - Adds `location` as parameter to `/reconciliationReports` endpoint. Options are `S3`
    resulting in a S3 vs. Cumulus database search or `CMR` resulting in CMR vs. Cumulus database search.
- **CUMULUS-1963**
  - Adds `granuleId` as input parameter to `/reconcilationReports`
    endpoint. Limits inputs parameters to either `collectionId` or `granuleId`
    and will fail to create the report if both are provided.  Adding granuleId
    will find collections in Cumulus by granuleId and compare those one way
    with those in CMR.
  - `/reconciliationReports` now validates any input json before starting the
    async operation and the lambda handler no longer validates input
    parameters.
- **CUMULUS-1964**
  - Reports can now be filtered on provider
- **CUMULUS-1965**
  - Adds `collectionId` parameter to the `/reconcilationReports`
    endpoint. Setting this value will limit the scope of the reconcilation
    report to only the input collectionId when comparing Cumulus and
    CMR. `collectionId` is provided an array of strings e.g. `[shortname___version, shortname2___version2]`
- **CUMULUS-2107**
  - Added a new task, `update-cmr-access-constraints`, that will set access constraints in CMR Metadata.
    Currently supports UMMG-JSON and Echo10XML, where it will configure `AccessConstraints` and
    `RestrictionFlag/RestrictionComment`, respectively.
  - Added an operator doc on how to configure and run the access constraint update workflow, which will update the metadata using the new task, and then publish the updated metadata to CMR.
  - Added an operator doc on bulk operations.
- **CUMULUS-2111**
  - Added variables to `cumulus` module:
    - `tea_api_egress_log_group`
    - `tea_external_api_endpoint`
    - `tea_internal_api_endpoint`
    - `tea_rest_api_id`
    - `tea_rest_api_root_resource_id`
    - `tea_stack_name`
  - Added variables to `distribution` module:
    - `tea_api_egress_log_group`
    - `tea_external_api_endpoint`
    - `tea_internal_api_endpoint`
    - `tea_rest_api_id`
    - `tea_rest_api_root_resource_id`
    - `tea_stack_name`
- **CUMULUS-2112**
  - Added `@cumulus/api/lambdas/internal-reconciliation-report`, so create-reconciliation-report
    lambda can create `Internal` reconciliation report
- **CUMULUS-2116**
  - Added `@cumulus/api/models/granule.unpublishAndDeleteGranule` which
    unpublishes a  granule from CMR and deletes it from Cumulus, but does not
    update the record to `published: false` before deletion
- **CUMULUS-2113**
  - Added Granule not found report to reports endpoint
  - Update reports to return breakdown by Granule of files both in DynamoDB and S3
- **CUMULUS-2123**
  - Added `cumulus-rds-tf` DB cluster module to `tf-modules` that adds a
    severless RDS Aurora/ PostgreSQL database cluster to meet the PostgreSQL
    requirements for future releases
- **CUMULUS-2156**
  - Support array inputs parameters for `Internal` reconciliation report
- **CUMULUS-2161**
  - Rules now support an `executionNamePrefix` property. If set, any executions
    triggered as a result of that rule will use that prefix in the name of the
    execution.
  - The `QueueGranules` task now supports an `executionNamePrefix` property. Any
    executions queued by that task will use that prefix in the name of the
    execution.  See the [example workflow](./example/cumulus-tf/discover_granules_with_execution_name_prefix_workflow.asl.json)
    for usage.
  - The `QueuePdrs` task now supports an `executionNamePrefix` config property. Any
    executions queued by that task will use that prefix in the name of the
    execution.  See the [example workflow](./example/cumulus-tf/discover_and_queue_pdrs_with_execution_name_prefix_workflow.asl.json)
    for usage.

- **CUMULUS-2162**
  - Adds new report type to `/reconciliationReport` endpoint.  The new report
    is `Granule Inventory`. This report is a CSV file of all the granules in
    the Cumulus DB. This report will eventually replace the existing
    `granules-csv` endpoint which has been deprecated.
- **CUMULUS-2197**
  - Added `ems_deploy` variable to the `cumulus` module. This is set to false by default, except
    for our example deployment, where it is needed for integration tests.

### Changed

- Upgraded version of [TEA](https://github.com/asfadmin/thin-egress-app/) deployed with Cumulus to build 88.
- **CUMULUS-2107**
  - Updated the `applyWorkflow` functionality on the granules endpoint to take a `meta` property to pass into the workflow message.
  - Updated the `BULK_GRANULE` functionality on the granules endpoint to support the above `applyWorkflow` change.
- **CUMULUS-2111**
  - Changed `distribution_api_gateway_stage` variable for `cumulus` module to `tea_api_gateway_stage`
  - Changed `api_gateway_stage` variable for `distribution` module to `tea_api_gateway_stage`
- **CUMULUS-2224**
  - Updated `/reconciliationReport`'s file reconciliation to include `"EXTENDED METADATA"` as a valid CMR relatedUrls Type.

### Fixed

- **CUMULUS-2168**
  - Fixed issue where large number of documents (generally logs) in the
    `cumulus` elasticsearch index results in the collection granule stats
    queries failing for the collections list api endpoint
- **CUMULUS-1955**
  - Due to AWS's eventual consistency model, it was possible for PostToCMR to
    publish an earlier version of a CMR metadata file, rather than the latest
    version created in a workflow.  This fix guarantees that the latest version
    is published, as expected.
- **CUMULUS-1961**
  - Fixed `activeCollections` query only returning 10 results
- **CUMULUS-2201**
  - Fix Reconciliation Report integration test failures by waiting for collections appear
    in es list and ingesting a fake granule xml file to CMR
- **CUMULUS-2015**
  - Reduced concurrency of `QueueGranules` task. That task now has a
    `config.concurrency` option that defaults to `3`.
- **CUMULUS-2116**
  - Fixed a race condition with bulk granule delete causing deleted granules to still appear in Elasticsearch. Granules removed via bulk delete should now be removed from Elasticsearch.
- **CUMULUS-2163**
  - Remove the `public-read` ACL from the `move-granules` task
- **CUMULUS-2164**
  - Fix issue where `cumulus` index is recreated and attached to an alias if it has been previously deleted
- **CUMULUS-2195**
  - Fixed issue with redirect from `/token` not working when using a Cloudfront endpoint to access the Cumulus API with Launchpad authentication enabled. The redirect should now work properly whether you are using a plain API gateway URL or a Cloudfront endpoint pointing at an API gateway URL.
- **CUMULUS-2200**
  - Fixed issue where __in and __not queries were stripping spaces from values

### Deprecated

- **CUMULUS-1955**
  - `@cumulus/aws-client/S3.getS3Object()`
  - `@cumulus/message/Queue.getQueueNameByUrl()`
  - `@cumulus/message/Queue.getQueueName()`
- **CUMULUS-2162**
  - `@cumulus/api/endpoints/granules-csv/list()`

### Removed

- **CUMULUS-2111**
  - Removed `distribution_url` and `distribution_redirect_uri` outputs from the `cumulus` module
  - Removed variables from the `cumulus` module:
    - `distribution_url`
    - `log_api_gateway_to_cloudwatch`
    - `thin_egress_cookie_domain`
    - `thin_egress_domain_cert_arn`
    - `thin_egress_download_role_in_region_arn`
    - `thin_egress_jwt_algo`
    - `thin_egress_jwt_secret_name`
    - `thin_egress_lambda_code_dependency_archive_key`
    - `thin_egress_stack_name`
  - Removed outputs from the `distribution` module:
    - `distribution_url`
    - `internal_tea_api`
    - `rest_api_id`
    - `thin_egress_app_redirect_uri`
  - Removed variables from the `distribution` module:
    - `bucket_map_key`
    - `distribution_url`
    - `log_api_gateway_to_cloudwatch`
    - `thin_egress_cookie_domain`
    - `thin_egress_domain_cert_arn`
    - `thin_egress_download_role_in_region_arn`
    - `thin_egress_jwt_algo`
    - `thin_egress_jwt_secret_name`
    - `thin_egress_lambda_code_dependency_archive_key`
- **CUMULUS-2157**
  - Removed `providerSecretsMigration` and `verifyProviderSecretsMigration` lambdas
- Removed deprecated `@cumulus/sf-sns-report` task
- Removed code:
  - `@cumulus/aws-client/S3.calculateS3ObjectChecksum`
  - `@cumulus/aws-client/S3.getS3ObjectReadStream`
  - `@cumulus/cmrjs.getFullMetadata`
  - `@cumulus/cmrjs.getMetadata`
  - `@cumulus/common/util.isNil`
  - `@cumulus/common/util.isNull`
  - `@cumulus/common/util.isUndefined`
  - `@cumulus/common/util.lookupMimeType`
  - `@cumulus/common/util.mkdtempSync`
  - `@cumulus/common/util.negate`
  - `@cumulus/common/util.noop`
  - `@cumulus/common/util.omit`
  - `@cumulus/common/util.renameProperty`
  - `@cumulus/common/util.sleep`
  - `@cumulus/common/util.thread`
  - `@cumulus/ingest/granule.copyGranuleFile`
  - `@cumulus/ingest/granule.moveGranuleFile`
  - `@cumulus/integration-tests/api/rules.deleteRule`
  - `@cumulus/integration-tests/api/rules.getRule`
  - `@cumulus/integration-tests/api/rules.listRules`
  - `@cumulus/integration-tests/api/rules.postRule`
  - `@cumulus/integration-tests/api/rules.rerunRule`
  - `@cumulus/integration-tests/api/rules.updateRule`
  - `@cumulus/integration-tests/sfnStep.parseStepMessage`
  - `@cumulus/message/Queue.getQueueName`
  - `@cumulus/message/Queue.getQueueNameByUrl`

## v2.0.2+ Backport releases

Release v2.0.1 was the last release on the 2.0.x release series.

Changes after this version on the 2.0.x release series are limited
security/requested feature patches and will not be ported forward to future
releases unless there is a corresponding CHANGELOG entry.

For up-to-date CHANGELOG for the maintenance release branch see
[CHANGELOG.md](https://github.com/nasa/cumulus/blob/release-2.0.x/CHANGELOG.md)
from the 2.0.x branch.

For the most recent release information for the maintenance branch please see
the [release page](https://github.com/nasa/cumulus/releases)

## [v2.0.7] 2020-10-1 - [BACKPORT]

### Fixed

- CVE-2020-7720
  - Updated common `node-forge` dependency to 0.10.0 to address CVE finding

### [v2.0.6] 2020-09-25 - [BACKPORT]

### Fixed

- **CUMULUS-2168**
  - Fixed issue where large number of documents (generally logs) in the
    `cumulus` elasticsearch index results in the collection granule stats
    queries failing for the collections list api endpoint

### [v2.0.5] 2020-09-15 - [BACKPORT]

#### Added

- Added `thin_egress_stack_name` variable to `cumulus` and `distribution` Terraform modules to allow overriding the default Cloudformation stack name used for the `thin-egress-app`. **Please note that if you change/set this value for an existing deployment, it will destroy and re-create your API gateway for the `thin-egress-app`.**

#### Fixed

- Fix collection list queries. Removed fixes to collection stats, which break queries for a large number of granules.

### [v2.0.4] 2020-09-08 - [BACKPORT]

#### Changed

- Upgraded version of [TEA](https://github.com/asfadmin/thin-egress-app/) deployed with Cumulus to build 88.

### [v2.0.3] 2020-09-02 - [BACKPORT]

#### Fixed

- **CUMULUS-1961**
  - Fixed `activeCollections` query only returning 10 results

- **CUMULUS-2039**
  - Fix issue causing SyncGranules task to run out of memory on large granules

#### CODE CHANGES

- The `@cumulus/aws-client/S3.getS3ObjectReadStreamAsync` function has been
  removed. It read the entire S3 object into memory before returning a read
  stream, which could cause Lambdas to run out of memory. Use
  `@cumulus/aws-client/S3.getObjectReadStream` instead.

### [v2.0.2] 2020-08-17 - [BACKPORT]

#### CODE CHANGES

- The `@cumulus/ingest/util.lookupMimeType` function now returns `undefined`
  rather than `null` if the mime type could not be found.
- The `@cumulus/ingest/lock.removeLock` function now returns `undefined`

#### Added

- **CUMULUS-2116**
  - Added `@cumulus/api/models/granule.unpublishAndDeleteGranule` which unpublishes a granule from CMR and deletes it from Cumulus, but does not update the record to `published: false` before deletion

### Fixed

- **CUMULUS-2116**
  - Fixed a race condition with bulk granule delete causing deleted granules to still appear in Elasticsearch. Granules removed via bulk delete should now be removed from Elasticsearch.

## [v2.0.1] 2020-07-28

### Added

- **CUMULUS-1886**
  - Added `multiple sort keys` support to `@cumulus/api`
- **CUMULUS-2099**
  - `@cumulus/message/Queue.getQueueUrl` to get the queue URL specified in a Cumulus workflow message, if any.

### Fixed

- **[PR 1790](https://github.com/nasa/cumulus/pull/1790)**
  - Fixed bug with request headers in `@cumulus/launchpad-auth` causing Launchpad token requests to fail

## [v2.0.0] 2020-07-23

### BREAKING CHANGES

- Changes to the `@cumulus/api-client` package
  - The `CumulusApiClientError` class must now be imported using
    `const { CumulusApiClientError } = require('@cumulus/api-client/CumulusApiClientError')`
- The `@cumulus/sftp-client/SftpClient` class must now be imported using
  `const { SftpClient } = require('@cumulus/sftp-client');`
- Instances of `@cumulus/ingest/SftpProviderClient` no longer implicitly connect
  when `download`, `list`, or `sync` are called. You must call `connect` on the
  provider client before issuing one of those calls. Failure to do so will
  result in a "Client not connected" exception being thrown.
- Instances of `@cumulus/ingest/SftpProviderClient` no longer implicitly
  disconnect from the SFTP server when `list` is called.
- Instances of `@cumulus/sftp-client/SftpClient` must now be expclicitly closed
  by calling `.end()`
- Instances of `@cumulus/sftp-client/SftpClient` no longer implicitly connect to
  the server when `download`, `unlink`, `syncToS3`, `syncFromS3`, and `list` are
  called. You must explicitly call `connect` before calling one of those
  methods.
- Changes to the `@cumulus/common` package
  - `cloudwatch-event.getSfEventMessageObject()` now returns `undefined` if the
    message could not be found or could not be parsed. It previously returned
    `null`.
  - `S3KeyPairProvider.decrypt()` now throws an exception if the bucket
    containing the key cannot be determined.
  - `S3KeyPairProvider.decrypt()` now throws an exception if the stack cannot be
    determined.
  - `S3KeyPairProvider.encrypt()` now throws an exception if the bucket
    containing the key cannot be determined.
  - `S3KeyPairProvider.encrypt()` now throws an exception if the stack cannot be
    determined.
  - `sns-event.getSnsEventMessageObject()` now returns `undefined` if it could
    not be parsed. It previously returned `null`.
  - The `aws` module has been removed.
  - The `BucketsConfig.buckets` property is now read-only and private
  - The `test-utils.validateConfig()` function now resolves to `undefined`
    rather than `true`.
  - The `test-utils.validateInput()` function now resolves to `undefined` rather
    than `true`.
  - The `test-utils.validateOutput()` function now resolves to `undefined`
    rather than `true`.
  - The static `S3KeyPairProvider.retrieveKey()` function has been removed.
- Changes to the `@cumulus/cmrjs` package
  - `@cumulus/cmrjs.constructOnlineAccessUrl()` and
    `@cumulus/cmrjs/cmr-utils.constructOnlineAccessUrl()` previously took a
    `buckets` parameter, which was an instance of
    `@cumulus/common/BucketsConfig`. They now take a `bucketTypes` parameter,
    which is a simple object mapping bucket names to bucket types. Example:
    `{ 'private-1': 'private', 'public-1': 'public' }`
  - `@cumulus/cmrjs.reconcileCMRMetadata()` and
    `@cumulus/cmrjs/cmr-utils.reconcileCMRMetadata()` now take a **required**
    `bucketTypes` parameter, which is a simple object mapping bucket names to
    bucket types. Example: `{ 'private-1': 'private', 'public-1': 'public' }`
  - `@cumulus/cmrjs.updateCMRMetadata()` and
    `@cumulus/cmrjs/cmr-utils.updateCMRMetadata()` previously took an optional
    `inBuckets` parameter, which was an instance of
    `@cumulus/common/BucketsConfig`. They now take a **required** `bucketTypes`
    parameter, which is a simple object mapping bucket names to bucket types.
    Example: `{ 'private-1': 'private', 'public-1': 'public' }`
- The minimum supported version of all published Cumulus packages is now Node
  12.18.0
  - Tasks using the `cumuluss/cumulus-ecs-task` Docker image must be updated to
    `cumuluss/cumulus-ecs-task:1.7.0`. This can be done by updating the `image`
    property of any tasks defined using the `cumulus_ecs_service` Terraform
    module.
- Changes to `@cumulus/aws-client/S3`
  - The signature of the `getObjectSize` function has changed. It now takes a
    params object with three properties:
    - **s3**: an instance of an AWS.S3 object
    - **bucket**
    - **key**
  - The `getObjectSize` function will no longer retry if the object does not
    exist
- **CUMULUS-1861**
  - `@cumulus/message/Collections.getCollectionIdFromMessage` now throws a
    `CumulusMessageError` if `collectionName` and `collectionVersion` are missing
    from `meta.collection`.   Previously this method would return
    `'undefined___undefined'` instead
  - `@cumulus/integration-tests/addCollections` now returns an array of collections that
    were added rather than the count of added collections
- **CUMULUS-1930**
  - The `@cumulus/common/util.uuid()` function has been removed
- **CUMULUS-1955**
  - `@cumulus/aws-client/S3.multipartCopyObject` now returns an object with the
    AWS `etag` of the destination object
  - `@cumulus/ingest/S3ProviderClient.list` now sets a file object's `path`
    property to `undefined` instead of `null` when the file is at the top level
    of its bucket
  - The `sync` methods of the following classes in the `@cumulus/ingest` package
    now return an object with the AWS `s3uri` and `etag` of the destination file
    (they previously returned only a string representing the S3 URI)
    - `FtpProviderClient`
    - `HttpProviderClient`
    - `S3ProviderClient`
    - `SftpProviderClient`
- **CUMULUS-1958**
  - The following methods exported from `@cumulus/cmr-js/cmr-utils` were made
    async, and added distributionBucketMap as a parameter:
    - constructOnlineAccessUrl
    - generateFileUrl
    - reconcileCMRMetadata
    - updateCMRMetadata
- **CUMULUS-1969**
  - The `DiscoverPdrs` task now expects `provider_path` to be provided at
    `event.config.provider_path`, not `event.config.collection.provider_path`
  - `event.config.provider_path` is now a required parameter of the
    `DiscoverPdrs` task
  - `event.config.collection` is no longer a parameter to the `DiscoverPdrs`
    task
  - Collections no longer support the `provider_path` property. The tasks that
    relied on that property are now referencing `config.meta.provider_path`.
    Workflows should be updated accordingly.
- **CUMULUS-1977**
  - Moved bulk granule deletion endpoint from `/bulkDelete` to
    `/granules/bulkDelete`
- **CUMULUS-1991**
  - Updated CMR metadata generation to use "Download file.hdf" (where `file.hdf` is the filename of the given resource) as the resource description instead of "File to download"
  - CMR metadata updates now respect changes to resource descriptions (previously only changes to resource URLs were respected)

### MIGRATION STEPS

- Due to an issue with the AWS API Gateway and how the Thin Egress App Cloudformation template applies updates, you may need to redeploy your
  `thin-egress-app-EgressGateway` manually as a one time migration step.    If your deployment fails with an
  error similar to:

  ```bash
  Error: Lambda function (<stack>-tf-TeaCache) returned error: ({"errorType":"HTTPError","errorMessage":"Response code 404 (Not Found)"})
  ```

  Then follow the [AWS
  instructions](https://docs.aws.amazon.com/apigateway/latest/developerguide/how-to-deploy-api-with-console.html)
  to `Redeploy a REST API to a stage` for your egress API and re-run `terraform
  apply`.

### Added

- **CUMULUS-2081**
  - Add Integrator Guide section for onboarding
  - Add helpful tips documentation

- **CUMULUS-1902**
  - Add Common Use Cases section under Operator Docs

- **CUMULUS-2058**
  - Added `lambda_processing_role_name` as an output from the `cumulus` module
    to provide the processing role name
- **CUMULUS-1417**
  - Added a `checksumFor` property to collection `files` config. Set this
    property on a checksum file's definition matching the `regex` of the target
    file. More details in the ['Data Cookbooks
    Setup'](https://nasa.github.io/cumulus/docs/next/data-cookbooks/setup)
    documentation.
  - Added `checksumFor` validation to collections model.
- **CUMULUS-1956**
  - Added `@cumulus/earthata-login-client` package
  - The `/s3credentials` endpoint that is deployed as part of distribution now
    supports authentication using tokens created by a different application. If
    a request contains the `EDL-ClientId` and `EDL-Token` headers,
    authentication will be handled using that token rather than attempting to
    use OAuth.
  - `@cumulus/earthata-login-client.getTokenUsername()` now accepts an
    `xRequestId` argument, which will be included as the `X-Request-Id` header
    when calling Earthdata Login.
  - If the `s3Credentials` endpoint is invoked with an EDL token and an
    `X-Request-Id` header, that `X-Request-Id` header will be forwarded to
    Earthata Login.
- **CUMULUS-1957**
  - If EDL token authentication is being used, and the `EDL-Client-Name` header
    is set, `@the-client-name` will be appended to the end of the Earthdata
    Login username that is used as the `RoleSessionName` of the temporary IAM
    credentials. This value will show up in the AWS S3 server access logs.
- **CUMULUS-1958**
  - Add the ability for users to specify a `bucket_map_key` to the `cumulus`
    terraform module as an override for the default .yaml values that are passed
    to TEA by Core.    Using this option *requires* that each configured
    Cumulus 'distribution' bucket (e.g. public/protected buckets) have a single
    TEA mapping.  Multiple maps per bucket are not supported.
  - Updated Generating a distribution URL, the MoveGranules task and all CMR
    reconciliation functionality to utilize the TEA bucket map override.
  - Updated deploy process to utilize a bootstrap 'tea-map-cache' lambda that
    will, after deployment of Cumulus Core's TEA instance, query TEA for all
    protected/public buckets and generate a mapping configuration used
    internally by Core.  This object is also exposed as an output of the Cumulus
    module as `distribution_bucket_map`.
- **CUMULUS-1961**
  - Replaces DynamoDB for Elasticsearch for reconciliationReportForCumulusCMR
    comparisons between Cumulus and CMR.
- **CUMULUS-1970**
  - Created the `add-missing-file-checksums` workflow task
  - Added `@cumulus/aws-client/S3.calculateObjectHash()` function
  - Added `@cumulus/aws-client/S3.getObjectReadStream()` function
- **CUMULUS-1887**
  - Add additional fields to the granule CSV download file
- **CUMULUS-2019**
  - Add `infix` search to es query builder `@cumulus/api/es/es/queries` to
    support partial matching of the keywords

### Changed

- **CUMULUS-2032**
  - Updated @cumulus/ingest/HttpProviderClient to utilize a configuration key
    `httpListTimeout` to set the default timeout for discovery HTTP/HTTPS
    requests, and updates the default for the provider to 5 minutes (300 seconds).
  - Updated the DiscoverGranules and DiscoverPDRs tasks to utilize the updated
    configuration value if set via workflow config, and updates the default for
    these tasks to 5 minutes (300 seconds).

- **CUMULUS-176**
  - The API will now respond with a 400 status code when a request body contains
    invalid JSON. It had previously returned a 500 status code.
- **CUMULUS-1861**
  - Updates Rule objects to no longer require a collection.
  - Changes the DLQ behavior for `sfEventSqsToDbRecords` and
    `sfEventSqsToDbRecordsInputQueue`. Previously failure to write a database
    record would result in lambda success, and an error log in the CloudWatch
    logs.   The lambda has been updated to manually add a record to
    the `sfEventSqsToDbRecordsDeadLetterQueue` if the granule, execution, *or*
    pdr record fails to write, in addition to the previous error logging.
- **CUMULUS-1956**
  - The `/s3credentials` endpoint that is deployed as part of distribution now
    supports authentication using tokens created by a different application. If
    a request contains the `EDL-ClientId` and `EDL-Token` headers,
    authentication will be handled using that token rather than attempting to
    use OAuth.
- **CUMULUS-1977**
  - API endpoint POST `/granules/bulk` now returns a 202 status on a successful
    response instead of a 200 response
  - API endpoint DELETE `/granules/<granule-id>` now returns a 404 status if the
    granule record was already deleted
  - `@cumulus/api/models/Granule.update()` now returns the updated granule
    record
  - Implemented POST `/granules/bulkDelete` API endpoint to support deleting
    granules specified by ID or returned by the provided query in the request
    body. If the request is successful, the endpoint returns the async operation
    ID that has been started to remove the granules.
    - To use a query in the request body, your deployment must be
      [configured to access the Elasticsearch host for ESDIS metrics](https://nasa.github.io/cumulus/docs/additional-deployment-options/cloudwatch-logs-delivery#esdis-metrics)
      in your environment
  - Added `@cumulus/api/models/Granule.getRecord()` method to return raw record
    from DynamoDB
  - Added `@cumulus/api/models/Granule.delete()` method which handles deleting
    the granule record from DynamoDB and the granule files from S3
- **CUMULUS-1982**
  - The `globalConnectionLimit` property of providers is now optional and
    defaults to "unlimited"
- **CUMULUS-1997**
  - Added optional `launchpad` configuration to `@cumulus/hyrax-metadata-updates` task config schema.
- **CUMULUS-1991**
  - `@cumulus/cmrjs/src/cmr-utils/constructOnlineAccessUrls()` now throws an error if `cmrGranuleUrlType = "distribution"` and no distribution endpoint argument is provided
- **CUMULUS-2011**
  - Reconciliation reports are now generated within an AsyncOperation
- **CUMULUS-2016**
  - Upgrade TEA to version 79

### Fixed

- **CUMULUS-1991**
  - Added missing `DISTRIBUTION_ENDPOINT` environment variable for API lambdas. This environment variable is required for API requests to move granules.

- **CUMULUS-1961**
  - Fixed granules and executions query params not getting sent to API in granule list operation in `@cumulus/api-client`

### Deprecated

- `@cumulus/aws-client/S3.calculateS3ObjectChecksum()`
- `@cumulus/aws-client/S3.getS3ObjectReadStream()`
- `@cumulus/common/log.convertLogLevel()`
- `@cumulus/collection-config-store`
- `@cumulus/common/util.sleep()`

- **CUMULUS-1930**
  - `@cumulus/common/log.convertLogLevel()`
  - `@cumulus/common/util.isNull()`
  - `@cumulus/common/util.isUndefined()`
  - `@cumulus/common/util.negate()`
  - `@cumulus/common/util.noop()`
  - `@cumulus/common/util.isNil()`
  - `@cumulus/common/util.renameProperty()`
  - `@cumulus/common/util.lookupMimeType()`
  - `@cumulus/common/util.thread()`
  - `@cumulus/common/util.mkdtempSync()`

### Removed

- The deprecated `@cumulus/common.bucketsConfigJsonObject` function has been
  removed
- The deprecated `@cumulus/common.CollectionConfigStore` class has been removed
- The deprecated `@cumulus/common.concurrency` module has been removed
- The deprecated `@cumulus/common.constructCollectionId` function has been
  removed
- The deprecated `@cumulus/common.launchpad` module has been removed
- The deprecated `@cumulus/common.LaunchpadToken` class has been removed
- The deprecated `@cumulus/common.Semaphore` class has been removed
- The deprecated `@cumulus/common.stringUtils` module has been removed
- The deprecated `@cumulus/common/aws.cloudwatchlogs` function has been removed
- The deprecated `@cumulus/common/aws.deleteS3Files` function has been removed
- The deprecated `@cumulus/common/aws.deleteS3Object` function has been removed
- The deprecated `@cumulus/common/aws.dynamodb` function has been removed
- The deprecated `@cumulus/common/aws.dynamodbDocClient` function has been
  removed
- The deprecated `@cumulus/common/aws.getExecutionArn` function has been removed
- The deprecated `@cumulus/common/aws.headObject` function has been removed
- The deprecated `@cumulus/common/aws.listS3ObjectsV2` function has been removed
- The deprecated `@cumulus/common/aws.parseS3Uri` function has been removed
- The deprecated `@cumulus/common/aws.promiseS3Upload` function has been removed
- The deprecated `@cumulus/common/aws.recursivelyDeleteS3Bucket` function has
  been removed
- The deprecated `@cumulus/common/aws.s3CopyObject` function has been removed
- The deprecated `@cumulus/common/aws.s3ObjectExists` function has been removed
- The deprecated `@cumulus/common/aws.s3PutObject` function has been removed
- The deprecated `@cumulus/common/bucketsConfigJsonObject` function has been
  removed
- The deprecated `@cumulus/common/CloudWatchLogger` class has been removed
- The deprecated `@cumulus/common/collection-config-store.CollectionConfigStore`
  class has been removed
- The deprecated `@cumulus/common/collection-config-store.constructCollectionId`
  function has been removed
- The deprecated `@cumulus/common/concurrency.limit` function has been removed
- The deprecated `@cumulus/common/concurrency.mapTolerant` function has been
  removed
- The deprecated `@cumulus/common/concurrency.promiseUrl` function has been
  removed
- The deprecated `@cumulus/common/concurrency.toPromise` function has been
  removed
- The deprecated `@cumulus/common/concurrency.unless` function has been removed
- The deprecated `@cumulus/common/config.parseConfig` function has been removed
- The deprecated `@cumulus/common/config.resolveResource` function has been
  removed
- The deprecated `@cumulus/common/DynamoDb.get` function has been removed
- The deprecated `@cumulus/common/DynamoDb.scan` function has been removed
- The deprecated `@cumulus/common/FieldPattern` class has been removed
- The deprecated `@cumulus/common/launchpad.getLaunchpadToken` function has been
  removed
- The deprecated `@cumulus/common/launchpad.validateLaunchpadToken` function has
  been removed
- The deprecated `@cumulus/common/LaunchpadToken` class has been removed
- The deprecated `@cumulus/common/message.buildCumulusMeta` function has been
  removed
- The deprecated `@cumulus/common/message.buildQueueMessageFromTemplate`
  function has been removed
- The deprecated `@cumulus/common/message.getCollectionIdFromMessage` function
  has been removed
- The deprecated `@cumulus/common/message.getMaximumExecutions` function has
  been removed
- The deprecated `@cumulus/common/message.getMessageExecutionArn` function has
  been removed
- The deprecated `@cumulus/common/message.getMessageExecutionName` function has
  been removed
- The deprecated `@cumulus/common/message.getMessageFromTemplate` function has
  been removed
- The deprecated `@cumulus/common/message.getMessageGranules` function has been
  removed
- The deprecated `@cumulus/common/message.getMessageStateMachineArn` function
  has been removed
- The deprecated `@cumulus/common/message.getQueueName` function has been
  removed
- The deprecated `@cumulus/common/message.getQueueNameByUrl` function has been
  removed
- The deprecated `@cumulus/common/message.hasQueueAndExecutionLimit` function
  has been removed
- The deprecated `@cumulus/common/Semaphore` class has been removed
- The deprecated `@cumulus/common/string.globalReplace` functon has been removed
- The deprecated `@cumulus/common/string.isNonEmptyString` functon has been
  removed
- The deprecated `@cumulus/common/string.isValidHostname` functon has been
  removed
- The deprecated `@cumulus/common/string.match` functon has been removed
- The deprecated `@cumulus/common/string.matches` functon has been removed
- The deprecated `@cumulus/common/string.replace` functon has been removed
- The deprecated `@cumulus/common/string.toLower` functon has been removed
- The deprecated `@cumulus/common/string.toUpper` functon has been removed
- The deprecated `@cumulus/common/testUtils.getLocalstackEndpoint` function has been removed
- The deprecated `@cumulus/common/util.setErrorStack` function has been removed
- The `@cumulus/common/util.uuid` function has been removed
- The deprecated `@cumulus/common/workflows.getWorkflowArn` function has been
  removed
- The deprecated `@cumulus/common/workflows.getWorkflowFile` function has been
  removed
- The deprecated `@cumulus/common/workflows.getWorkflowList` function has been
  removed
- The deprecated `@cumulus/common/workflows.getWorkflowTemplate` function has
  been removed
- `@cumulus/aws-client/StepFunctions.toSfnExecutionName()`
- `@cumulus/aws-client/StepFunctions.fromSfnExecutionName()`
- `@cumulus/aws-client/StepFunctions.getExecutionArn()`
- `@cumulus/aws-client/StepFunctions.getExecutionUrl()`
- `@cumulus/aws-client/StepFunctions.getStateMachineArn()`
- `@cumulus/aws-client/StepFunctions.pullStepFunctionEvent()`
- `@cumulus/common/test-utils/throttleOnce()`
- `@cumulus/integration-tests/api/distribution.invokeApiDistributionLambda()`
- `@cumulus/integration-tests/api/distribution.getDistributionApiRedirect()`
- `@cumulus/integration-tests/api/distribution.getDistributionApiFileStream()`

## [v1.24.0] 2020-06-03

### BREAKING CHANGES

- **CUMULUS-1969**
  - The `DiscoverPdrs` task now expects `provider_path` to be provided at
    `event.config.provider_path`, not `event.config.collection.provider_path`
  - `event.config.provider_path` is now a required parameter of the
    `DiscoverPdrs` task
  - `event.config.collection` is no longer a parameter to the `DiscoverPdrs`
    task
  - Collections no longer support the `provider_path` property. The tasks that
    relied on that property are now referencing `config.meta.provider_path`.
    Workflows should be updated accordingly.

- **CUMULUS-1997**
  - `@cumulus/cmr-client/CMRSearchConceptQueue` parameters have been changed to take a `cmrSettings` object containing clientId, provider, and auth information. This can be generated using `@cumulus/cmrjs/cmr-utils/getCmrSettings`. The `cmrEnvironment` variable has been removed.

### Added

- **CUMULUS-1800**
  - Added task configuration setting named `syncChecksumFiles` to the
    SyncGranule task. This setting is `false` by default, but when set to
    `true`, all checksum files associated with data files that are downloaded
    will be downloaded as well.
- **CUMULUS-1952**
  - Updated HTTP(S) provider client to accept username/password for Basic authorization. This change adds support for Basic Authorization such as Earthdata login redirects to ingest (i.e. as implemented in SyncGranule), but not to discovery (i.e. as implemented in DiscoverGranules). Discovery still expects the provider's file system to be publicly accessible, but not the individual files and their contents.
  - **NOTE**: Using this in combination with the HTTP protocol may expose usernames and passwords to intermediary network entities. HTTPS is highly recommended.
- **CUMULUS-1997**
  - Added optional `launchpad` configuration to `@cumulus/hyrax-metadata-updates` task config schema.

### Fixed

- **CUMULUS-1997**
  - Updated all CMR operations to use configured authentication scheme
- **CUMULUS-2010**
  - Updated `@cumulus/api/launchpadSaml` to support multiple userGroup attributes from the SAML response

## [v1.23.2] 2020-05-22

### BREAKING CHANGES

- Updates to the Cumulus archive API:
  - All endpoints now return a `401` response instead of a `403` for any request where the JWT passed as a Bearer token is invalid.
  - POST `/refresh` and DELETE `/token/<token>` endpoints now return a `401` response for requests with expired tokens

- **CUMULUS-1894**
  - `@cumulus/ingest/granule.handleDuplicateFile()`
    - The `copyOptions` parameter has been removed
    - An `ACL` parameter has been added
  - `@cumulus/ingest/granule.renameS3FileWithTimestamp()`
    - Now returns `undefined`

- **CUMULUS-1896**
  Updated all Cumulus core lambdas to utilize the new message adapter streaming interface via [cumulus-message-adapter-js v1.2.0](https://github.com/nasa/cumulus-message-adapter-js/releases/tag/v1.2.0).   Users of this version of Cumulus (or later) must utilize version 1.3.0 or greater of the [cumulus-message-adapter](https://github.com/nasa/cumulus-message-adapter) to support core lambdas.

- **CUMULUS-1912**
  - `@cumulus/api` reconciliationReports list endpoint returns a list of reconciliationReport records instead of S3Uri.

- **CUMULUS-1969**
  - The `DiscoverGranules` task now expects `provider_path` to be provided at
    `event.config.provider_path`, not `event.config.collection.provider_path`
  - `config.provider_path` is now a required parameter of the `DiscoverGranules`
    task

### MIGRATION STEPS

- To take advantage of the new TTL-based access token expiration implemented in CUMULUS-1777 (see notes below) and clear out existing records in your access tokens table, do the following:
  1. Log out of any active dashboard sessions
  2. Use the AWS console or CLI to delete your `<prefix>-AccessTokensTable` DynamoDB table
  3. [Re-deploy your `data-persistence` module](https://nasa.github.io/cumulus/docs/deployment/upgrade-readme#update-data-persistence-resources), which should re-create the `<prefix>-AccessTokensTable` DynamoDB table
  4. Return to using the Cumulus API/dashboard as normal
- This release requires the Cumulus Message Adapter layer deployed with Cumulus Core to be at least 1.3.0, as the core lambdas have updated to [cumulus-message-adapter-js v1.2.0](https://github.com/nasa/cumulus-message-adapter-js/releases/tag/v1.2.0) and the new CMA interface.  As a result, users should:
  1. Follow the [Cumulus Message Adapter (CMA) deployment instructions](https://nasa.github.io/cumulus/docs/deployment/deployment-readme#deploy-the-cumulus-message-adapter-layer) and install a CMA layer version >=1.3.0
  2. If you are using any custom Node.js Lambdas in your workflows **and** the Cumulus CMA layer/`cumulus-message-adapter-js`, you must update your lambda to use [cumulus-message-adapter-js v1.2.0](https://github.com/nasa/cumulus-message-adapter-js/releases/tag/v1.2.0) and follow the migration instructions in the release notes. Prior versions of `cumulus-message-adapter-js` are not compatible with CMA >= 1.3.0.
- Migrate existing s3 reconciliation report records to database (CUMULUS-1911):
  - After update your `data persistence` module and Cumulus resources, run the command:

  ```bash
  ./node_modules/.bin/cumulus-api migrate --stack `<your-terraform-deployment-prefix>` --migrationVersion migration5
  ```

### Added

- Added a limit for concurrent Elasticsearch requests when doing an index from database operation
- Added the `es_request_concurrency` parameter to the archive and cumulus Terraform modules

- **CUMULUS-1995**
  - Added the `es_index_shards` parameter to the archive and cumulus Terraform modules to configure the number of shards for the ES index
    - If you have an existing ES index, you will need to [reindex](https://nasa.github.io/cumulus-api/#reindex) and then [change index](https://nasa.github.io/cumulus-api/#change-index) to take advantage of shard updates

- **CUMULUS-1894**
  - Added `@cumulus/aws-client/S3.moveObject()`

- **CUMULUS-1911**
  - Added ReconciliationReports table
  - Updated CreateReconciliationReport lambda to save Reconciliation Report records to database
  - Updated dbIndexer and IndexFromDatabase lambdas to index Reconciliation Report records to Elasticsearch
  - Added migration_5 to migrate existing s3 reconciliation report records to database and Elasticsearch
  - Updated `@cumulus/api` package, `tf-modules/archive` and `tf-modules/data-persistence` Terraform modules

- **CUMULUS-1916**
  - Added util function for seeding reconciliation reports when running API locally in dashboard

### Changed

- **CUMULUS-1777**
  - The `expirationTime` property is now a **required field** of the access tokens model.
  - Updated the `AccessTokens` table to set a [TTL](https://docs.aws.amazon.com/amazondynamodb/latest/developerguide/howitworks-ttl.html) on the `expirationTime` field in `tf-modules/data-persistence/dynamo.tf`. As a result, access token records in this table whose `expirationTime` has passed should be **automatically deleted by DynamoDB**.
  - Updated all code creating access token records in the Dynamo `AccessTokens` table to set the `expirationTime` field value in seconds from the epoch.
- **CUMULUS-1912**
  - Updated reconciliationReports endpoints to query against Elasticsearch, delete report from both database and s3
  - Added `@cumulus/api-client/reconciliationReports`
- **CUMULUS-1999**
  - Updated `@cumulus/common/util.deprecate()` so that only a single deprecation notice is printed for each name/version combination

### Fixed

- **CUMULUS-1894**
  - The `SyncGranule` task can now handle files larger than 5 GB
- **CUMULUS-1987**
  - `Remove granule from CMR` operation in `@cumulus/api` now passes token to CMR when fetching granule metadata, allowing removal of private granules
- **CUMULUS-1993**
  - For a given queue, the `sqs-message-consumer` Lambda will now only schedule workflows for rules matching the queue **and the collection information in each queue message (if any)**
    - The consumer also now only reads each queue message **once per Lambda invocation**, whereas previously each message was read **once per queue rule per Lambda invocation**
  - Fixed bug preventing the deletion of multiple SNS rules that share the same SNS topic

### Deprecated

- **CUMULUS-1894**
  - `@cumulus/ingest/granule.copyGranuleFile()`
  - `@cumulus/ingest/granule.moveGranuleFile()`

- **CUMULUS-1987** - Deprecated the following functions:
  - `@cumulus/cmrjs/getMetadata(cmrLink)` -> `@cumulus/cmr-client/CMR.getGranuleMetadata(cmrLink)`
  - `@cumulus/cmrjs/getFullMetadata(cmrLink)`

## [v1.22.1] 2020-05-04

**Note**: v1.22.0 was not released as a package due to npm/release concerns.  Users upgrading to 1.22.x should start with 1.22.1

### Added

- **CUMULUS-1894**
  - Added `@cumulus/aws-client/S3.multipartCopyObject()`
- **CUMULUS-408**
  - Added `certificateUri` field to provider schema. This optional field allows operators to specify an S3 uri to a CA bundle to use for HTTPS requests.
- **CUMULUS-1787**
  - Added `collections/active` endpoint for returning collections with active granules in `@cumulus/api`
- **CUMULUS-1799**
  - Added `@cumulus/common/stack.getBucketsConfigKey()` to return the S3 key for the buckets config object
  - Added `@cumulus/common/workflows.getWorkflowFileKey()` to return the S3 key for a workflow definition object
  - Added `@cumulus/common/workflows.getWorkflowsListKeyPrefix()` to return the S3 key prefix for objects containing workflow definitions
  - Added `@cumulus/message` package containing utilities for building and parsing Cumulus messages
- **CUMULUS-1850**
  - Added `@cumulus/aws-client/Kinesis.describeStream()` to get a Kinesis stream description
- **CUMULUS-1853**
  - Added `@cumulus/integration-tests/collections.createCollection()`
  - Added `@cumulus/integration-tests/executions.findExecutionArn()`
  - Added `@cumulus/integration-tests/executions.getExecutionWithStatus()`
  - Added `@cumulus/integration-tests/granules.getGranuleWithStatus()`
  - Added `@cumulus/integration-tests/providers.createProvider()`
  - Added `@cumulus/integration-tests/rules.createOneTimeRule()`

### Changed

- **CUMULUS-1682**
  - Moved all `@cumulus/ingest/parse-pdr` code into the `parse-pdr` task as it had become tightly coupled with that task's handler and was not used anywhere else. Unit tests also restored.
- **CUMULUS-1820**
  - Updated the Thin Egress App module used in `tf-modules/distribution/main.tf` to build 74. [See the release notes](https://github.com/asfadmin/thin-egress-app/releases/tag/tea-build.74).
- **CUMULUS-1852**
  - Updated POST endpoints for `/collections`, `/providers`, and `/rules` to log errors when returning a 500 response
  - Updated POST endpoint for `/collections`:
    - Return a 400 response when the `name` or `version` fields are missing
    - Return a 409 response if the collection already exists
    - Improved error messages to be more explicit
  - Updated POST endpoint for `/providers`:
    - Return a 400 response if the `host` field value is invalid
    - Return a 409 response if the provider already exists
  - Updated POST endpoint for `/rules`:
    - Return a 400 response if rule `name` is invalid
    - Return a 400 response if rule `type` is invalid
- **CUMULUS-1891**
  - Updated the following endpoints using async operations to return a 503 error if the ECS task  cannot be started and a 500 response for a non-specific error:
    - POST `/replays`
    - POST `/bulkDelete`
    - POST `/elasticsearch/index-from-database`
    - POST `/granules/bulk`

### Fixed

- **CUMULUS-408**
  - Fixed HTTPS discovery and ingest.

- **CUMULUS-1850**
  - Fixed a bug in Kinesis event processing where the message consumer would not properly filter available rules based on the collection information in the event and the Kinesis stream ARN

- **CUMULUS-1853**
  - Fixed a bug where attempting to create a rule containing a payload property
    would fail schema validation.

- **CUMULUS-1854**
  - Rule schema is validated before starting workflows or creating event source mappings

- **CUMULUS-1974**
  - Fixed @cumulus/api webpack config for missing underscore object due to underscore update

- **CUMULUS-2210**
  - Fixed `cmr_oauth_provider` variable not being propogated to reconciliation reports

### Deprecated

- **CUMULUS-1799** - Deprecated the following code. For cases where the code was moved into another package, the new code location is noted:
  - `@cumulus/aws-client/StepFunctions.fromSfnExecutionName()`
  - `@cumulus/aws-client/StepFunctions.toSfnExecutionName()`
  - `@cumulus/aws-client/StepFunctions.getExecutionArn()` -> `@cumulus/message/Executions.buildExecutionArn()`
  - `@cumulus/aws-client/StepFunctions.getExecutionUrl()` -> `@cumulus/message/Executions.getExecutionUrlFromArn()`
  - `@cumulus/aws-client/StepFunctions.getStateMachineArn()` -> `@cumulus/message/Executions.getStateMachineArnFromExecutionArn()`
  - `@cumulus/aws-client/StepFunctions.pullStepFunctionEvent()` -> `@cumulus/message/StepFunctions.pullStepFunctionEvent()`
  - `@cumulus/common/bucketsConfigJsonObject()`
  - `@cumulus/common/CloudWatchLogger`
  - `@cumulus/common/collection-config-store/CollectionConfigStore` -> `@cumulus/collection-config-store`
  - `@cumulus/common/collection-config-store.constructCollectionId()` -> `@cumulus/message/Collections.constructCollectionId`
  - `@cumulus/common/concurrency.limit()`
  - `@cumulus/common/concurrency.mapTolerant()`
  - `@cumulus/common/concurrency.promiseUrl()`
  - `@cumulus/common/concurrency.toPromise()`
  - `@cumulus/common/concurrency.unless()`
  - `@cumulus/common/config.buildSchema()`
  - `@cumulus/common/config.parseConfig()`
  - `@cumulus/common/config.resolveResource()`
  - `@cumulus/common/config.resourceToArn()`
  - `@cumulus/common/FieldPattern`
  - `@cumulus/common/launchpad.getLaunchpadToken()` -> `@cumulus/launchpad-auth/index.getLaunchpadToken()`
  - `@cumulus/common/LaunchpadToken` -> `@cumulus/launchpad-auth/LaunchpadToken`
  - `@cumulus/common/launchpad.validateLaunchpadToken()` -> `@cumulus/launchpad-auth/index.validateLaunchpadToken()`
  - `@cumulus/common/message.buildCumulusMeta()` -> `@cumulus/message/Build.buildCumulusMeta()`
  - `@cumulus/common/message.buildQueueMessageFromTemplate()` -> `@cumulus/message/Build.buildQueueMessageFromTemplate()`
  - `@cumulus/common/message.getCollectionIdFromMessage()` -> `@cumulus/message/Collections.getCollectionIdFromMessage()`
  - `@cumulus/common/message.getMessageExecutionArn()` -> `@cumulus/message/Executions.getMessageExecutionArn()`
  - `@cumulus/common/message.getMessageExecutionName()` -> `@cumulus/message/Executions.getMessageExecutionName()`
  - `@cumulus/common/message.getMaximumExecutions()` -> `@cumulus/message/Queue.getMaximumExecutions()`
  - `@cumulus/common/message.getMessageFromTemplate()`
  - `@cumulus/common/message.getMessageStateMachineArn()` -> `@cumulus/message/Executions.getMessageStateMachineArn()`)
  - `@cumulus/common/message.getMessageGranules()` -> `@cumulus/message/Granules.getMessageGranules()`
  - `@cumulus/common/message.getQueueNameByUrl()` -> `@cumulus/message/Queue.getQueueNameByUrl()`
  - `@cumulus/common/message.getQueueName()` -> `@cumulus/message/Queue.getQueueName()`)
  - `@cumulus/common/message.hasQueueAndExecutionLimit()` -> `@cumulus/message/Queue.hasQueueAndExecutionLimit()`
  - `@cumulus/common/Semaphore`
  - `@cumulus/common/test-utils.throttleOnce()`
  - `@cumulus/common/workflows.getWorkflowArn()`
  - `@cumulus/common/workflows.getWorkflowFile()`
  - `@cumulus/common/workflows.getWorkflowList()`
  - `@cumulus/common/workflows.getWorkflowTemplate()`
  - `@cumulus/integration-tests/sfnStep/SfnStep.parseStepMessage()` -> `@cumulus/message/StepFunctions.parseStepMessage()`
- **CUMULUS-1858** - Deprecated the following functions.
  - `@cumulus/common/string.globalReplace()`
  - `@cumulus/common/string.isNonEmptyString()`
  - `@cumulus/common/string.isValidHostname()`
  - `@cumulus/common/string.match()`
  - `@cumulus/common/string.matches()`
  - `@cumulus/common/string.replace()`
  - `@cumulus/common/string.toLower()`
  - `@cumulus/common/string.toUpper()`

### Removed

- **CUMULUS-1799**: Deprecated code removals:
  - Removed from `@cumulus/common/aws`:
    - `pullStepFunctionEvent()`
  - Removed `@cumulus/common/sfnStep`
  - Removed `@cumulus/common/StepFunctions`

## [v1.21.0] 2020-03-30

### PLEASE NOTE

- **CUMULUS-1762**: the `messageConsumer` for `sns` and `kinesis`-type rules now fetches
  the collection information from the message. You should ensure that your rule's collection
  name and version match what is in the message for these ingest messages to be processed.
  If no matching rule is found, an error will be thrown and logged in the
  `messageConsumer` Lambda function's log group.

### Added

- **CUMULUS-1629**`
  - Updates discover-granules task to respect/utilize duplicateHandling configuration such that
    - skip:               Duplicates will be filtered from the granule list
    - error:              Duplicates encountered will result in step failure
    - replace, version:   Duplicates will be ignored and handled as normal.
  - Adds a new copy of the API lambda `PrivateApiLambda()` which is configured to not require authentication. This Lambda is not connected to an API gateway
  - Adds `@cumulus/api-client` with functions for use by workflow lambdas to call the API when needed

- **CUMULUS-1732**
  - Added Python task/activity workflow and integration test (`PythonReferenceSpec`) to test `cumulus-message-adapter-python`and `cumulus-process-py` integration.
- **CUMULUS-1795**
  - Added an IAM policy on the Cumulus EC2 creation to enable SSM when the `deploy_to_ngap` flag is true

### Changed

- **CUMULUS-1762**
  - the `messageConsumer` for `sns` and `kinesis`-type rules now fetches the collection
    information from the message.

### Deprecated

- **CUMULUS-1629**
  - Deprecate `granulesApi`, `rulesApi`, `emsApi`, `executionsAPI` from `@cumulus/integration-test/api` in favor of code moved to `@cumulus/api-client`

### Removed

- **CUMULUS-1799**: Deprecated code removals
  - Removed deprecated method `@cumulus/api/models/Granule.createGranulesFromSns()`
  - Removed deprecated method `@cumulus/api/models/Granule.removeGranuleFromCmr()`
  - Removed from `@cumulus/common/aws`:
    - `apigateway()`
    - `buildS3Uri()`
    - `calculateS3ObjectChecksum()`
    - `cf()`
    - `cloudwatch()`
    - `cloudwatchevents()`
    - `cloudwatchlogs()`
    - `createAndWaitForDynamoDbTable()`
    - `createQueue()`
    - `deleteSQSMessage()`
    - `describeCfStackResources()`
    - `downloadS3File()`
    - `downloadS3Files()`
    - `DynamoDbSearchQueue` class
    - `dynamodbstreams()`
    - `ec2()`
    - `ecs()`
    - `fileExists()`
    - `findResourceArn()`
    - `fromSfnExecutionName()`
    - `getFileBucketAndKey()`
    - `getJsonS3Object()`
    - `getQueueUrl()`
    - `getObjectSize()`
    - `getS3ObjectReadStream()`
    - `getSecretString()`
    - `getStateMachineArn()`
    - `headObject()`
    - `isThrottlingException()`
    - `kinesis()`
    - `lambda()`
    - `listS3Objects()`
    - `promiseS3Upload()`
    - `publishSnsMessage()`
    - `putJsonS3Object()`
    - `receiveSQSMessages()`
    - `s3CopyObject()`
    - `s3GetObjectTagging()`
    - `s3Join()`
    - `S3ListObjectsV2Queue` class
    - `s3TagSetToQueryString()`
    - `s3PutObjectTagging()`
    - `secretsManager()`
    - `sendSQSMessage()`
    - `sfn()`
    - `sns()`
    - `sqs()`
    - `sqsQueueExists()`
    - `toSfnExecutionName()`
    - `uploadS3FileStream()`
    - `uploadS3Files()`
    - `validateS3ObjectChecksum()`
  - Removed `@cumulus/common/CloudFormationGateway` class
  - Removed `@cumulus/common/concurrency/Mutex` class
  - Removed `@cumulus/common/errors`
  - Removed `@cumulus/common/sftp`
  - Removed `@cumulus/common/string.unicodeEscape`
  - Removed `@cumulus/cmrjs/cmr-utils.getGranuleId()`
  - Removed `@cumulus/cmrjs/cmr-utils.getCmrFiles()`
  - Removed `@cumulus/cmrjs/cmr/CMR` class
  - Removed `@cumulus/cmrjs/cmr/CMRSearchConceptQueue` class
  - Removed `@cumulus/cmrjs/utils.getHost()`
  - Removed `@cumulus/cmrjs/utils.getIp()`
  - Removed `@cumulus/cmrjs/utils.hostId()`
  - Removed `@cumulus/cmrjs/utils/ummVersion()`
  - Removed `@cumulus/cmrjs/utils.updateToken()`
  - Removed `@cumulus/cmrjs/utils.validateUMMG()`
  - Removed `@cumulus/ingest/aws.getEndpoint()`
  - Removed `@cumulus/ingest/aws.getExecutionUrl()`
  - Removed `@cumulus/ingest/aws/invoke()`
  - Removed `@cumulus/ingest/aws/CloudWatch` class
  - Removed `@cumulus/ingest/aws/ECS` class
  - Removed `@cumulus/ingest/aws/Events` class
  - Removed `@cumulus/ingest/aws/SQS` class
  - Removed `@cumulus/ingest/aws/StepFunction` class
  - Removed `@cumulus/ingest/util.normalizeProviderPath()`
  - Removed `@cumulus/integration-tests/index.listCollections()`
  - Removed `@cumulus/integration-tests/index.listProviders()`
  - Removed `@cumulus/integration-tests/index.rulesList()`
  - Removed `@cumulus/integration-tests/api/api.addCollectionApi()`

## [v1.20.0] 2020-03-12

### BREAKING CHANGES

- **CUMULUS-1714**
  - Changed the format of the message sent to the granule SNS Topic. Message includes the granule record under `record` and the type of event under `event`. Messages with `deleted` events will have the record that was deleted with a `deletedAt` timestamp. Options for `event` are `Create | Update | Delete`
- **CUMULUS-1769** - `deploy_to_ngap` is now a **required** variable for the `tf-modules/cumulus` module. **For those deploying to NGAP environments, this variable should always be set to `true`.**

### Notable changes

- **CUMULUS-1739** - You can now exclude Elasticsearch from your `tf-modules/data-persistence` deployment (via `include_elasticsearch = false`) and your `tf-modules/cumulus` module will still deploy successfully.

- **CUMULUS-1769** - If you set `deploy_to_ngap = true` for the `tf-modules/archive` Terraform module, **you can only deploy your archive API gateway as `PRIVATE`**, not `EDGE`.

### Added

- Added `@cumulus/aws-client/S3.getS3ObjectReadStreamAsync()` to deal with S3 eventual consistency issues by checking for the existence an S3 object with retries before getting a readable stream for that object.
- **CUMULUS-1769**
  - Added `deploy_to_ngap` boolean variable for the `tf-modules/cumulus` and `tf-modules/archive` Terraform modules. This variable is required. **For those deploying to NGAP environments, this variable should always be set to `true`.**
- **HYRAX-70**
  - Add the hyrax-metadata-update task

### Changed

- [`AccessToken.get()`](https://github.com/nasa/cumulus/blob/master/packages/api/models/access-tokens.js) now enforces [strongly consistent reads from DynamoDB](https://docs.aws.amazon.com/amazondynamodb/latest/developerguide/HowItWorks.ReadConsistency.html)
- **CUMULUS-1739**
  - Updated `tf-modules/data-persistence` to make Elasticsearch alarm resources and outputs conditional on the `include_elasticsearch` variable
  - Updated `@cumulus/aws-client/S3.getObjectSize` to include automatic retries for any failures from `S3.headObject`
- **CUMULUS-1784**
  - Updated `@cumulus/api/lib/DistributionEvent.remoteIP()` to parse the IP address in an S3 access log from the `A-sourceip` query parameter if present, otherwise fallback to the original parsing behavior.
- **CUMULUS-1768**
  - The `stats/summary` endpoint reports the distinct collections for the number of granules reported

### Fixed

- **CUMULUS-1739** - Fixed the `tf-modules/cumulus` and `tf-modules/archive` modules to make these Elasticsearch variables truly optional:
  - `elasticsearch_domain_arn`
  - `elasticsearch_hostname`
  - `elasticsearch_security_group_id`

- **CUMULUS-1768**
  - Fixed the `stats/` endpoint so that data is correctly filtered by timestamp and `processingTime` is calculated correctly.

- **CUMULUS-1769**
  - In the `tf-modules/archive` Terraform module, the `lifecycle` block ignoring changes to the `policy` of the archive API gateway is now only enforced if `deploy_to_ngap = true`. This fixes a bug where users deploying outside of NGAP could not update their API gateway's resource policy when going from `PRIVATE` to `EDGE`, preventing their API from being accessed publicly.

- **CUMULUS-1775**
  - Fix/update api endpoint to use updated google auth endpoints such that it will work with new accounts

### Removed

- **CUMULUS-1768**
  - Removed API endpoints `stats/histogram` and `stats/average`. All advanced stats needs should be acquired from Cloud Metrics or similarly configured ELK stack.

## [v1.19.0] 2020-02-28

### BREAKING CHANGES

- **CUMULUS-1736**
  - The `@cumulus/discover-granules` task now sets the `dataType` of discovered
    granules based on the `name` of the configured collection, not the
    `dataType`.
  - The config schema of the `@cumulus/discover-granules` task now requires that
    collections contain a `version`.
  - The `@cumulus/sync-granule` task will set the `dataType` and `version` of a
    granule based on the configured collection if those fields are not already
    set on the granule. Previously it was using the `dataType` field of the
    configured collection, then falling back to the `name` field of the
    collection. This update will just use the `name` field of the collection to
    set the `dataType` field of the granule.

- **CUMULUS-1446**
  - Update the `@cumulus/integration-tests/api/executions.getExecution()`
    function to parse the response and return the execution, rather than return
    the full API response.

- **CUMULUS-1672**
  - The `cumulus` Terraform module in previous releases set a
    `Deployment = var.prefix` tag on all resources that it managed. In this
    release, a `tags` input variable has been added to the `cumulus` Terraform
    module to allow resource tagging to be customized. No default tags will be
    applied to Cumulus-managed resources. To replicate the previous behavior,
    set `tags = { Deployment: var.prefix }` as an input variable for the
    `cumulus` Terraform module.

- **CUMULUS-1684 Migration Instructions**
  - In previous releases, a provider's username and password were encrypted
    using a custom encryption library. That has now been updated to use KMS.
    This release includes a Lambda function named
    `<prefix>-ProviderSecretsMigration`, which will re-encrypt existing
    provider credentials to use KMS. After this release has been deployed, you
    will need to manually invoke that Lambda function using either the AWS CLI
    or AWS Console. It should only need to be successfully run once.
  - Future releases of Cumulus will invoke a
    `<prefix>-VerifyProviderSecretsMigration` Lambda function as part of the
    deployment, which will cause the deployment to fail if the migration
    Lambda has not been run.

- **CUMULUS-1718**
  - The `@cumulus/sf-sns-report` task for reporting mid-workflow updates has been retired.
  This task was used as the `PdrStatusReport` task in our ParsePdr example workflow.
  If you have a ParsePdr or other workflow using this task, use `@cumulus/sf-sqs-report` instead.
  Trying to deploy the old task will result in an error as the cumulus module no longer exports `sf_sns_report_task`.
  - Migration instruction: In your workflow definition, for each step using the old task change:
  `"Resource": "${module.cumulus.sf_sns_report_task.task_arn}"`
  to
  `"Resource": "${module.cumulus.sf_sqs_report_task.task_arn}"`

- **CUMULUS-1755**
  - The `thin_egress_jwt_secret_name` variable for the `tf-modules/cumulus` Terraform module is now **required**. This variable is passed on to the Thin Egress App in `tf-modules/distribution/main.tf`, which uses the keys stored in the secret to sign JWTs. See the [Thin Egress App documentation on how to create a value for this secret](https://github.com/asfadmin/thin-egress-app#setting-up-the-jwt-cookie-secrets).

### Added

- **CUMULUS-1446**
  - Add `@cumulus/common/FileUtils.readJsonFile()` function
  - Add `@cumulus/common/FileUtils.readTextFile()` function
  - Add `@cumulus/integration-tests/api/collections.createCollection()` function
  - Add `@cumulus/integration-tests/api/collections.deleteCollection()` function
  - Add `@cumulus/integration-tests/api/collections.getCollection()` function
  - Add `@cumulus/integration-tests/api/providers.getProvider()` function
  - Add `@cumulus/integration-tests/index.getExecutionOutput()` function
  - Add `@cumulus/integration-tests/index.loadCollection()` function
  - Add `@cumulus/integration-tests/index.loadProvider()` function
  - Add `@cumulus/integration-tests/index.readJsonFilesFromDir()` function

- **CUMULUS-1672**
  - Add a `tags` input variable to the `archive` Terraform module
  - Add a `tags` input variable to the `cumulus` Terraform module
  - Add a `tags` input variable to the `cumulus_ecs_service` Terraform module
  - Add a `tags` input variable to the `data-persistence` Terraform module
  - Add a `tags` input variable to the `distribution` Terraform module
  - Add a `tags` input variable to the `ingest` Terraform module
  - Add a `tags` input variable to the `s3-replicator` Terraform module

- **CUMULUS-1707**
  - Enable logrotate on ECS cluster

- **CUMULUS-1684**
  - Add a `@cumulus/aws-client/KMS` library of KMS-related functions
  - Add `@cumulus/aws-client/S3.getTextObject()`
  - Add `@cumulus/sftp-client` package
  - Create `ProviderSecretsMigration` Lambda function
  - Create `VerifyProviderSecretsMigration` Lambda function

- **CUMULUS-1548**
  - Add ability to put default Cumulus logs in Metrics' ELK stack
  - Add ability to add custom logs to Metrics' ELK Stack

- **CUMULUS-1702**
  - When logs are sent to Metrics' ELK stack, the logs endpoints will return results from there

- **CUMULUS-1459**
  - Async Operations are indexed in Elasticsearch
  - To index any existing async operations you'll need to perform an index from
    database function.

- **CUMULUS-1717**
  - Add `@cumulus/aws-client/deleteAndWaitForDynamoDbTableNotExists`, which
    deletes a DynamoDB table and waits to ensure the table no longer exists
  - Added `publishGranules` Lambda to handle publishing granule messages to SNS when granule records are written to DynamoDB
  - Added `@cumulus/api/models/Granule.storeGranulesFromCumulusMessage` to store granules from a Cumulus message to DynamoDB

- **CUMULUS-1718**
  - Added `@cumulus/sf-sqs-report` task to allow mid-workflow reporting updates.
  - Added `stepfunction_event_reporter_queue_url` and `sf_sqs_report_task` outputs to the `cumulus` module.
  - Added `publishPdrs` Lambda to handle publishing PDR messages to SNS when PDR records are written to DynamoDB.
  - Added `@cumulus/api/models/Pdr.storePdrFromCumulusMessage` to store PDRs from a Cumulus message to DynamoDB.
  - Added `@cumulus/aws-client/parseSQSMessageBody` to parse an SQS message body string into an object.

- **Ability to set custom backend API url in the archive module**
  - Add `api_url` definition in `tf-modules/cumulus/archive.tf`
  - Add `archive_api_url` variable in `tf-modules/cumulus/variables.tf`

- **CUMULUS-1741**
  - Added an optional `elasticsearch_security_group_ids` variable to the
    `data-persistence` Terraform module to allow additional security groups to
    be assigned to the Elasticsearch Domain.

- **CUMULUS-1752**
  - Added `@cumulus/integration-tests/api/distribution.invokeTEADistributionLambda` to simulate a request to the [Thin Egress App](https://github.com/asfadmin/thin-egress-app) by invoking the Lambda and getting a response payload.
  - Added `@cumulus/integration-tests/api/distribution.getTEARequestHeaders` to generate necessary request headers for a request to the Thin Egress App
  - Added `@cumulus/integration-tests/api/distribution.getTEADistributionApiFileStream` to get a response stream for a file served by Thin Egress App
  - Added `@cumulus/integration-tests/api/distribution.getTEADistributionApiRedirect` to get a redirect response from the Thin Egress App

- **CUMULUS-1755**
  - Added `@cumulus/aws-client/CloudFormation.describeCfStack()` to describe a Cloudformation stack
  - Added `@cumulus/aws-client/CloudFormation.getCfStackParameterValues()` to get multiple parameter values for a Cloudformation stack

### Changed

- **CUMULUS-1725**
  - Moved the logic that updates the granule files cache Dynamo table into its
    own Lambda function called `granuleFilesCacheUpdater`.

- **CUMULUS-1736**
  - The `collections` model in the API package now determines the name of a
    collection based on the `name` property, rather than using `dataType` and
    then falling back to `name`.
  - The `@cumulus/integration-tests.loadCollection()` function no longer appends
    the postfix to the end of the collection's `dataType`.
  - The `@cumulus/integration-tests.addCollections()` function no longer appends
    the postfix to the end of the collection's `dataType`.

- **CUMULUS-1672**
  - Add a `retryOptions` parameter to the `@cumulus/aws-client/S3.headObject`
     function, which will retry if the object being queried does not exist.

- **CUMULUS-1446**
  - Mark the `@cumulus/integration-tests/api.addCollectionApi()` function as
    deprecated
  - Mark the `@cumulus/integration-tests/index.listCollections()` function as
    deprecated
  - Mark the `@cumulus/integration-tests/index.listProviders()` function as
    deprecated
  - Mark the `@cumulus/integration-tests/index.rulesList()` function as
    deprecated

- **CUMULUS-1672**
  - Previously, the `cumulus` module defaulted to setting a
    `Deployment = var.prefix` tag on all resources that it managed. In this
    release, the `cumulus` module will now accept a `tags` input variable that
    defines the tags to be assigned to all resources that it manages.
  - Previously, the `data-persistence` module defaulted to setting a
    `Deployment = var.prefix` tag on all resources that it managed. In this
    release, the `data-persistence` module will now accept a `tags` input
    variable that defines the tags to be assigned to all resources that it
    manages.
  - Previously, the `distribution` module defaulted to setting a
    `Deployment = var.prefix` tag on all resources that it managed. In this
    release, the `distribution` module will now accept a `tags` input variable
    that defines the tags to be assigned to all resources that it manages.
  - Previously, the `ingest` module defaulted to setting a
    `Deployment = var.prefix` tag on all resources that it managed. In this
    release, the `ingest` module will now accept a `tags` input variable that
    defines the tags to be assigned to all resources that it manages.
  - Previously, the `s3-replicator` module defaulted to setting a
    `Deployment = var.prefix` tag on all resources that it managed. In this
    release, the `s3-replicator` module will now accept a `tags` input variable
    that defines the tags to be assigned to all resources that it manages.

- **CUMULUS-1684**
  - Update the API package to encrypt provider credentials using KMS instead of
    using RSA keys stored in S3

- **CUMULUS-1717**
  - Changed name of `cwSfExecutionEventToDb` Lambda to `cwSfEventToDbRecords`
  - Updated `cwSfEventToDbRecords` to write granule records to DynamoDB from the incoming Cumulus message

- **CUMULUS-1718**
  - Renamed `cwSfEventToDbRecords` to `sfEventSqsToDbRecords` due to architecture change to being a consumer of an SQS queue of Step Function Cloudwatch events.
  - Updated `sfEventSqsToDbRecords` to write PDR records to DynamoDB from the incoming Cumulus message
  - Moved `data-cookbooks/sns.md` to `data-cookbooks/ingest-notifications.md` and updated it to reflect recent changes.

- **CUMULUS-1748**
  - (S)FTP discovery tasks now use the provider-path as-is instead of forcing it to a relative path.
  - Improved error handling to catch permission denied FTP errors better and log them properly. Workflows will still fail encountering this error and we intend to consider that approach in a future ticket.

- **CUMULUS-1752**
  - Moved class for parsing distribution events to its own file: `@cumulus/api/lib/DistributionEvent.js`
    - Updated `DistributionEvent` to properly parse S3 access logs generated by requests from the [Thin Egress App](https://github.com/asfadmin/thin-egress-app)

- **CUMULUS-1753** - Changes to `@cumulus/ingest/HttpProviderClient.js`:
  - Removed regex filter in `HttpProviderClient.list()` that was used to return only files with an extension between 1 and 4 characters long. `HttpProviderClient.list()` will now return all files linked from the HTTP provider host.

- **CUMULUS-1755**
  - Updated the Thin Egress App module used in `tf-modules/distribution/main.tf` to build 61. [See the release notes](https://github.com/asfadmin/thin-egress-app/releases/tag/tea-build.61).

- **CUMULUS-1757**
  - Update @cumulus/cmr-client CMRSearchConceptQueue to take optional cmrEnvironment parameter

### Deprecated

- **CUMULUS-1684**
  - Deprecate `@cumulus/common/key-pair-provider/S3KeyPairProvider`
  - Deprecate `@cumulus/common/key-pair-provider/S3KeyPairProvider.encrypt()`
  - Deprecate `@cumulus/common/key-pair-provider/S3KeyPairProvider.decrypt()`
  - Deprecate `@cumulus/common/kms/KMS`
  - Deprecate `@cumulus/common/kms/KMS.encrypt()`
  - Deprecate `@cumulus/common/kms/KMS.decrypt()`
  - Deprecate `@cumulus/common/sftp.Sftp`

- **CUMULUS-1717**
  - Deprecate `@cumulus/api/models/Granule.createGranulesFromSns`

- **CUMULUS-1718**
  - Deprecate `@cumulus/sf-sns-report`.
    - This task has been updated to always throw an error directing the user to use `@cumulus/sf-sqs-report` instead. This was done because there is no longer an SNS topic to which to publish, and no consumers to listen to it.

- **CUMULUS-1748**
  - Deprecate `@cumulus/ingest/util.normalizeProviderPath`

- **CUMULUS-1752**
  - Deprecate `@cumulus/integration-tests/api/distribution.getDistributionApiFileStream`
  - Deprecate `@cumulus/integration-tests/api/distribution.getDistributionApiRedirect`
  - Deprecate `@cumulus/integration-tests/api/distribution.invokeApiDistributionLambda`

### Removed

- **CUMULUS-1684**
  - Remove the deployment script that creates encryption keys and stores them to
    S3

- **CUMULUS-1768**
  - Removed API endpoints `stats/histogram` and `stats/average`. All advanced stats needs should be acquired from Cloud Metrics or similarly configured ELK stack.

### Fixed

- **Fix default values for urs_url in variables.tf files**
  - Remove trailing `/` from default `urs_url` values.

- **CUMULUS-1610** - Add the Elasticsearch security group to the EC2 security groups

- **CUMULUS-1740** - `cumulus_meta.workflow_start_time` is now set in Cumulus
  messages

- **CUMULUS-1753** - Fixed `@cumulus/ingest/HttpProviderClient.js` to properly handle HTTP providers with:
  - Multiple link tags (e.g. `<a>`) per line of source code
  - Link tags in uppercase or lowercase (e.g. `<A>`)
  - Links with filepaths in the link target (e.g. `<a href="/path/to/file.txt">`). These files will be returned from HTTP file discovery **as the file name only** (e.g. `file.txt`).

- **CUMULUS-1768**
  - Fix an issue in the stats endpoints in `@cumulus/api` to send back stats for the correct type

## [v1.18.0] 2020-02-03

### BREAKING CHANGES

- **CUMULUS-1686**

  - `ecs_cluster_instance_image_id` is now a _required_ variable of the `cumulus` module, instead of optional.

- **CUMULUS-1698**

  - Change variable `saml_launchpad_metadata_path` to `saml_launchpad_metadata_url` in the `tf-modules/cumulus` Terraform module.

- **CUMULUS-1703**
  - Remove the unused `forceDownload` option from the `sync-granule` tasks's config
  - Remove the `@cumulus/ingest/granule.Discover` class
  - Remove the `@cumulus/ingest/granule.Granule` class
  - Remove the `@cumulus/ingest/pdr.Discover` class
  - Remove the `@cumulus/ingest/pdr.Granule` class
  - Remove the `@cumulus/ingest/parse-pdr.parsePdr` function

### Added

- **CUMULUS-1040**

  - Added `@cumulus/aws-client` package to provide utilities for working with AWS services and the Node.js AWS SDK
  - Added `@cumulus/errors` package which exports error classes for use in Cumulus workflow code
  - Added `@cumulus/integration-tests/sfnStep` to provide utilities for parsing step function execution histories

- **CUMULUS-1102**

  - Adds functionality to the @cumulus/api package for better local testing.
    - Adds data seeding for @cumulus/api's localAPI.
      - seed functions allow adding collections, executions, granules, pdrs, providers, and rules to a Localstack Elasticsearch and DynamoDB via `addCollections`, `addExecutions`, `addGranules`, `addPdrs`, `addProviders`, and `addRules`.
    - Adds `eraseDataStack` function to local API server code allowing resetting of local datastack for testing (ES and DynamoDB).
    - Adds optional parameters to the @cumulus/api bin serve to allow for launching the api without destroying the current data.

- **CUMULUS-1697**

  - Added the `@cumulus/tf-inventory` package that provides command line utilities for managing Terraform resources in your AWS account

- **CUMULUS-1703**

  - Add `@cumulus/aws-client/S3.createBucket` function
  - Add `@cumulus/aws-client/S3.putFile` function
  - Add `@cumulus/common/string.isNonEmptyString` function
  - Add `@cumulus/ingest/FtpProviderClient` class
  - Add `@cumulus/ingest/HttpProviderClient` class
  - Add `@cumulus/ingest/S3ProviderClient` class
  - Add `@cumulus/ingest/SftpProviderClient` class
  - Add `@cumulus/ingest/providerClientUtils.buildProviderClient` function
  - Add `@cumulus/ingest/providerClientUtils.fetchTextFile` function

- **CUMULUS-1731**

  - Add new optional input variables to the Cumulus Terraform module to support TEA upgrade:
    - `thin_egress_cookie_domain` - Valid domain for Thin Egress App cookie
    - `thin_egress_domain_cert_arn` - Certificate Manager SSL Cert ARN for Thin
      Egress App if deployed outside NGAP/CloudFront
    - `thin_egress_download_role_in_region_arn` - ARN for reading of Thin Egress
      App data buckets for in-region requests
    - `thin_egress_jwt_algo` - Algorithm with which to encode the Thin Egress
      App JWT cookie
    - `thin_egress_jwt_secret_name` - Name of AWS secret where keys for the Thin
      Egress App JWT encode/decode are stored
    - `thin_egress_lambda_code_dependency_archive_key` - Thin Egress App - S3
      Key of packaged python modules for lambda dependency layer

- **CUMULUS-1733**
  - Add `discovery-filtering` operator doc to document previously undocumented functionality.

- **CUMULUS-1737**
  - Added the `cumulus-test-cleanup` module to run a nightly cleanup on resources left over from the integration tests run from the `example/spec` directory.

### Changed

- **CUMULUS-1102**

  - Updates `@cumulus/api/auth/testAuth` to use JWT instead of random tokens.
  - Updates the default AMI for the ecs_cluster_instance_image_id.

- **CUMULUS-1622**

  - Mutex class has been deprecated in `@cumulus/common/concurrency` and will be removed in a future release.

- **CUMULUS-1686**

  - Changed `ecs_cluster_instance_image_id` to be a required variable of the `cumulus` module and removed the default value.
    The default was not available across accounts and regions, nor outside of NGAP and therefore not particularly useful.

- **CUMULUS-1688**

  - Updated `@cumulus/aws.receiveSQSMessages` not to replace `message.Body` with a parsed object. This behavior was undocumented and confusing as received messages appeared to contradict AWS docs that state `message.Body` is always a string.
  - Replaced `sf_watcher` CloudWatch rule from `cloudwatch-events.tf` with an EventSourceMapping on `sqs2sf` mapped to the `start_sf` SQS queue (in `event-sources.tf`).
  - Updated `sqs2sf` with an EventSourceMapping handler and unit test.

- **CUMULUS-1698**

  - Change variable `saml_launchpad_metadata_path` to `saml_launchpad_metadata_url` in the `tf-modules/cumulus` Terraform module.
  - Updated `@cumulus/api/launchpadSaml` to download launchpad IDP metadata from configured location when the metadata in s3 is not valid, and to work with updated IDP metadata and SAML response.

- **CUMULUS-1731**
  - Upgrade the version of the Thin Egress App deployed by Cumulus to v48
    - Note: New variables available, see the 'Added' section of this changelog.

### Fixed

- **CUMULUS-1664**

  - Updated `dbIndexer` Lambda to remove hardcoded references to DynamoDB table names.

- **CUMULUS-1733**
  - Fixed granule discovery recursion algorithm used in S/FTP protocols.

### Removed

- **CUMULUS-1481**
  - removed `process` config and output from PostToCmr as it was not required by the task nor downstream steps, and should still be in the output message's `meta` regardless.

### Deprecated

- **CUMULUS-1040**
  - Deprecated the following code. For cases where the code was moved into another package, the new code location is noted:
    - `@cumulus/common/CloudFormationGateway` -> `@cumulus/aws-client/CloudFormationGateway`
    - `@cumulus/common/DynamoDb` -> `@cumulus/aws-client/DynamoDb`
    - `@cumulus/common/errors` -> `@cumulus/errors`
    - `@cumulus/common/StepFunctions` -> `@cumulus/aws-client/StepFunctions`
    - All of the exported functions in `@cumulus/commmon/aws` (moved into `@cumulus/aws-client`), except:
      - `@cumulus/common/aws/isThrottlingException` -> `@cumulus/errors/isThrottlingException`
      - `@cumulus/common/aws/improveStackTrace` (not deprecated)
      - `@cumulus/common/aws/retryOnThrottlingException` (not deprecated)
    - `@cumulus/common/sfnStep/SfnStep.parseStepMessage` -> `@cumulus/integration-tests/sfnStep/SfnStep.parseStepMessage`
    - `@cumulus/common/sfnStep/ActivityStep` -> `@cumulus/integration-tests/sfnStep/ActivityStep`
    - `@cumulus/common/sfnStep/LambdaStep` -> `@cumulus/integration-tests/sfnStep/LambdaStep`
    - `@cumulus/common/string/unicodeEscape` -> `@cumulus/aws-client/StepFunctions.unicodeEscape`
    - `@cumulus/common/util/setErrorStack` -> `@cumulus/aws-client/util/setErrorStack`
    - `@cumulus/ingest/aws/invoke` -> `@cumulus/aws-client/Lambda/invoke`
    - `@cumulus/ingest/aws/CloudWatch.bucketSize`
    - `@cumulus/ingest/aws/CloudWatch.cw`
    - `@cumulus/ingest/aws/ECS.ecs`
    - `@cumulus/ingest/aws/ECS`
    - `@cumulus/ingest/aws/Events.putEvent` -> `@cumulus/aws-client/CloudwatchEvents.putEvent`
    - `@cumulus/ingest/aws/Events.deleteEvent` -> `@cumulus/aws-client/CloudwatchEvents.deleteEvent`
    - `@cumulus/ingest/aws/Events.deleteTarget` -> `@cumulus/aws-client/CloudwatchEvents.deleteTarget`
    - `@cumulus/ingest/aws/Events.putTarget` -> `@cumulus/aws-client/CloudwatchEvents.putTarget`
    - `@cumulus/ingest/aws/SQS.attributes` -> `@cumulus/aws-client/SQS.getQueueAttributes`
    - `@cumulus/ingest/aws/SQS.deleteMessage` -> `@cumulus/aws-client/SQS.deleteSQSMessage`
    - `@cumulus/ingest/aws/SQS.deleteQueue` -> `@cumulus/aws-client/SQS.deleteQueue`
    - `@cumulus/ingest/aws/SQS.getUrl` -> `@cumulus/aws-client/SQS.getQueueUrlByName`
    - `@cumulus/ingest/aws/SQS.receiveMessage` -> `@cumulus/aws-client/SQS.receiveSQSMessages`
    - `@cumulus/ingest/aws/SQS.sendMessage` -> `@cumulus/aws-client/SQS.sendSQSMessage`
    - `@cumulus/ingest/aws/StepFunction.getExecutionStatus` -> `@cumulus/aws-client/StepFunction.getExecutionStatus`
    - `@cumulus/ingest/aws/StepFunction.getExecutionUrl` -> `@cumulus/aws-client/StepFunction.getExecutionUrl`

## [v1.17.0] - 2019-12-31

### BREAKING CHANGES

- **CUMULUS-1498**
  - The `@cumulus/cmrjs.publish2CMR` function expects that the value of its
    `creds.password` parameter is a plaintext password.
  - Rather than using an encrypted password from the `cmr_password` environment
    variable, the `@cumulus/cmrjs.updateCMRMetadata` function now looks for an
    environment variable called `cmr_password_secret_name` and fetches the CMR
    password from that secret in AWS Secrets Manager.
  - The `@cumulus/post-to-cmr` task now expects a
    `config.cmr.passwordSecretName` value, rather than `config.cmr.password`.
    The CMR password will be fetched from that secret in AWS Secrets Manager.

### Added

- **CUMULUS-630**

  - Added support for replaying Kinesis records on a stream into the Cumulus Kinesis workflow triggering mechanism: either all the records, or some time slice delimited by start and end timestamps.
  - Added `/replays` endpoint to the operator API for triggering replays.
  - Added `Replay Kinesis Messages` documentation to Operator Docs.
  - Added `manualConsumer` lambda function to consume a Kinesis stream. Used by the replay AsyncOperation.

- **CUMULUS-1687**
  - Added new API endpoint for listing async operations at `/asyncOperations`
  - All asyncOperations now include the fields `description` and `operationType`. `operationType` can be one of the following. [`Bulk Delete`, `Bulk Granules`, `ES Index`, `Kinesis Replay`]

### Changed

- **CUMULUS-1626**

  - Updates Cumulus to use node10/CMA 1.1.2 for all of its internal lambdas in prep for AWS node 8 EOL

- **CUMULUS-1498**
  - Remove the DynamoDB Users table. The list of OAuth users who are allowed to
    use the API is now stored in S3.
  - The CMR password and Launchpad passphrase are now stored in Secrets Manager

## [v1.16.1] - 2019-12-6

**Please note**:

- The `region` argument to the `cumulus` Terraform module has been removed. You may see a warning or error if you have that variable populated.
- Your workflow tasks should use the following versions of the CMA libraries to utilize new granule, parentArn, asyncOperationId, and stackName fields on the logs:
  - `cumulus-message-adapter-js` version 1.0.10+
  - `cumulus-message-adapter-python` version 1.1.1+
  - `cumulus-message-adapter-java` version 1.2.11+
- The `data-persistence` module no longer manages the creation of an Elasticsearch service-linked role for deploying Elasticsearch to a VPC. Follow the [deployment instructions on preparing your VPC](https://nasa.github.io/cumulus/docs/deployment/deployment-readme#vpc-subnets-and-security-group) for guidance on how to create the Elasticsearch service-linked role manually.
- There is now a `distribution_api_gateway_stage` variable for the `tf-modules/cumulus` Terraform module that will be used as the API gateway stage name used for the distribution API (Thin Egress App)
- Default value for the `urs_url` variable is now `https://uat.urs.earthdata.nasa.gov/` in the `tf-modules/cumulus` and `tf-modules/archive` Terraform modules. So deploying the `cumulus` module without a `urs_url` variable set will integrate your Cumulus deployment with the UAT URS environment.

### Added

- **CUMULUS-1563**

  - Added `custom_domain_name` variable to `tf-modules/data-persistence` module

- **CUMULUS-1654**
  - Added new helpers to `@cumulus/common/execution-history`:
    - `getStepExitedEvent()` returns the `TaskStateExited` event in a workflow execution history after the given step completion/failure event
    - `getTaskExitedEventOutput()` returns the output message for a `TaskStateExited` event in a workflow execution history

### Changed

- **CUMULUS-1578**

  - Updates SAML launchpad configuration to authorize via configured userGroup.
    [See the NASA specific documentation (protected)](https://wiki.earthdata.nasa.gov/display/CUMULUS/Cumulus+SAML+Launchpad+Integration)

- **CUMULUS-1579**

  - Elasticsearch list queries use `match` instead of `term`. `term` had been analyzing the terms and not supporting `-` in the field values.

- **CUMULUS-1619**

  - Adds 4 new keys to `@cumulus/logger` to display granules, parentArn, asyncOperationId, and stackName.
  - Depends on `cumulus-message-adapter-js` version 1.0.10+. Cumulus tasks updated to use this version.

- **CUMULUS-1654**

  - Changed `@cumulus/common/SfnStep.parseStepMessage()` to a static class method

- **CUMULUS-1641**
  - Added `meta.retries` and `meta.visibilityTimeout` properties to sqs-type rule. To create sqs-type rule, you're required to configure a dead-letter queue on your queue.
  - Added `sqsMessageRemover` lambda which removes the message from SQS queue upon successful workflow execution.
  - Updated `sqsMessageConsumer` lambda to not delete message from SQS queue, and to retry the SQS message for configured number of times.

### Removed

- Removed `create_service_linked_role` variable from `tf-modules/data-persistence` module.

- **CUMULUS-1321**
  - The `region` argument to the `cumulus` Terraform module has been removed

### Fixed

- **CUMULUS-1668** - Fixed a race condition where executions may not have been
  added to the database correctly
- **CUMULUS-1654** - Fixed issue with `publishReports` Lambda not including workflow execution error information for failed workflows with a single step
- Fixed `tf-modules/cumulus` module so that the `urs_url` variable is passed on to its invocation of the `tf-modules/archive` module

## [v1.16.0] - 2019-11-15

### Added

- **CUMULUS-1321**

  - A `deploy_distribution_s3_credentials_endpoint` variable has been added to
    the `cumulus` Terraform module. If true, the NGAP-backed S3 credentials
    endpoint will be added to the Thin Egress App's API. Default: true

- **CUMULUS-1544**

  - Updated the `/granules/bulk` endpoint to correctly query Elasticsearch when
    granule ids are not provided.

- **CUMULUS-1580**
  - Added `/granules/bulk` endpoint to `@cumulus/api` to perform bulk actions on granules given either a list of granule ids or an Elasticsearch query and the workflow to perform.

### Changed

- **CUMULUS-1561**

  - Fix the way that we are handling Terraform provider version requirements
  - Pass provider configs into child modules using the method that the
    [Terraform documentation](https://www.terraform.io/docs/configuration/modules.html#providers-within-modules)
    suggests
  - Remove the `region` input variable from the `s3_access_test` Terraform module
  - Remove the `aws_profile` and `aws_region` input variables from the
    `s3-replicator` Terraform module

- **CUMULUS-1639**
  - Because of
    [S3's Data Consistency Model](https://docs.aws.amazon.com/AmazonS3/latest/dev/Introduction.html#BasicsObjects),
    there may be situations where a GET operation for an object can temporarily
    return a `NoSuchKey` response even if that object _has_ been created. The
    `@cumulus/common/aws.getS3Object()` function has been updated to support
    retries if a `NoSuchKey` response is returned by S3. This behavior can be
    enabled by passing a `retryOptions` object to that function. Supported
    values for that object can be found here:
    <https://github.com/tim-kos/node-retry#retryoperationoptions>

### Removed

- **CUMULUS-1559**
  - `logToSharedDestination` has been migrated to the Terraform deployment as `log_api_gateway_to_cloudwatch` and will ONLY apply to egress lambdas.
    Due to the differences in the Terraform deployment model, we cannot support a global log subscription toggle for a configurable subset of lambdas.
    However, setting up your own log forwarding for a Lambda with Terraform is fairly simple, as you will only need to add SubscriptionFilters to your Terraform configuration, one per log group.
    See [the Terraform documentation](https://www.terraform.io/docs/providers/aws/r/cloudwatch_log_subscription_filter.html) for details on how to do this.
    An empty FilterPattern ("") will capture all logs in a group.

## [v1.15.0] - 2019-11-04

### BREAKING CHANGES

- **CUMULUS-1644** - When a workflow execution begins or ends, the workflow
  payload is parsed and any new or updated PDRs or granules referenced in that
  workflow are stored to the Cumulus archive. The defined interface says that a
  PDR in `payload.pdr` will be added to the archive, and any granules in
  `payload.granules` will also be added to the archive. In previous releases,
  PDRs found in `meta.pdr` and granules found in `meta.input_granules` were also
  added to the archive. This caused unexpected behavior and has been removed.
  Only PDRs from `payload.pdr` and granules from `payload.granules` will now be
  added to the Cumulus archive.

- **CUMULUS-1449** - Cumulus now uses a universal workflow template when
  starting a workflow that contains general information specific to the
  deployment, but not specific to the workflow. Workflow task configs must be
  defined using AWS step function parameters. As part of this change,
  `CumulusConfig` has been retired and task configs must now be defined under
  the `cma.task_config` key in the Parameters section of a step function
  definition.

  **Migration instructions**:

  NOTE: These instructions require the use of Cumulus Message Adapter v1.1.x+.
  Please ensure you are using a compatible version before attempting to migrate
  workflow configurations. When defining workflow steps, remove any
  `CumulusConfig` section, as shown below:

  ```yaml
  ParsePdr:
    CumulusConfig:
      provider: "{$.meta.provider}"
      bucket: "{$.meta.buckets.internal.name}"
      stack: "{$.meta.stack}"
  ```

  Instead, use AWS Parameters to pass `task_config` for the task directly into
  the Cumulus Message Adapter:

  ```yaml
  ParsePdr:
    Parameters:
      cma:
        event.$: "$"
        task_config:
          provider: "{$.meta.provider}"
          bucket: "{$.meta.buckets.internal.name}"
          stack: "{$.meta.stack}"
  ```

  In this example, the `cma` key is used to pass parameters to the message
  adapter. Using `task_config` in combination with `event.$: '$'` allows the
  message adapter to process `task_config` as the `config` passed to the Cumulus
  task. See `example/workflows/sips.yml` in the core repository for further
  examples of how to set the Parameters.

  Additionally, workflow configurations for the `QueueGranules` and `QueuePdrs`
  tasks need to be updated:

  - `queue-pdrs` config changes:
    - `parsePdrMessageTemplateUri` replaced with `parsePdrWorkflow`, which is
      the workflow name (i.e. top-level name in `config.yml`, e.g. 'ParsePdr').
    - `internalBucket` and `stackName` configs now required to look up
      configuration from the deployment. Brings the task config in line with
      that of `queue-granules`.
  - `queue-granules` config change: `ingestGranuleMessageTemplateUri` replaced
    with `ingestGranuleWorkflow`, which is the workflow name (e.g.
    'IngestGranule').

- **CUMULUS-1396** - **Workflow steps at the beginning and end of a workflow
  using the `SfSnsReport` Lambda have now been deprecated (e.g. `StartStatus`,
  `StopStatus`) and should be removed from your workflow definitions**. These
  steps were used for publishing ingest notifications and have been replaced by
  an implementation using Cloudwatch events for Step Functions to trigger a
  Lambda that publishes ingest notifications. For further detail on how ingest
  notifications are published, see the notes below on **CUMULUS-1394**. For
  examples of how to update your workflow definitions, see our
  [example workflow definitions](https://github.com/nasa/cumulus/blob/master/example/workflows/).

- **CUMULUS-1470**
  - Remove Cumulus-defined ECS service autoscaling, allowing integrators to
    better customize autoscaling to meet their needs. In order to use
    autoscaling with ECS services, appropriate
    `AWS::ApplicationAutoScaling::ScalableTarget`,
    `AWS::ApplicationAutoScaling::ScalingPolicy`, and `AWS::CloudWatch::Alarm`
    resources should be defined in a kes overrides file. See
    [this example](https://github.com/nasa/cumulus/blob/release-1.15.x/example/overrides/app/cloudformation.template.yml)
    for an example.
  - The following config parameters are no longer used:
    - ecs.services.\<NAME\>.minTasks
    - ecs.services.\<NAME\>.maxTasks
    - ecs.services.\<NAME\>.scaleInActivityScheduleTime
    - ecs.services.\<NAME\>.scaleInAdjustmentPercent
    - ecs.services.\<NAME\>.scaleOutActivityScheduleTime
    - ecs.services.\<NAME\>.scaleOutAdjustmentPercent
    - ecs.services.\<NAME\>.activityName

### Added

- **CUMULUS-1100**

  - Added 30-day retention properties to all log groups that were missing those policies.

- **CUMULUS-1396**

  - Added `@cumulus/common/sfnStep`:
    - `LambdaStep` - A class for retrieving and parsing input and output to Lambda steps in AWS Step Functions
    - `ActivityStep` - A class for retrieving and parsing input and output to ECS activity steps in AWS Step Functions

- **CUMULUS-1574**

  - Added `GET /token` endpoint for SAML authorization when cumulus is protected by Launchpad.
    This lets a user retieve a token by hand that can be presented to the API.

- **CUMULUS-1625**

  - Added `sf_start_rate` variable to the `ingest` Terraform module, equivalent to `sqs_consumer_rate` in the old model, but will not be automatically applied to custom queues as that was.

- **CUMULUS-1513**
  - Added `sqs`-type rule support in the Cumulus API `@cumulus/api`
  - Added `sqsMessageConsumer` lambda which processes messages from the SQS queues configured in the `sqs` rules.

### Changed

- **CUMULUS-1639**

  - Because of
    [S3's Data Consistency Model](https://docs.aws.amazon.com/AmazonS3/latest/dev/Introduction.html#BasicsObjects),
    there may be situations where a GET operation for an object can temporarily
    return a `NoSuchKey` response even if that object _has_ been created. The
    `@cumulus/common/aws.getS3Object()` function will now retry up to 10 times
    if a `NoSuchKey` response is returned by S3. This can behavior can be
    overridden by passing `{ retries: 0 }` as the `retryOptions` argument.

- **CUMULUS-1449**

  - `queue-pdrs` & `queue-granules` config changes. Details in breaking changes section.
  - Cumulus now uses a universal workflow template when starting workflow that contains general information specific to the deployment, but not specific to the workflow.
  - Changed the way workflow configs are defined, from `CumulusConfig` to a `task_config` AWS Parameter.

- **CUMULUS-1452**

  - Changed the default ECS docker storage drive to `devicemapper`

- **CUMULUS-1453**
  - Removed config schema for `@cumulus/sf-sns-report` task
  - Updated `@cumulus/sf-sns-report` to always assume that it is running as an intermediate step in a workflow, not as the first or last step

### Removed

- **CUMULUS-1449**
  - Retired `CumulusConfig` as part of step function definitions, as this is an artifact of the way Kes parses workflow definitions that was not possible to migrate to Terraform. Use AWS Parameters and the `task_config` key instead. See change note above.
  - Removed individual workflow templates.

### Fixed

- **CUMULUS-1620** - Fixed bug where `message_adapter_version` does not correctly inject the CMA

- **CUMULUS-1396** - Updated `@cumulus/common/StepFunctions.getExecutionHistory()` to recursively fetch execution history when `nextToken` is returned in response

- **CUMULUS-1571** - Updated `@cumulus/common/DynamoDb.get()` to throw any errors encountered when trying to get a record and the record does exist

- **CUMULUS-1452**
  - Updated the EC2 initialization scripts to use full volume size for docker storage
  - Changed the default ECS docker storage drive to `devicemapper`

## [v1.14.5] - 2019-12-30 - [BACKPORT]

### Updated

- **CUMULUS-1626**
  - Updates Cumulus to use node10/CMA 1.1.2 for all of its internal lambdas in prep for AWS node 8 EOL

## [v1.14.4] - 2019-10-28

### Fixed

- **CUMULUS-1632** - Pinned `aws-elasticsearch-connector` package in `@cumulus/api` to version `8.1.3`, since `8.2.0` includes breaking changes

## [v1.14.3] - 2019-10-18

### Fixed

- **CUMULUS-1620** - Fixed bug where `message_adapter_version` does not correctly inject the CMA

- **CUMULUS-1572** - A granule is now included in discovery results even when
  none of its files has a matching file type in the associated collection
  configuration. Previously, if all files for a granule were unmatched by a file
  type configuration, the granule was excluded from the discovery results.
  Further, added support for a `boolean` property
  `ignoreFilesConfigForDiscovery`, which controls how a granule's files are
  filtered at discovery time.

## [v1.14.2] - 2019-10-08

### BREAKING CHANGES

Your Cumulus Message Adapter version should be pinned to `v1.0.13` or lower in your `app/config.yml` using `message_adapter_version: v1.0.13` OR you should use the workflow migration steps below to work with CMA v1.1.1+.

- **CUMULUS-1394** - The implementation of the `SfSnsReport` Lambda requires additional environment variables for integration with the new ingest notification SNS topics. Therefore, **you must update the definition of `SfSnsReport` in your `lambdas.yml` like so**:

```yaml
SfSnsReport:
  handler: index.handler
  timeout: 300
  source: node_modules/@cumulus/sf-sns-report/dist
  tables:
    - ExecutionsTable
  envs:
    execution_sns_topic_arn:
      function: Ref
      value: reportExecutionsSns
    granule_sns_topic_arn:
      function: Ref
      value: reportGranulesSns
    pdr_sns_topic_arn:
      function: Ref
      value: reportPdrsSns
```

- **CUMULUS-1447** -
  The newest release of the Cumulus Message Adapter (v1.1.1) requires that parameterized configuration be used for remote message functionality. Once released, Kes will automatically bring in CMA v1.1.1 without additional configuration.

  **Migration instructions**
  Oversized messages are no longer written to S3 automatically. In order to utilize remote messaging functionality, configure a `ReplaceConfig` AWS Step Function parameter on your CMA task:

  ```yaml
  ParsePdr:
    Parameters:
      cma:
        event.$: "$"
        ReplaceConfig:
          FullMessage: true
  ```

  Accepted fields in `ReplaceConfig` include `MaxSize`, `FullMessage`, `Path` and `TargetPath`.
  See https://github.com/nasa/cumulus-message-adapter/blob/master/CONTRACT.md#remote-message-configuration for full details.

  As this change is backward compatible in Cumulus Core, users wishing to utilize the previous version of the CMA may opt to transition to using a CMA lambda layer, or set `message_adapter_version` in their configuration to a version prior to v1.1.0.

### PLEASE NOTE

- **CUMULUS-1394** - Ingest notifications are now provided via 3 separate SNS topics for executions, granules, and PDRs, instead of a single `sftracker` SNS topic. Whereas the `sftracker` SNS topic received a full Cumulus execution message, the new topics all receive generated records for the given object. The new topics are only published to if the given object exists for the current execution. For a given execution/granule/PDR, **two messages will be received by each topic**: one message indicating that ingest is running and another message indicating that ingest has completed or failed. The new SNS topics are:

  - `reportExecutions` - Receives 1 message per execution
  - `reportGranules` - Receives 1 message per granule in an execution
  - `reportPdrs` - Receives 1 message per PDR

### Added

- **CUMULUS-639**

  - Adds SAML JWT and launchpad token authentication to Cumulus API (configurable)
    - **NOTE** to authenticate with Launchpad ensure your launchpad user_id is in the `<prefix>-UsersTable`
    - when Cumulus configured to protect API via Launchpad:
      - New endpoints
        - `GET /saml/login` - starting point for SAML SSO creates the login request url and redirects to the SAML Identity Provider Service (IDP)
        - `POST /saml/auth` - SAML Assertion Consumer Service. POST receiver from SAML IDP. Validates response, logs the user in, and returnes a SAML-based JWT.
    - Disabled endpoints
      - `POST /refresh`
      - Changes authorization worklow:
      - `ensureAuthorized` now presumes the bearer token is a JWT and tries to validate. If the token is malformed, it attempts to validate the token against Launchpad. This allows users to bring their own token as described here https://wiki.earthdata.nasa.gov/display/CUMULUS/Cumulus+API+with+Launchpad+Authentication. But it also allows dashboard users to manually authenticate via Launchpad SAML to receive a Launchpad-based JWT.

- **CUMULUS-1394**
  - Added `Granule.generateGranuleRecord()` method to granules model to generate a granule database record from a Cumulus execution message
  - Added `Pdr.generatePdrRecord()` method to PDRs model to generate a granule database record from a Cumulus execution message
  - Added helpers to `@cumulus/common/message`:
    - `getMessageExecutionName()` - Get the execution name from a Cumulus execution message
    - `getMessageStateMachineArn()` - Get the state machine ARN from a Cumulus execution message
    - `getMessageExecutionArn()` - Get the execution ARN for a Cumulus execution message
    - `getMessageGranules()` - Get the granules from a Cumulus execution message, if any.
  - Added `@cumulus/common/cloudwatch-event/isFailedSfStatus()` to determine if a Step Function status from a Cloudwatch event is a failed status

### Changed

- **CUMULUS-1308**

  - HTTP PUT of a Collection, Provider, or Rule via the Cumulus API now
    performs full replacement of the existing object with the object supplied
    in the request payload. Previous behavior was to perform a modification
    (partial update) by merging the existing object with the (possibly partial)
    object in the payload, but this did not conform to the HTTP standard, which
    specifies PATCH as the means for modifications rather than replacements.

- **CUMULUS-1375**

  - Migrate Cumulus from deprecated Elasticsearch JS client to new, supported one in `@cumulus/api`

- **CUMULUS-1485** Update `@cumulus/cmr-client` to return error message from CMR for validation failures.

- **CUMULUS-1394**

  - Renamed `Execution.generateDocFromPayload()` to `Execution.generateRecord()` on executions model. The method generates an execution database record from a Cumulus execution message.

- **CUMULUS-1432**

  - `logs` endpoint takes the level parameter as a string and not a number
  - Elasticsearch term query generation no longer converts numbers to boolean

- **CUMULUS-1447**

  - Consolidated all remote message handling code into @common/aws
  - Update remote message code to handle updated CMA remote message flags
  - Update example SIPS workflows to utilize Parameterized CMA configuration

- **CUMULUS-1448** Refactor workflows that are mutating cumulus_meta to utilize meta field

- **CUMULUS-1451**

  - Elasticsearch cluster setting `auto_create_index` will be set to false. This had been causing issues in the bootstrap lambda on deploy.

- **CUMULUS-1456**
  - `@cumulus/api` endpoints default error handler uses `boom` package to format errors, which is consistent with other API endpoint errors.

### Fixed

- **CUMULUS-1432** `logs` endpoint filter correctly filters logs by level
- **CUMULUS-1484** `useMessageAdapter` now does not set CUMULUS_MESSAGE_ADAPTER_DIR when `true`

### Removed

- **CUMULUS-1394**
  - Removed `sfTracker` SNS topic. Replaced by three new SNS topics for granule, execution, and PDR ingest notifications.
  - Removed unused functions from `@cumulus/common/aws`:
    - `getGranuleS3Params()`
    - `setGranuleStatus()`

## [v1.14.1] - 2019-08-29

### Fixed

- **CUMULUS-1455**

  - CMR token links updated to point to CMR legacy services rather than echo

- **CUMULUS-1211**
  - Errors thrown during granule discovery are no longer swallowed and ignored.
    Rather, errors are propagated to allow for proper error-handling and
    meaningful messaging.

## [v1.14.0] - 2019-08-22

### PLEASE NOTE

- We have encountered transient lambda service errors in our integration testing. Please handle transient service errors following [these guidelines](https://docs.aws.amazon.com/step-functions/latest/dg/bp-lambda-serviceexception.html). The workflows in the `example/workflows` folder have been updated with retries configured for these errors.

- **CUMULUS-799** added additional IAM permissions to support reading CloudWatch and API Gateway, so **you will have to redeploy your IAM stack.**

- **CUMULUS-800** Several items:

  - **Delete existing API Gateway stages**: To allow enabling of API Gateway logging, Cumulus now creates and manages a Stage resource during deployment. Before upgrading Cumulus, it is necessary to delete the API Gateway stages on both the Backend API and the Distribution API. Instructions are included in the documenation under [Delete API Gateway Stages](https://nasa.github.io/cumulus/docs/additional-deployment-options/delete-api-gateway-stages).

  - **Set up account permissions for API Gateway to write to CloudWatch**: In a one time operation for your AWS account, to enable CloudWatch Logs for API Gateway, you must first grant the API Gateway permission to read and write logs to CloudWatch for your account. The `AmazonAPIGatewayPushToCloudWatchLogs` managed policy (with an ARN of `arn:aws:iam::aws:policy/service-role/AmazonAPIGatewayPushToCloudWatchLogs`) has all the required permissions. You can find a simple how to in the documentation under [Enable API Gateway Logging.](https://nasa.github.io/cumulus/docs/additional-deployment-options/enable-gateway-logging-permissions)

  - **Configure API Gateway to write logs to CloudWatch** To enable execution logging for the distribution API set `config.yaml` `apiConfigs.distribution.logApigatewayToCloudwatch` value to `true`. More information [Enable API Gateway Logs](https://nasa.github.io/cumulus/docs/additional-deployment-options/enable-api-logs)

  - **Configure CloudWatch log delivery**: It is possible to deliver CloudWatch API execution and access logs to a cross-account shared AWS::Logs::Destination. An operator does this by adding the key `logToSharedDestination` to the `config.yml` at the default level with a value of a writable log destination. More information in the documenation under [Configure CloudWatch Logs Delivery.](https://nasa.github.io/cumulus/docs/additional-deployment-options/configure-cloudwatch-logs-delivery)

  - **Additional Lambda Logging**: It is now possible to configure any lambda to deliver logs to a shared subscriptions by setting `logToSharedDestination` to the ARN of a writable location (either an AWS::Logs::Destination or a Kinesis Stream) on any lambda config. Documentation for [Lambda Log Subscriptions](https://nasa.github.io/cumulus/docs/additional-deployment-options/additional-lambda-logging)

  - **Configure S3 Server Access Logs**: If you are running Cumulus in an NGAP environment you may [configure S3 Server Access Logs](https://nasa.github.io/cumulus/docs/next/deployment/server_access_logging) to be delivered to a shared bucket where the Metrics Team will ingest the logs into their ELK stack. Contact the Metrics team for permission and location.

- **CUMULUS-1368** The Cumulus distribution API has been deprecated and is being replaced by ASF's Thin Egress App. By default, the distribution API will not deploy. Please follow [the instructions for deploying and configuring Thin Egress](https://nasa.github.io/cumulus/docs/deployment/thin_egress_app).

To instead continue to deploy and use the legacy Cumulus distribution app, add the following to your `config.yml`:

```yaml
deployDistributionApi: true
```

If you deploy with no distribution app your deployment will succeed but you may encounter errors in your workflows, particularly in the `MoveGranule` task.

- **CUMULUS-1418** Users who are packaging the CMA in their Lambdas outside of Cumulus may need to update their Lambda configuration. Please see `BREAKING CHANGES` below for details.

### Added

- **CUMULUS-642**
  - Adds Launchpad as an authentication option for the Cumulus API.
  - Updated deployment documentation and added [instructions to setup Cumulus API Launchpad authentication](https://wiki.earthdata.nasa.gov/display/CUMULUS/Cumulus+API+with+Launchpad+Authentication)
- **CUMULUS-1418**
  - Adds usage docs/testing of lambda layers (introduced in PR1125), updates Core example tasks to use the updated `cumulus-ecs-task` and a CMA layer instead of kes CMA injection.
  - Added Terraform module to publish CMA as layer to user account.
- **PR1125** - Adds `layers` config option to support deploying Lambdas with layers
- **PR1128** - Added `useXRay` config option to enable AWS X-Ray for Lambdas.
- **CUMULUS-1345**
  - Adds new variables to the app deployment under `cmr`.
  - `cmrEnvironment` values are `SIT`, `UAT`, or `OPS` with `UAT` as the default.
  - `cmrLimit` and `cmrPageSize` have been added as configurable options.
- **CUMULUS-1273**
  - Added lambda function EmsProductMetadataReport to generate EMS Product Metadata report
- **CUMULUS-1226**
  - Added API endpoint `elasticsearch/index-from-database` to index to an Elasticsearch index from the database for recovery purposes and `elasticsearch/indices-status` to check the status of Elasticsearch indices via the API.
- **CUMULUS-824**
  - Added new Collection parameter `reportToEms` to configure whether the collection is reported to EMS
- **CUMULUS-1357**
  - Added new BackendApi endpoint `ems` that generates EMS reports.
- **CUMULUS-1241**
  - Added information about queues with maximum execution limits defined to default workflow templates (`meta.queueExecutionLimits`)
- **CUMULUS-1311**
  - Added `@cumulus/common/message` with various message parsing/preparation helpers
- **CUMULUS-812**

  - Added support for limiting the number of concurrent executions started from a queue. [See the data cookbook](https://nasa.github.io/cumulus/docs/data-cookbooks/throttling-queued-executions) for more information.

- **CUMULUS-1337**

  - Adds `cumulus.stackName` value to the `instanceMetadata` endpoint.

- **CUMULUS-1368**

  - Added `cmrGranuleUrlType` to the `@cumulus/move-granules` task. This determines what kind of links go in the CMR files. The options are `distribution`, `s3`, or `none`, with the default being distribution. If there is no distribution API being used with Cumulus, you must set the value to `s3` or `none`.

- Added `packages/s3-replicator` Terraform module to allow same-region s3 replication to metrics bucket.

- **CUMULUS-1392**

  - Added `tf-modules/report-granules` Terraform module which processes granule ingest notifications received via SNS and stores granule data to a database. The module includes:
    - SNS topic for publishing granule ingest notifications
    - Lambda to process granule notifications and store data
    - IAM permissions for the Lambda
    - Subscription for the Lambda to the SNS topic

- **CUMULUS-1393**

  - Added `tf-modules/report-pdrs` Terraform module which processes PDR ingest notifications received via SNS and stores PDR data to a database. The module includes:
    - SNS topic for publishing PDR ingest notifications
    - Lambda to process PDR notifications and store data
    - IAM permissions for the Lambda
    - Subscription for the Lambda to the SNS topic
  - Added unit tests for `@cumulus/api/models/pdrs.createPdrFromSns()`

- **CUMULUS-1400**

  - Added `tf-modules/report-executions` Terraform module which processes workflow execution information received via SNS and stores it to a database. The module includes:
    - SNS topic for publishing execution data
    - Lambda to process and store execution data
    - IAM permissions for the Lambda
    - Subscription for the Lambda to the SNS topic
  - Added `@cumulus/common/sns-event` which contains helpers for SNS events:
    - `isSnsEvent()` returns true if event is from SNS
    - `getSnsEventMessage()` extracts and parses the message from an SNS event
    - `getSnsEventMessageObject()` extracts and parses message object from an SNS event
  - Added `@cumulus/common/cloudwatch-event` which contains helpers for Cloudwatch events:
    - `isSfExecutionEvent()` returns true if event is from Step Functions
    - `isTerminalSfStatus()` determines if a Step Function status from a Cloudwatch event is a terminal status
    - `getSfEventStatus()` gets the Step Function status from a Cloudwatch event
    - `getSfEventDetailValue()` extracts a Step Function event detail field from a Cloudwatch event
    - `getSfEventMessageObject()` extracts and parses Step Function detail object from a Cloudwatch event

- **CUMULUS-1429**

  - Added `tf-modules/data-persistence` Terraform module which includes resources for data persistence in Cumulus:
    - DynamoDB tables
    - Elasticsearch with optional support for VPC
    - Cloudwatch alarm for number of Elasticsearch nodes

- **CUMULUS-1379** CMR Launchpad Authentication
  - Added `launchpad` configuration to `@cumulus/deployment/app/config.yml`, and cloudformation templates, workflow message, lambda configuration, api endpoint configuration
  - Added `@cumulus/common/LaunchpadToken` and `@cumulus/common/launchpad` to provide methods to get token and validate token
  - Updated lambdas to use Launchpad token for CMR actions (ingest and delete granules)
  - Updated deployment documentation and added [instructions to setup CMR client for Launchpad authentication](https://wiki.earthdata.nasa.gov/display/CUMULUS/CMR+Launchpad+Authentication)

## Changed

- **CUMULUS-1232**

  - Added retries to update `@cumulus/cmr-client` `updateToken()`

- **CUMULUS-1245 CUMULUS-795**

  - Added additional `ems` configuration parameters for sending the ingest reports to EMS
  - Added functionality to send daily ingest reports to EMS

- **CUMULUS-1241**

  - Removed the concept of "priority levels" and added ability to define a number of maximum concurrent executions per SQS queue
  - Changed mapping of Cumulus message properties for the `sqs2sfThrottle` lambda:
    - Queue name is read from `cumulus_meta.queueName`
    - Maximum executions for the queue is read from `meta.queueExecutionLimits[queueName]`, where `queueName` is `cumulus_meta.queueName`
  - Changed `sfSemaphoreDown` lambda to only attempt decrementing semaphores when:
    - the message is for a completed/failed/aborted/timed out workflow AND
    - `cumulus_meta.queueName` exists on the Cumulus message AND
    - An entry for the queue name (`cumulus_meta.queueName`) exists in the the object `meta.queueExecutionLimits` on the Cumulus message

- **CUMULUS-1338**

  - Updated `sfSemaphoreDown` lambda to be triggered via AWS Step Function Cloudwatch events instead of subscription to `sfTracker` SNS topic

- **CUMULUS-1311**

  - Updated `@cumulus/queue-granules` to set `cumulus_meta.queueName` for queued execution messages
  - Updated `@cumulus/queue-pdrs` to set `cumulus_meta.queueName` for queued execution messages
  - Updated `sqs2sfThrottle` lambda to immediately decrement queue semaphore value if dispatching Step Function execution throws an error

- **CUMULUS-1362**

  - Granule `processingStartTime` and `processingEndTime` will be set to the execution start time and end time respectively when there is no sync granule or post to cmr task present in the workflow

- **CUMULUS-1400**
  - Deprecated `@cumulus/ingest/aws/getExecutionArn`. Use `@cumulus/common/aws/getExecutionArn` instead.

### Fixed

- **CUMULUS-1439**

  - Fix bug with rule.logEventArn deletion on Kinesis rule update and fix unit test to verify

- **CUMULUS-796**

  - Added production information (collection ShortName and Version, granuleId) to EMS distribution report
  - Added functionality to send daily distribution reports to EMS

- **CUMULUS-1319**

  - Fixed a bug where granule ingest times were not being stored to the database

- **CUMULUS-1356**

  - The `Collection` model's `delete` method now _removes_ the specified item
    from the collection config store that was inserted by the `create` method.
    Previously, this behavior was missing.

- **CUMULUS-1374**
  - Addressed audit concerns (https://www.npmjs.com/advisories/782) in api package

### BREAKING CHANGES

### Changed

- **CUMULUS-1418**
  - Adding a default `cmaDir` key to configuration will cause `CUMULUS_MESSAGE_ADAPTER_DIR` to be set by default to `/opt` for any Lambda not setting `useCma` to true, or explicitly setting the CMA environment variable. In lambdas that package the CMA independently of the Cumulus packaging. Lambdas manually packaging the CMA should have their Lambda configuration updated to set the CMA path, or alternately if not using the CMA as a Lambda layer in this deployment set `cmaDir` to `./cumulus-message-adapter`.

### Removed

- **CUMULUS-1337**

  - Removes the S3 Access Metrics package added in CUMULUS-799

- **PR1130**
  - Removed code deprecated since v1.11.1:
    - Removed `@cumulus/common/step-functions`. Use `@cumulus/common/StepFunctions` instead.
    - Removed `@cumulus/api/lib/testUtils.fakeFilesFactory`. Use `@cumulus/api/lib/testUtils.fakeFileFactory` instead.
    - Removed `@cumulus/cmrjs/cmr` functions: `searchConcept`, `ingestConcept`, `deleteConcept`. Use the functions in `@cumulus/cmr-client` instead.
    - Removed `@cumulus/ingest/aws.getExecutionHistory`. Use `@cumulus/common/StepFunctions.getExecutionHistory` instead.

## [v1.13.5] - 2019-08-29 - [BACKPORT]

### Fixed

- **CUMULUS-1455** - CMR token links updated to point to CMR legacy services rather than echo

## [v1.13.4] - 2019-07-29

- **CUMULUS-1411** - Fix deployment issue when using a template override

## [v1.13.3] - 2019-07-26

- **CUMULUS-1345** Full backport of CUMULUS-1345 features - Adds new variables to the app deployment under `cmr`.
  - `cmrEnvironment` values are `SIT`, `UAT`, or `OPS` with `UAT` as the default.
  - `cmrLimit` and `cmrPageSize` have been added as configurable options.

## [v1.13.2] - 2019-07-25

- Re-release of v1.13.1 to fix broken npm packages.

## [v1.13.1] - 2019-07-22

- **CUMULUS-1374** - Resolve audit compliance with lodash version for api package subdependency
- **CUMULUS-1412** - Resolve audit compliance with googleapi package
- **CUMULUS-1345** - Backported CMR environment setting in getUrl to address immediate user need. CMR_ENVIRONMENT can now be used to set the CMR environment to OPS/SIT

## [v1.13.0] - 2019-5-20

### PLEASE NOTE

**CUMULUS-802** added some additional IAM permissions to support ECS autoscaling, so **you will have to redeploy your IAM stack.**
As a result of the changes for **CUMULUS-1193**, **CUMULUS-1264**, and **CUMULUS-1310**, **you must delete your existing stacks (except IAM) before deploying this version of Cumulus.**
If running Cumulus within a VPC and extended downtime is acceptable, we recommend doing this at the end of the day to allow AWS backend resources and network interfaces to be cleaned up overnight.

### BREAKING CHANGES

- **CUMULUS-1228**

  - The default AMI used by ECS instances is now an NGAP-compliant AMI. This
    will be a breaking change for non-NGAP deployments. If you do not deploy to
    NGAP, you will need to find the AMI ID of the
    [most recent Amazon ECS-optimized AMI](https://docs.aws.amazon.com/AmazonECS/latest/developerguide/ecs-optimized_AMI.html),
    and set the `ecs.amiid` property in your config. Instructions for finding
    the most recent NGAP AMI can be found using
    [these instructions](https://wiki.earthdata.nasa.gov/display/ESKB/Select+an+NGAP+Created+AMI).

- **CUMULUS-1310**

  - Database resources (DynamoDB, ElasticSearch) have been moved to an independent `db` stack.
    Migrations for this version will need to be user-managed. (e.g. [elasticsearch](https://docs.aws.amazon.com/elasticsearch-service/latest/developerguide/es-version-migration.html#snapshot-based-migration) and [dynamoDB](https://docs.aws.amazon.com/datapipeline/latest/DeveloperGuide/dp-template-exports3toddb.html)).
    Order of stack deployment is `iam` -> `db` -> `app`.
  - All stacks can now be deployed using a single `config.yml` file, i.e.: `kes cf deploy --kes-folder app --template node_modules/@cumulus/deployment/[iam|db|app] [...]`
    Backwards-compatible. For development, please re-run `npm run bootstrap` to build new `kes` overrides.
    Deployment docs have been updated to show how to deploy a single-config Cumulus instance.
  - `params` have been moved: Nest `params` fields under `app`, `db` or `iam` to override all Parameters for a particular stack's cloudformation template. Backwards-compatible with multi-config setups.
  - `stackName` and `stackNameNoDash` have been retired. Use `prefix` and `prefixNoDash` instead.
  - The `iams` section in `app/config.yml` IAM roles has been deprecated as a user-facing parameter,
    _unless_ your IAM role ARNs do not match the convention shown in `@cumulus/deployment/app/config.yml`
  - The `vpc.securityGroup` will need to be set with a pre-existing security group ID to use Cumulus in a VPC. Must allow inbound HTTP(S) (Port 443).

- **CUMULUS-1212**

  - `@cumulus/post-to-cmr` will now fail if any granules being processed are missing a metadata file. You can set the new config option `skipMetaCheck` to `true` to pass post-to-cmr without a metadata file.

- **CUMULUS-1232**

  - `@cumulus/sync-granule` will no longer silently pass if no checksum data is provided. It will use input
    from the granule object to:
    - Verify checksum if `checksumType` and `checksumValue` are in the file record OR a checksum file is provided
      (throws `InvalidChecksum` on fail), else log warning that no checksum is available.
    - Then, verify synced S3 file size if `file.size` is in the file record (throws `UnexpectedFileSize` on fail),
      else log warning that no file size is available.
    - Pass the step.

- **CUMULUS-1264**

  - The Cloudformation templating and deployment configuration has been substantially refactored.
    - `CumulusApiDefault` nested stack resource has been renamed to `CumulusApiDistribution`
    - `CumulusApiV1` nested stack resource has been renamed to `CumulusApiBackend`
  - The `urs: true` config option for when defining your lambdas (e.g. in `lambdas.yml`) has been deprecated. There are two new options to replace it:
    - `urs_redirect: 'token'`: This will expose a `TOKEN_REDIRECT_ENDPOINT` environment variable to your lambda that references the `/token` endpoint on the Cumulus backend API
    - `urs_redirect: 'distribution'`: This will expose a `DISTRIBUTION_REDIRECT_ENDPOINT` environment variable to your lambda that references the `/redirect` endpoint on the Cumulus distribution API

- **CUMULUS-1193**

  - The elasticsearch instance is moved behind the VPC.
  - Your account will need an Elasticsearch Service Linked role. This is a one-time setup for the account. You can follow the instructions to use the AWS console or AWS CLI [here](https://docs.aws.amazon.com/IAM/latest/UserGuide/using-service-linked-roles.html) or use the following AWS CLI command: `aws iam create-service-linked-role --aws-service-name es.amazonaws.com`

- **CUMULUS-802**

  - ECS `maxInstances` must be greater than `minInstances`. If you use defaults, no change is required.

- **CUMULUS-1269**
  - Brought Cumulus data models in line with CNM JSON schema:
    - Renamed file object `fileType` field to `type`
    - Renamed file object `fileSize` field to `size`
    - Renamed file object `checksumValue` field to `checksum` where not already done.
    - Added `ancillary` and `linkage` type support to file objects.

### Added

- **CUMULUS-799**

  - Added an S3 Access Metrics package which will take S3 Server Access Logs and
    write access metrics to CloudWatch

- **CUMULUS-1242** - Added `sqs2sfThrottle` lambda. The lambda reads SQS messages for queued executions and uses semaphores to only start new executions if the maximum number of executions defined for the priority key (`cumulus_meta.priorityKey`) has not been reached. Any SQS messages that are read but not used to start executions remain in the queue.

- **CUMULUS-1240**

  - Added `sfSemaphoreDown` lambda. This lambda receives SNS messages and for each message it decrements the semaphore used to track the number of running executions if:
    - the message is for a completed/failed workflow AND
    - the message contains a level of priority (`cumulus_meta.priorityKey`)
  - Added `sfSemaphoreDown` lambda as a subscriber to the `sfTracker` SNS topic

- **CUMULUS-1265**

  - Added `apiConfigs` configuration option to configure API Gateway to be private
  - All internal lambdas configured to run inside the VPC by default
  - Removed references to `NoVpc` lambdas from documentation and `example` folder.

- **CUMULUS-802**
  - Adds autoscaling of ECS clusters
  - Adds autoscaling of ECS services that are handling StepFunction activities

## Changed

- Updated `@cumulus/ingest/http/httpMixin.list()` to trim trailing spaces on discovered filenames

- **CUMULUS-1310**

  - Database resources (DynamoDB, ElasticSearch) have been moved to an independent `db` stack.
    This will enable future updates to avoid affecting database resources or requiring migrations.
    Migrations for this version will need to be user-managed.
    (e.g. [elasticsearch](https://docs.aws.amazon.com/elasticsearch-service/latest/developerguide/es-version-migration.html#snapshot-based-migration) and [dynamoDB](https://docs.aws.amazon.com/datapipeline/latest/DeveloperGuide/dp-template-exports3toddb.html)).
    Order of stack deployment is `iam` -> `db` -> `app`.
  - All stacks can now be deployed using a single `config.yml` file, i.e.: `kes cf deploy --kes-folder app --template node_modules/@cumulus/deployment/[iam|db|app] [...]`
    Backwards-compatible. Please re-run `npm run bootstrap` to build new `kes` overrides.
    Deployment docs have been updated to show how to deploy a single-config Cumulus instance.
  - `params` fields should now be nested under the stack key (i.e. `app`, `db` or `iam`) to provide Parameters for a particular stack's cloudformation template,
    for use with single-config instances. Keys _must_ match the name of the deployment package folder (`app`, `db`, or `iam`).
    Backwards-compatible with multi-config setups.
  - `stackName` and `stackNameNoDash` have been retired as user-facing config parameters. Use `prefix` and `prefixNoDash` instead.
    This will be used to create stack names for all stacks in a single-config use case.
    `stackName` may still be used as an override in multi-config usage, although this is discouraged.
    Warning: overriding the `db` stack's `stackName` will require you to set `dbStackName` in your `app/config.yml`.
    This parameter is required to fetch outputs from the `db` stack to reference in the `app` stack.
  - The `iams` section in `app/config.yml` IAM roles has been retired as a user-facing parameter,
    _unless_ your IAM role ARNs do not match the convention shown in `@cumulus/deployment/app/config.yml`
    In that case, overriding `iams` in your own config is recommended.
  - `iam` and `db` `cloudformation.yml` file names will have respective prefixes (e.g `iam.cloudformation.yml`).
  - Cumulus will now only attempt to create reconciliation reports for buckets of the `private`, `public` and `protected` types.
  - Cumulus will no longer set up its own security group.
    To pass a pre-existing security group for in-VPC deployments as a parameter to the Cumulus template, populate `vpc.securityGroup` in `config.yml`.
    This security group must allow inbound HTTP(S) traffic (Port 443). SSH traffic (Port 22) must be permitted for SSH access to ECS instances.
  - Deployment docs have been updated with examples for the new deployment model.

- **CUMULUS-1236**

  - Moves access to public files behind the distribution endpoint. Authentication is not required, but direct http access has been disallowed.

- **CUMULUS-1223**

  - Adds unauthenticated access for public bucket files to the Distribution API. Public files should be requested the same way as protected files, but for public files a redirect to a self-signed S3 URL will happen without requiring authentication with Earthdata login.

- **CUMULUS-1232**

  - Unifies duplicate handling in `ingest/granule.handleDuplicateFile` for maintainability.
  - Changed `ingest/granule.ingestFile` and `move-granules/index.moveFileRequest` to use new function.
  - Moved file versioning code to `ingest/granule.moveGranuleFileWithVersioning`
  - `ingest/granule.verifyFile` now also tests `file.size` for verification if it is in the file record and throws
    `UnexpectedFileSize` error for file size not matching input.
  - `ingest/granule.verifyFile` logs warnings if checksum and/or file size are not available.

- **CUMULUS-1193**

  - Moved reindex CLI functionality to an API endpoint. See [API docs](https://nasa.github.io/cumulus-api/#elasticsearch-1)

- **CUMULUS-1207**
  - No longer disable lambda event source mappings when disabling a rule

### Fixed

- Updated Lerna publish script so that published Cumulus packages will pin their dependencies on other Cumulus packages to exact versions (e.g. `1.12.1` instead of `^1.12.1`)

- **CUMULUS-1203**

  - Fixes IAM template's use of intrinsic functions such that IAM template overrides now work with kes

- **CUMULUS-1268**
  - Deployment will not fail if there are no ES alarms or ECS services

## [v1.12.1] - 2019-4-8

## [v1.12.0] - 2019-4-4

Note: There was an issue publishing 1.12.0. Upgrade to 1.12.1.

### BREAKING CHANGES

- **CUMULUS-1139**

  - `granule.applyWorkflow` uses the new-style granule record as input to workflows.

- **CUMULUS-1171**

  - Fixed provider handling in the API to make it consistent between protocols.
    NOTE: This is a breaking change. When applying this upgrade, users will need to:
    1. Disable all workflow rules
    2. Update any `http` or `https` providers so that the host field only
       contains a valid hostname or IP address, and the port field contains the
       provider port.
    3. Perform the deployment
    4. Re-enable workflow rules

- **CUMULUS-1176**:

  - `@cumulus/move-granules` input expectations have changed. `@cumulus/files-to-granules` is a new intermediate task to perform input translation in the old style.
    See the Added and Changed sections of this release changelog for more information.

- **CUMULUS-670**

  - The behavior of ParsePDR and related code has changed in this release. PDRs with FILE_TYPEs that do not conform to the PDR ICD (+ TGZ) (https://cdn.earthdata.nasa.gov/conduit/upload/6376/ESDS-RFC-030v1.0.pdf) will fail to parse.

- **CUMULUS-1208**
  - The granule object input to `@cumulus/queue-granules` will now be added to ingest workflow messages **as is**. In practice, this means that if you are using `@cumulus/queue-granules` to trigger ingest workflows and your granule objects input have invalid properties, then your ingest workflows will fail due to schema validation errors.

### Added

- **CUMULUS-777**
  - Added new cookbook entry on configuring Cumulus to track ancillary files.
- **CUMULUS-1183**
  - Kes overrides will now abort with a warning if a workflow step is configured without a corresponding
    lambda configuration
- **CUMULUS-1223**

  - Adds convenience function `@cumulus/common/bucketsConfigJsonObject` for fetching stack's bucket configuration as an object.

- **CUMULUS-853**
  - Updated FakeProcessing example lambda to include option to generate fake browse
  - Added feature documentation for ancillary metadata export, a new cookbook entry describing a workflow with ancillary metadata generation(browse), and related task definition documentation
- **CUMULUS-805**
  - Added a CloudWatch alarm to check running ElasticSearch instances, and a CloudWatch dashboard to view the health of ElasticSearch
  - Specify `AWS_REGION` in `.env` to be used by deployment script
- **CUMULUS-803**
  - Added CloudWatch alarms to check running tasks of each ECS service, and add the alarms to CloudWatch dashboard
- **CUMULUS-670**
  - Added Ancillary Metadata Export feature (see https://nasa.github.io/cumulus/docs/features/ancillary_metadata for more information)
  - Added new Collection file parameter "fileType" that allows configuration of workflow granule file fileType
- **CUMULUS-1184** - Added kes logging output to ensure we always see the state machine reference before failures due to configuration
- **CUMULUS-1105** - Added a dashboard endpoint to serve the dashboard from an S3 bucket
- **CUMULUS-1199** - Moves `s3credentials` endpoint from the backend to the distribution API.
- **CUMULUS-666**
  - Added `@api/endpoints/s3credentials` to allow EarthData Login authorized users to retrieve temporary security credentials for same-region direct S3 access.
- **CUMULUS-671**
  - Added `@packages/integration-tests/api/distribution/getDistributionApiS3SignedUrl()` to return the S3 signed URL for a file protected by the distribution API
- **CUMULUS-672**
  - Added `cmrMetadataFormat` and `cmrConceptId` to output for individual granules from `@cumulus/post-to-cmr`. `cmrMetadataFormat` will be read from the `cmrMetadataFormat` generated for each granule in `@cumulus/cmrjs/publish2CMR()`
  - Added helpers to `@packages/integration-tests/api/distribution`:
    - `getDistributionApiFileStream()` returns a stream to download files protected by the distribution API
    - `getDistributionFileUrl()` constructs URLs for requesting files from the distribution API
- **CUMULUS-1185** `@cumulus/api/models/Granule.removeGranuleFromCmrByGranule` to replace `@cumulus/api/models/Granule.removeGranuleFromCmr` and use the Granule UR from the CMR metadata to remove the granule from CMR

- **CUMULUS-1101**

  - Added new `@cumulus/checksum` package. This package provides functions to calculate and validate checksums.
  - Added new checksumming functions to `@cumulus/common/aws`: `calculateS3ObjectChecksum` and `validateS3ObjectChecksum`, which depend on the `checksum` package.

- CUMULUS-1171

  - Added `@cumulus/common` API documentation to `packages/common/docs/API.md`
  - Added an `npm run build-docs` task to `@cumulus/common`
  - Added `@cumulus/common/string#isValidHostname()`
  - Added `@cumulus/common/string#match()`
  - Added `@cumulus/common/string#matches()`
  - Added `@cumulus/common/string#toLower()`
  - Added `@cumulus/common/string#toUpper()`
  - Added `@cumulus/common/URLUtils#buildURL()`
  - Added `@cumulus/common/util#isNil()`
  - Added `@cumulus/common/util#isNull()`
  - Added `@cumulus/common/util#isUndefined()`
  - Added `@cumulus/common/util#negate()`

- **CUMULUS-1176**

  - Added new `@cumulus/files-to-granules` task to handle converting file array output from `cumulus-process` tasks into granule objects.
    Allows simplification of `@cumulus/move-granules` and `@cumulus/post-to-cmr`, see Changed section for more details.

- CUMULUS-1151 Compare the granule holdings in CMR with Cumulus' internal data store
- CUMULUS-1152 Compare the granule file holdings in CMR with Cumulus' internal data store

### Changed

- **CUMULUS-1216** - Updated `@cumulus/ingest/granule/ingestFile` to download files to expected staging location.
- **CUMULUS-1208** - Updated `@cumulus/ingest/queue/enqueueGranuleIngestMessage()` to not transform granule object passed to it when building an ingest message
- **CUMULUS-1198** - `@cumulus/ingest` no longer enforces any expectations about whether `provider_path` contains a leading slash or not.
- **CUMULUS-1170**
  - Update scripts and docs to use `npm` instead of `yarn`
  - Use `package-lock.json` files to ensure matching versions of npm packages
  - Update CI builds to use `npm ci` instead of `npm install`
- **CUMULUS-670**
  - Updated ParsePDR task to read standard PDR types+ (+ tgz as an external customer requirement) and add a fileType to granule-files on Granule discovery
  - Updated ParsePDR to fail if unrecognized type is used
  - Updated all relevant task schemas to include granule->files->filetype as a string value
  - Updated tests/test fixtures to include the fileType in the step function/task inputs and output validations as needed
  - Updated MoveGranules task to handle incoming configuration with new "fileType" values and to add them as appropriate to the lambda output.
  - Updated DiscoverGranules step/related workflows to read new Collection file parameter fileType that will map a discovered file to a workflow fileType
  - Updated CNM parser to add the fileType to the defined granule file fileType on ingest and updated integration tests to verify/validate that behavior
  - Updated generateEcho10XMLString in cmr-utils.js to use a map/related library to ensure order as CMR requires ordering for their online resources.
  - Updated post-to-cmr task to appropriately export CNM filetypes to CMR in echo10/UMM exports
- **CUMULUS-1139** - Granules stored in the API contain a `files` property. That schema has been greatly
  simplified and now better matches the CNM format.
  - The `name` property has been renamed to `fileName`.
  - The `filepath` property has been renamed to `key`.
  - The `checksumValue` property has been renamed to `checksum`.
  - The `path` property has been removed.
  - The `url_path` property has been removed.
  - The `filename` property (which contained an `s3://` URL) has been removed, and the `bucket`
    and `key` properties should be used instead. Any requests sent to the API containing a `granule.files[].filename`
    property will be rejected, and any responses coming back from the API will not contain that
    `filename` property.
  - A `source` property has been added, which is a URL indicating the original source of the file.
  - `@cumulus/ingest/granule.moveGranuleFiles()` no longer includes a `filename` field in its
    output. The `bucket` and `key` fields should be used instead.
- **CUMULUS-672**

  - Changed `@cumulus/integration-tests/api/EarthdataLogin.getEarthdataLoginRedirectResponse` to `@cumulus/integration-tests/api/EarthdataLogin.getEarthdataAccessToken`. The new function returns an access response from Earthdata login, if successful.
  - `@cumulus/integration-tests/cmr/getOnlineResources` now accepts an object of options, including `cmrMetadataFormat`. Based on the `cmrMetadataFormat`, the function will correctly retrieve the online resources for each metadata format (ECHO10, UMM-G)

- **CUMULUS-1101**

  - Moved `@cumulus/common/file/getFileChecksumFromStream` into `@cumulus/checksum`, and renamed it to `generateChecksumFromStream`.
    This is a breaking change for users relying on `@cumulus/common/file/getFileChecksumFromStream`.
  - Refactored `@cumulus/ingest/Granule` to depend on new `common/aws` checksum functions and remove significantly present checksumming code.
    - Deprecated `@cumulus/ingest/granule.validateChecksum`. Replaced with `@cumulus/ingest/granule.verifyFile`.
    - Renamed `granule.getChecksumFromFile` to `granule.retrieveSuppliedFileChecksumInformation` to be more accurate.
  - Deprecated `@cumulus/common/aws.checksumS3Objects`. Use `@cumulus/common/aws.calculateS3ObjectChecksum` instead.

- CUMULUS-1171

  - Fixed provider handling in the API to make it consistent between protocols.
    Before this change, FTP providers were configured using the `host` and
    `port` properties. HTTP providers ignored `port` and `protocol`, and stored
    an entire URL in the `host` property. Updated the API to only accept valid
    hostnames or IP addresses in the `provider.host` field. Updated ingest code
    to properly build HTTP and HTTPS URLs from `provider.protocol`,
    `provider.host`, and `provider.port`.
  - The default provider port was being set to 21, no matter what protocol was
    being used. Removed that default.

- **CUMULUS-1176**

  - `@cumulus/move-granules` breaking change:
    Input to `move-granules` is now expected to be in the form of a granules object (i.e. `{ granules: [ { ... }, { ... } ] }`);
    For backwards compatibility with array-of-files outputs from processing steps, use the new `@cumulus/files-to-granules` task as an intermediate step.
    This task will perform the input translation. This change allows `move-granules` to be simpler and behave more predictably.
    `config.granuleIdExtraction` and `config.input_granules` are no longer needed/used by `move-granules`.
  - `@cumulus/post-to-cmr`: `config.granuleIdExtraction` is no longer needed/used by `post-to-cmr`.

- CUMULUS-1174
  - Better error message and stacktrace for S3KeyPairProvider error reporting.

### Fixed

- **CUMULUS-1218** Reconciliation report will now scan only completed granules.
- `@cumulus/api` files and granules were not getting indexed correctly because files indexing was failing in `db-indexer`
- `@cumulus/deployment` A bug in the Cloudformation template was preventing the API from being able to be launched in a VPC, updated the IAM template to give the permissions to be able to run the API in a VPC

### Deprecated

- `@cumulus/api/models/Granule.removeGranuleFromCmr`, instead use `@cumulus/api/models/Granule.removeGranuleFromCmrByGranule`
- `@cumulus/ingest/granule.validateChecksum`, instead use `@cumulus/ingest/granule.verifyFile`
- `@cumulus/common/aws.checksumS3Objects`, instead use `@cumulus/common/aws.calculateS3ObjectChecksum`
- `@cumulus/cmrjs`: `getGranuleId` and `getCmrFiles` are deprecated due to changes in input handling.

## [v1.11.3] - 2019-3-5

### Added

- **CUMULUS-1187** - Added `@cumulus/ingest/granule/duplicateHandlingType()` to determine how duplicate files should be handled in an ingest workflow

### Fixed

- **CUMULUS-1187** - workflows not respecting the duplicate handling value specified in the collection
- Removed refreshToken schema requirement for OAuth

## [v1.11.2] - 2019-2-15

### Added

- CUMULUS-1169
  - Added a `@cumulus/common/StepFunctions` module. It contains functions for querying the AWS
    StepFunctions API. These functions have the ability to retry when a ThrottlingException occurs.
  - Added `@cumulus/common/aws.retryOnThrottlingException()`, which will wrap a function in code to
    retry on ThrottlingExceptions.
  - Added `@cumulus/common/test-utils.throttleOnce()`, which will cause a function to return a
    ThrottlingException the first time it is called, then return its normal result after that.
- CUMULUS-1103 Compare the collection holdings in CMR with Cumulus' internal data store
- CUMULUS-1099 Add support for UMMG JSON metadata versions > 1.4.
  - If a version is found in the metadata object, that version is used for processing and publishing to CMR otherwise, version 1.4 is assumed.
- CUMULUS-678
  - Added support for UMMG json v1.4 metadata files.
    `reconcileCMRMetadata` added to `@cumulus/cmrjs` to update metadata record with new file locations.
    `@cumulus/common/errors` adds two new error types `CMRMetaFileNotFound` and `InvalidArgument`.
    `@cumulus/common/test-utils` adds new function `randomId` to create a random string with id to help in debugging.
    `@cumulus/common/BucketsConfig` adds a new helper class `BucketsConfig` for working with bucket stack configuration and bucket names.
    `@cumulus/common/aws` adds new function `s3PutObjectTagging` as a convenience for the aws [s3().putObjectTagging](https://docs.aws.amazon.com/AWSJavaScriptSDK/latest/AWS/S3.html#putObjectTagging-property) function.
    `@cumulus/cmrjs` Adds: - `isCMRFile` - Identify an echo10(xml) or UMMG(json) metadata file. - `metadataObjectFromCMRFile` Read and parse CMR XML file from s3. - `updateCMRMetadata` Modify a cmr metadata (xml/json) file with updated information. - `publish2CMR` Posts XML or UMMG CMR data to CMR service. - `reconcileCMRMetadata` Reconciles cmr metadata file after a file moves.
- Adds some ECS and other permissions to StepRole to enable running ECS tasks from a workflow
- Added Apache logs to cumulus api and distribution lambdas
- **CUMULUS-1119** - Added `@cumulus/integration-tests/api/EarthdataLogin.getEarthdataLoginRedirectResponse` helper for integration tests to handle login with Earthdata and to return response from redirect to Cumulus API
- **CUMULUS-673** Added `@cumulus/common/file/getFileChecksumFromStream` to get file checksum from a readable stream

### Fixed

- CUMULUS-1123
  - Cloudformation template overrides now work as expected

### Changed

- CUMULUS-1169
  - Deprecated the `@cumulus/common/step-functions` module.
  - Updated code that queries the StepFunctions API to use the retry-enabled functions from
    `@cumulus/common/StepFunctions`
- CUMULUS-1121
  - Schema validation is now strongly enforced when writing to the database.
    Additional properties are not allowed and will result in a validation error.
- CUMULUS-678
  `tasks/move-granules` simplified and refactored to use functionality from cmrjs.
  `ingest/granules.moveGranuleFiles` now just moves granule files and returns a list of the updated files. Updating metadata now handled by `@cumulus/cmrjs/reconcileCMRMetadata`.
  `move-granules.updateGranuleMetadata` refactored and bugs fixed in the case of a file matching multiple collection.files.regexps.
  `getCmrXmlFiles` simplified and now only returns an object with the cmrfilename and the granuleId.
  `@cumulus/test-processing` - test processing task updated to generate UMM-G metadata

- CUMULUS-1043

  - `@cumulus/api` now uses [express](http://expressjs.com/) as the API engine.
  - All `@cumulus/api` endpoints on ApiGateway are consolidated to a single endpoint the uses `{proxy+}` definition.
  - All files under `packages/api/endpoints` along with associated tests are updated to support express's request and response objects.
  - Replaced environment variables `internal`, `bucket` and `systemBucket` with `system_bucket`.
  - Update `@cumulus/integration-tests` to work with updated cumulus-api express endpoints

- `@cumulus/integration-tests` - `buildAndExecuteWorkflow` and `buildWorkflow` updated to take a `meta` param to allow for additional fields to be added to the workflow `meta`

- **CUMULUS-1049** Updated `Retrieve Execution Status API` in `@cumulus/api`: If the execution doesn't exist in Step Function API, Cumulus API returns the execution status information from the database.

- **CUMULUS-1119**
  - Renamed `DISTRIBUTION_URL` environment variable to `DISTRIBUTION_ENDPOINT`
  - Renamed `DEPLOYMENT_ENDPOINT` environment variable to `DISTRIBUTION_REDIRECT_ENDPOINT`
  - Renamed `API_ENDPOINT` environment variable to `TOKEN_REDIRECT_ENDPOINT`

### Removed

- Functions deprecated before 1.11.0:
  - @cumulus/api/models/base: static Manager.createTable() and static Manager.deleteTable()
  - @cumulus/ingest/aws/S3
  - @cumulus/ingest/aws/StepFunction.getExecution()
  - @cumulus/ingest/aws/StepFunction.pullEvent()
  - @cumulus/ingest/consumer.Consume
  - @cumulus/ingest/granule/Ingest.getBucket()

### Deprecated

`@cmrjs/ingestConcept`, instead use the CMR object methods. `@cmrjs/CMR.ingestGranule` or `@cmrjs/CMR.ingestCollection`
`@cmrjs/searchConcept`, instead use the CMR object methods. `@cmrjs/CMR.searchGranules` or `@cmrjs/CMR.searchCollections`
`@cmrjs/deleteConcept`, instead use the CMR object methods. `@cmrjs/CMR.deleteGranule` or `@cmrjs/CMR.deleteCollection`

## [v1.11.1] - 2018-12-18

**Please Note**

- Ensure your `app/config.yml` has a `clientId` specified in the `cmr` section. This will allow CMR to identify your requests for better support and metrics.
  - For an example, please see [the example config](https://github.com/nasa/cumulus/blob/1c7e2bf41b75da9f87004c4e40fbcf0f39f56794/example/app/config.yml#L128).

### Added

- Added a `/tokenDelete` endpoint in `@cumulus/api` to delete access token records

### Changed

- CUMULUS-678
  `@cumulus/ingest/crypto` moved and renamed to `@cumulus/common/key-pair-provider`
  `@cumulus/ingest/aws` function: `KMSDecryptionFailed` and class: `KMS` extracted and moved to `@cumulus/common` and `KMS` is exported as `KMSProvider` from `@cumulus/common/key-pair-provider`
  `@cumulus/ingest/granule` functions: `publish`, `getGranuleId`, `getXMLMetadataAsString`, `getMetadataBodyAndTags`, `parseXmlString`, `getCmrXMLFiles`, `postS3Object`, `contructOnlineAccessUrls`, `updateMetadata`, extracted and moved to `@cumulus/cmrjs`
  `getGranuleId`, `getCmrXMLFiles`, `publish`, `updateMetadata` removed from `@cumulus/ingest/granule` and added to `@cumulus/cmrjs`;
  `updateMetadata` renamed `updateCMRMetadata`.
  `@cumulus/ingest` test files renamed.
- **CUMULUS-1070**
  - Add `'Client-Id'` header to all `@cumulus/cmrjs` requests (made via `searchConcept`, `ingestConcept`, and `deleteConcept`).
  - Updated `cumulus/example/app/config.yml` entry for `cmr.clientId` to use stackName for easier CMR-side identification.

## [v1.11.0] - 2018-11-30

**Please Note**

- Redeploy IAM roles:
  - CUMULUS-817 includes a migration that requires reconfiguration/redeployment of IAM roles. Please see the [upgrade instructions](https://nasa.github.io/cumulus/docs/upgrade/1.11.0) for more information.
  - CUMULUS-977 includes a few new SNS-related permissions added to the IAM roles that will require redeployment of IAM roles.
- `cumulus-message-adapter` v1.0.13+ is required for `@cumulus/api` granule reingest API to work properly. The latest version should be downloaded automatically by kes.
- A `TOKEN_SECRET` value (preferably 256-bit for security) must be added to `.env` to securely sign JWTs used for authorization in `@cumulus/api`

### Changed

- **CUUMULUS-1000** - Distribution endpoint now persists logins, instead of
  redirecting to Earthdata Login on every request
- **CUMULUS-783 CUMULUS-790** - Updated `@cumulus/sync-granule` and `@cumulus/move-granules` tasks to always overwrite existing files for manually-triggered reingest.
- **CUMULUS-906** - Updated `@cumulus/api` granule reingest API to
  - add `reingestGranule: true` and `forceDuplicateOverwrite: true` to Cumulus message `cumulus_meta.cumulus_context` field to indicate that the workflow is a manually triggered re-ingest.
  - return warning message to operator when duplicateHandling is not `replace`
  - `cumulus-message-adapter` v1.0.13+ is required.
- **CUMULUS-793** - Updated the granule move PUT request in `@cumulus/api` to reject the move with a 409 status code if one or more of the files already exist at the destination location
- Updated `@cumulus/helloworld` to use S3 to store state for pass on retry tests
- Updated `@cumulus/ingest`:
  - [Required for MAAP] `http.js#list` will now find links with a trailing whitespace
  - Removed code from `granule.js` which looked for files in S3 using `{ Bucket: discoveredFile.bucket, Key: discoveredFile.name }`. This is obsolete since `@cumulus/ingest` uses a `file-staging` and `constructCollectionId()` directory prefixes by default.
- **CUMULUS-989**
  - Updated `@cumulus/api` to use [JWT (JSON Web Token)](https://jwt.io/introduction/) as the transport format for API authorization tokens and to use JWT verification in the request authorization
  - Updated `/token` endpoint in `@cumulus/api` to return tokens as JWTs
  - Added a `/refresh` endpoint in `@cumulus/api` to request new access tokens from the OAuth provider using the refresh token
  - Added `refreshAccessToken` to `@cumulus/api/lib/EarthdataLogin` to manage refresh token requests with the Earthdata OAuth provider

### Added

- **CUMULUS-1050**
  - Separated configuration flags for originalPayload/finalPayload cleanup such that they can be set to different retention times
- **CUMULUS-798**
  - Added daily Executions cleanup CloudWatch event that triggers cleanExecutions lambda
  - Added cleanExecutions lambda that removes finalPayload/originalPayload field entries for records older than configured timeout value (execution_payload_retention_period), with a default of 30 days
- **CUMULUS-815/816**
  - Added 'originalPayload' and 'finalPayload' fields to Executions table
  - Updated Execution model to populate originalPayload with the execution payload on record creation
  - Updated Execution model code to populate finalPayload field with the execution payload on execution completion
  - Execution API now exposes the above fields
- **CUMULUS-977**
  - Rename `kinesisConsumer` to `messageConsumer` as it handles both Kinesis streams and SNS topics as of this version.
  - Add `sns`-type rule support. These rules create a subscription between an SNS topic and the `messageConsumer`.
    When a message is received, `messageConsumer` is triggered and passes the SNS message (JSON format expected) in
    its entirety to the workflow in the `payload` field of the Cumulus message. For more information on sns-type rules,
    see the [documentation](https://nasa.github.io/cumulus/docs/data-cookbooks/setup#rules).
- **CUMULUS-975**
  - Add `KinesisInboundEventLogger` and `KinesisOutboundEventLogger` API lambdas. These lambdas
    are utilized to dump incoming and outgoing ingest workflow kinesis streams
    to cloudwatch for analytics in case of AWS/stream failure.
  - Update rules model to allow tracking of log_event ARNs related to
    Rule event logging. Kinesis rule types will now automatically log
    incoming events via a Kinesis event triggered lambda.
    CUMULUS-975-migration-4
  - Update migration code to require explicit migration names per run
  - Added migration_4 to migrate/update exisitng Kinesis rules to have a log event mapping
  - Added new IAM policy for migration lambda
- **CUMULUS-775**
  - Adds a instance metadata endpoint to the `@cumulus/api` package.
  - Adds a new convenience function `hostId` to the `@cumulus/cmrjs` to help build environment specific cmr urls.
  - Fixed `@cumulus/cmrjs.searchConcept` to search and return CMR results.
  - Modified `@cumulus/cmrjs.CMR.searchGranule` and `@cumulus/cmrjs.CMR.searchCollection` to include CMR's provider as a default parameter to searches.
- **CUMULUS-965**
  - Add `@cumulus/test-data.loadJSONTestData()`,
    `@cumulus/test-data.loadTestData()`, and
    `@cumulus/test-data.streamTestData()` to safely load test data. These
    functions should be used instead of using `require()` to load test data,
    which could lead to tests interferring with each other.
  - Add a `@cumulus/common/util/deprecate()` function to mark a piece of code as
    deprecated
- **CUMULUS-986**
  - Added `waitForTestExecutionStart` to `@cumulus/integration-tests`
- **CUMULUS-919**
  - In `@cumulus/deployment`, added support for NGAP permissions boundaries for IAM roles with `useNgapPermissionBoundary` flag in `iam/config.yml`. Defaults to false.

### Fixed

- Fixed a bug where FTP sockets were not closed after an error, keeping the Lambda function active until it timed out [CUMULUS-972]
- **CUMULUS-656**
  - The API will no longer allow the deletion of a provider if that provider is
    referenced by a rule
  - The API will no longer allow the deletion of a collection if that collection
    is referenced by a rule
- Fixed a bug where `@cumulus/sf-sns-report` was not pulling large messages from S3 correctly.

### Deprecated

- `@cumulus/ingest/aws/StepFunction.pullEvent()`. Use `@cumulus/common/aws.pullStepFunctionEvent()`.
- `@cumulus/ingest/consumer.Consume` due to unpredictable implementation. Use `@cumulus/ingest/consumer.Consumer`.
  Call `Consumer.consume()` instead of `Consume.read()`.

## [v1.10.4] - 2018-11-28

### Added

- **CUMULUS-1008**
  - New `config.yml` parameter for SQS consumers: `sqs_consumer_rate: (default 500)`, which is the maximum number of
    messages the consumer will attempt to process per execution. Currently this is only used by the sf-starter consumer,
    which runs every minute by default, making this a messages-per-minute upper bound. SQS does not guarantee the number
    of messages returned per call, so this is not a fixed rate of consumption, only attempted number of messages received.

### Deprecated

- `@cumulus/ingest/consumer.Consume` due to unpredictable implementation. Use `@cumulus/ingest/consumer.Consumer`.

### Changed

- Backported update of `packages/api` dependency `@mapbox/dyno` to `1.4.2` to mitigate `event-stream` vulnerability.

## [v1.10.3] - 2018-10-31

### Added

- **CUMULUS-817**
  - Added AWS Dead Letter Queues for lambdas that are scheduled asynchronously/such that failures show up only in cloudwatch logs.
- **CUMULUS-956**
  - Migrated developer documentation and data-cookbooks to Docusaurus
    - supports versioning of documentation
  - Added `docs/docs-how-to.md` to outline how to do things like add new docs or locally install for testing.
  - Deployment/CI scripts have been updated to work with the new format
- **CUMULUS-811**
  - Added new S3 functions to `@cumulus/common/aws`:
    - `aws.s3TagSetToQueryString`: converts S3 TagSet array to querystring (for use with upload()).
    - `aws.s3PutObject`: Returns promise of S3 `putObject`, which puts an object on S3
    - `aws.s3CopyObject`: Returns promise of S3 `copyObject`, which copies an object in S3 to a new S3 location
    - `aws.s3GetObjectTagging`: Returns promise of S3 `getObjectTagging`, which returns an object containing an S3 TagSet.
  - `@/cumulus/common/aws.s3PutObject` defaults to an explicit `ACL` of 'private' if not overridden.
  - `@/cumulus/common/aws.s3CopyObject` defaults to an explicit `TaggingDirective` of 'COPY' if not overridden.

### Deprecated

- **CUMULUS-811**
  - Deprecated `@cumulus/ingest/aws.S3`. Member functions of this class will now
    log warnings pointing to similar functionality in `@cumulus/common/aws`.

## [v1.10.2] - 2018-10-24

### Added

- **CUMULUS-965**
  - Added a `@cumulus/logger` package
- **CUMULUS-885**
  - Added 'human readable' version identifiers to Lambda Versioning lambda aliases
- **CUMULUS-705**
  - Note: Make sure to update the IAM stack when deploying this update.
  - Adds an AsyncOperations model and associated DynamoDB table to the
    `@cumulus/api` package
  - Adds an /asyncOperations endpoint to the `@cumulus/api` package, which can
    be used to fetch the status of an AsyncOperation.
  - Adds a /bulkDelete endpoint to the `@cumulus/api` package, which performs an
    asynchronous bulk-delete operation. This is a stub right now which is only
    intended to demonstration how AsyncOperations work.
  - Adds an AsyncOperation ECS task to the `@cumulus/api` package, which will
    fetch an Lambda function, run it in ECS, and then store the result to the
    AsyncOperations table in DynamoDB.
- **CUMULUS-851** - Added workflow lambda versioning feature to allow in-flight workflows to use lambda versions that were in place when a workflow was initiated

  - Updated Kes custom code to remove logic that used the CMA file key to determine template compilation logic. Instead, utilize a `customCompilation` template configuration flag to indicate a template should use Cumulus's kes customized methods instead of 'core'.
  - Added `useWorkflowLambdaVersions` configuration option to enable the lambdaVersioning feature set. **This option is set to true by default** and should be set to false to disable the feature.
  - Added uniqueIdentifier configuration key to S3 sourced lambdas to optionally support S3 lambda resource versioning within this scheme. This key must be unique for each modified version of the lambda package and must be updated in configuration each time the source changes.
  - Added a new nested stack template that will create a `LambdaVersions` stack that will take lambda parameters from the base template, generate lambda versions/aliases and return outputs with references to the most 'current' lambda alias reference, and updated 'core' template to utilize these outputs (if `useWorkflowLambdaVersions` is enabled).

- Created a `@cumulus/api/lib/OAuth2` interface, which is implemented by the
  `@cumulus/api/lib/EarthdataLogin` and `@cumulus/api/lib/GoogleOAuth2` classes.
  Endpoints that need to handle authentication will determine which class to use
  based on environment variables. This also greatly simplifies testing.
- Added `@cumulus/api/lib/assertions`, containing more complex AVA test assertions
- Added PublishGranule workflow to publish a granule to CMR without full reingest. (ingest-in-place capability)

- `@cumulus/integration-tests` new functionality:
  - `listCollections` to list collections from a provided data directory
  - `deleteCollection` to delete list of collections from a deployed stack
  - `cleanUpCollections` combines the above in one function.
  - `listProviders` to list providers from a provided data directory
  - `deleteProviders` to delete list of providers from a deployed stack
  - `cleanUpProviders` combines the above in one function.
  - `@cumulus/integrations-tests/api.js`: `deleteGranule` and `deletePdr` functions to make `DELETE` requests to Cumulus API
  - `rules` API functionality for posting and deleting a rule and listing all rules
  - `wait-for-deploy` lambda for use in the redeployment tests
- `@cumulus/ingest/granule.js`: `ingestFile` inserts new `duplicate_found: true` field in the file's record if a duplicate file already exists on S3.
- `@cumulus/api`: `/execution-status` endpoint requests and returns complete execution output if execution output is stored in S3 due to size.
- Added option to use environment variable to set CMR host in `@cumulus/cmrjs`.
- **CUMULUS-781** - Added integration tests for `@cumulus/sync-granule` when `duplicateHandling` is set to `replace` or `skip`
- **CUMULUS-791** - `@cumulus/move-granules`: `moveFileRequest` inserts new `duplicate_found: true` field in the file's record if a duplicate file already exists on S3. Updated output schema to document new `duplicate_found` field.

### Removed

- Removed `@cumulus/common/fake-earthdata-login-server`. Tests can now create a
  service stub based on `@cumulus/api/lib/OAuth2` if testing requires handling
  authentication.

### Changed

- **CUMULUS-940** - modified `@cumulus/common/aws` `receiveSQSMessages` to take a parameter object instead of positional parameters. All defaults remain the same, but now access to long polling is available through `options.waitTimeSeconds`.
- **CUMULUS-948** - Update lambda functions `CNMToCMA` and `CnmResponse` in the `cumulus-data-shared` bucket and point the default stack to them.
- **CUMULUS-782** - Updated `@cumulus/sync-granule` task and `Granule.ingestFile` in `@cumulus/ingest` to keep both old and new data when a destination file with different checksum already exists and `duplicateHandling` is `version`
- Updated the config schema in `@cumulus/move-granules` to include the `moveStagedFiles` param.
- **CUMULUS-778** - Updated config schema and documentation in `@cumulus/sync-granule` to include `duplicateHandling` parameter for specifying how duplicate filenames should be handled
- **CUMULUS-779** - Updated `@cumulus/sync-granule` to throw `DuplicateFile` error when destination files already exist and `duplicateHandling` is `error`
- **CUMULUS-780** - Updated `@cumulus/sync-granule` to use `error` as the default for `duplicateHandling` when it is not specified
- **CUMULUS-780** - Updated `@cumulus/api` to use `error` as the default value for `duplicateHandling` in the `Collection` model
- **CUMULUS-785** - Updated the config schema and documentation in `@cumulus/move-granules` to include `duplicateHandling` parameter for specifying how duplicate filenames should be handled
- **CUMULUS-786, CUMULUS-787** - Updated `@cumulus/move-granules` to throw `DuplicateFile` error when destination files already exist and `duplicateHandling` is `error` or not specified
- **CUMULUS-789** - Updated `@cumulus/move-granules` to keep both old and new data when a destination file with different checksum already exists and `duplicateHandling` is `version`

### Fixed

- `getGranuleId` in `@cumulus/ingest` bug: `getGranuleId` was constructing an error using `filename` which was undefined. The fix replaces `filename` with the `uri` argument.
- Fixes to `del` in `@cumulus/api/endpoints/granules.js` to not error/fail when not all files exist in S3 (e.g. delete granule which has only 2 of 3 files ingested).
- `@cumulus/deployment/lib/crypto.js` now checks for private key existence properly.

## [v1.10.1] - 2018-09-4

### Fixed

- Fixed cloudformation template errors in `@cumulus/deployment/`
  - Replaced references to Fn::Ref: with Ref:
  - Moved long form template references to a newline

## [v1.10.0] - 2018-08-31

### Removed

- Removed unused and broken code from `@cumulus/common`
  - Removed `@cumulus/common/test-helpers`
  - Removed `@cumulus/common/task`
  - Removed `@cumulus/common/message-source`
  - Removed the `getPossiblyRemote` function from `@cumulus/common/aws`
  - Removed the `startPromisedSfnExecution` function from `@cumulus/common/aws`
  - Removed the `getCurrentSfnTask` function from `@cumulus/common/aws`

### Changed

- **CUMULUS-839** - In `@cumulus/sync-granule`, 'collection' is now an optional config parameter

### Fixed

- **CUMULUS-859** Moved duplicate code in `@cumulus/move-granules` and `@cumulus/post-to-cmr` to `@cumulus/ingest`. Fixed imports making assumptions about directory structure.
- `@cumulus/ingest/consumer` correctly limits the number of messages being received and processed from SQS. Details:
  - **Background:** `@cumulus/api` includes a lambda `<stack-name>-sqs2sf` which processes messages from the `<stack-name>-startSF` SQS queue every minute. The `sqs2sf` lambda uses `@cumulus/ingest/consumer` to receive and process messages from SQS.
  - **Bug:** More than `messageLimit` number of messages were being consumed and processed from the `<stack-name>-startSF` SQS queue. Many step functions were being triggered simultaneously by the lambda `<stack-name>-sqs2sf` (which consumes every minute from the `startSF` queue) and resulting in step function failure with the error: `An error occurred (ThrottlingException) when calling the GetExecutionHistory`.
  - **Fix:** `@cumulus/ingest/consumer#processMessages` now processes messages until `timeLimit` has passed _OR_ once it receives up to `messageLimit` messages. `sqs2sf` is deployed with a [default `messageLimit` of 10](https://github.com/nasa/cumulus/blob/670000c8a821ff37ae162385f921c40956e293f7/packages/deployment/app/config.yml#L147).
  - **IMPORTANT NOTE:** `consumer` will actually process up to `messageLimit * 2 - 1` messages. This is because sometimes `receiveSQSMessages` will return less than `messageLimit` messages and thus the consumer will continue to make calls to `receiveSQSMessages`. For example, given a `messageLimit` of 10 and subsequent calls to `receiveSQSMessages` returns up to 9 messages, the loop will continue and a final call could return up to 10 messages.

## [v1.9.1] - 2018-08-22

**Please Note** To take advantage of the added granule tracking API functionality, updates are required for the message adapter and its libraries. You should be on the following versions:

- `cumulus-message-adapter` 1.0.9+
- `cumulus-message-adapter-js` 1.0.4+
- `cumulus-message-adapter-java` 1.2.7+
- `cumulus-message-adapter-python` 1.0.5+

### Added

- **CUMULUS-687** Added logs endpoint to search for logs from a specific workflow execution in `@cumulus/api`. Added integration test.
- **CUMULUS-836** - `@cumulus/deployment` supports a configurable docker storage driver for ECS. ECS can be configured with either `devicemapper` (the default storage driver for AWS ECS-optimized AMIs) or `overlay2` (the storage driver used by the NGAP 2.0 AMI). The storage driver can be configured in `app/config.yml` with `ecs.docker.storageDriver: overlay2 | devicemapper`. The default is `overlay2`.
  - To support this configuration, a [Handlebars](https://handlebarsjs.com/) helper `ifEquals` was added to `packages/deployment/lib/kes.js`.
- **CUMULUS-836** - `@cumulus/api` added IAM roles required by the NGAP 2.0 AMI. The NGAP 2.0 AMI runs a script `register_instances_with_ssm.py` which requires the ECS IAM role to include `ec2:DescribeInstances` and `ssm:GetParameter` permissions.

### Fixed

- **CUMULUS-836** - `@cumulus/deployment` uses `overlay2` driver by default and does not attempt to write `--storage-opt dm.basesize` to fix [this error](https://github.com/moby/moby/issues/37039).
- **CUMULUS-413** Kinesis processing now captures all errrors.
  - Added kinesis fallback mechanism when errors occur during record processing.
  - Adds FallbackTopicArn to `@cumulus/api/lambdas.yml`
  - Adds fallbackConsumer lambda to `@cumulus/api`
  - Adds fallbackqueue option to lambda definitions capture lambda failures after three retries.
  - Adds kinesisFallback SNS topic to signal incoming errors from kinesis stream.
  - Adds kinesisFailureSQS to capture fully failed events from all retries.
- **CUMULUS-855** Adds integration test for kinesis' error path.
- **CUMULUS-686** Added workflow task name and version tracking via `@cumulus/api` executions endpoint under new `tasks` property, and under `workflow_tasks` in step input/output.
  - Depends on `cumulus-message-adapter` 1.0.9+, `cumulus-message-adapter-js` 1.0.4+, `cumulus-message-adapter-java` 1.2.7+ and `cumulus-message-adapter-python` 1.0.5+
- **CUMULUS-771**
  - Updated sync-granule to stream the remote file to s3
  - Added integration test for ingesting granules from ftp provider
  - Updated http/https integration tests for ingesting granules from http/https providers
- **CUMULUS-862** Updated `@cumulus/integration-tests` to handle remote lambda output
- **CUMULUS-856** Set the rule `state` to have default value `ENABLED`

### Changed

- In `@cumulus/deployment`, changed the example app config.yml to have additional IAM roles

## [v1.9.0] - 2018-08-06

**Please note** additional information and upgrade instructions [here](https://nasa.github.io/cumulus/docs/upgrade/1.9.0)

### Added

- **CUMULUS-712** - Added integration tests verifying expected behavior in workflows
- **GITC-776-2** - Add support for versioned collections

### Fixed

- **CUMULUS-832**
  - Fixed indentation in example config.yml in `@cumulus/deployment`
  - Fixed issue with new deployment using the default distribution endpoint in `@cumulus/deployment` and `@cumulus/api`

## [v1.8.1] - 2018-08-01

**Note** IAM roles should be re-deployed with this release.

- **Cumulus-726**
  - Added function to `@cumulus/integration-tests`: `sfnStep` includes `getStepInput` which returns the input to the schedule event of a given step function step.
  - Added IAM policy `@cumulus/deployment`: Lambda processing IAM role includes `kinesis::PutRecord` so step function lambdas can write to kinesis streams.
- **Cumulus Community Edition**
  - Added Google OAuth authentication token logic to `@cumulus/api`. Refactored token endpoint to use environment variable flag `OAUTH_PROVIDER` when determining with authentication method to use.
  - Added API Lambda memory configuration variable `api_lambda_memory` to `@cumulus/api` and `@cumulus/deployment`.

### Changed

- **Cumulus-726**
  - Changed function in `@cumulus/api`: `models/rules.js#addKinesisEventSource` was modified to call to `deleteKinesisEventSource` with all required parameters (rule's name, arn and type).
  - Changed function in `@cumulus/integration-tests`: `getStepOutput` can now be used to return output of failed steps. If users of this function want the output of a failed event, they can pass a third parameter `eventType` as `'failure'`. This function will work as always for steps which completed successfully.

### Removed

- **Cumulus-726**

  - Configuration change to `@cumulus/deployment`: Removed default auto scaling configuration for Granules and Files DynamoDB tables.

- **CUMULUS-688**
  - Add integration test for ExecutionStatus
  - Function addition to `@cumulus/integration-tests`: `api` includes `getExecutionStatus` which returns the execution status from the Cumulus API

## [v1.8.0] - 2018-07-23

### Added

- **CUMULUS-718** Adds integration test for Kinesis triggering a workflow.

- **GITC-776-3** Added more flexibility for rules. You can now edit all fields on the rule's record
  We may need to update the api documentation to reflect this.

- **CUMULUS-681** - Add ingest-in-place action to granules endpoint

  - new applyWorkflow action at PUT /granules/{granuleid} Applying a workflow starts an execution of the provided workflow and passes the granule record as payload.
    Parameter(s):
    - workflow - the workflow name

- **CUMULUS-685** - Add parent exeuction arn to the execution which is triggered from a parent step function

### Changed

- **CUMULUS-768** - Integration tests get S3 provider data from shared data folder

### Fixed

- **CUMULUS-746** - Move granule API correctly updates record in dynamo DB and cmr xml file
- **CUMULUS-766** - Populate database fileSize field from S3 if value not present in Ingest payload

## [v1.7.1] - 2018-07-27 - [BACKPORT]

### Fixed

- **CUMULUS-766** - Backport from 1.8.0 - Populate database fileSize field from S3 if value not present in Ingest payload

## [v1.7.0] - 2018-07-02

### Please note: [Upgrade Instructions](https://nasa.github.io/cumulus/docs/upgrade/1.7.0)

### Added

- **GITC-776-2** - Add support for versioned collectons
- **CUMULUS-491** - Add granule reconciliation API endpoints.
- **CUMULUS-480** Add suport for backup and recovery:
  - Add DynamoDB tables for granules, executions and pdrs
  - Add ability to write all records to S3
  - Add ability to download all DynamoDB records in form json files
  - Add ability to upload records to DynamoDB
  - Add migration scripts for copying granule, pdr and execution records from ElasticSearch to DynamoDB
  - Add IAM support for batchWrite on dynamoDB
-
- **CUMULUS-508** - `@cumulus/deployment` cloudformation template allows for lambdas and ECS clusters to have multiple AZ availability.
  - `@cumulus/deployment` also ensures docker uses `devicemapper` storage driver.
- **CUMULUS-755** - `@cumulus/deployment` Add DynamoDB autoscaling support.
  - Application developers can add autoscaling and override default values in their deployment's `app/config.yml` file using a `{TableName}Table:` key.

### Fixed

- **CUMULUS-747** - Delete granule API doesn't delete granule files in s3 and granule in elasticsearch
  - update the StreamSpecification DynamoDB tables to have StreamViewType: "NEW_AND_OLD_IMAGES"
  - delete granule files in s3
- **CUMULUS-398** - Fix not able to filter executions by workflow
- **CUMULUS-748** - Fix invalid lambda .zip files being validated/uploaded to AWS
- **CUMULUS-544** - Post to CMR task has UAT URL hard-coded
  - Made configurable: PostToCmr now requires CMR_ENVIRONMENT env to be set to 'SIT' or 'OPS' for those CMR environments. Default is UAT.

### Changed

- **GITC-776-4** - Changed Discover-pdrs to not rely on collection but use provider_path in config. It also has an optional filterPdrs regex configuration parameter

- **CUMULUS-710** - In the integration test suite, `getStepOutput` returns the output of the first successful step execution or last failed, if none exists

## [v1.6.0] - 2018-06-06

### Please note: [Upgrade Instructions](https://nasa.github.io/cumulus/docs/upgrade/1.6.0)

### Fixed

- **CUMULUS-602** - Format all logs sent to Elastic Search.
  - Extract cumulus log message and index it to Elastic Search.

### Added

- **CUMULUS-556** - add a mechanism for creating and running migration scripts on deployment.
- **CUMULUS-461** Support use of metadata date and other components in `url_path` property

### Changed

- **CUMULUS-477** Update bucket configuration to support multiple buckets of the same type:
  - Change the structure of the buckets to allow for more than one bucket of each type. The bucket structure is now:
    bucket-key:
    name: <bucket-name>
    type: <type> i.e. internal, public, etc.
  - Change IAM and app deployment configuration to support new bucket structure
  - Update tasks and workflows to support new bucket structure
  - Replace instances where buckets.internal is relied upon to either use the system bucket or a configured bucket
  - Move IAM template to the deployment package. NOTE: You now have to specify '--template node_modules/@cumulus/deployment/iam' in your IAM deployment
  - Add IAM cloudformation template support to filter buckets by type

## [v1.5.5] - 2018-05-30

### Added

- **CUMULUS-530** - PDR tracking through Queue-granules
  - Add optional `pdr` property to the sync-granule task's input config and output payload.
- **CUMULUS-548** - Create a Lambda task that generates EMS distribution reports
  - In order to supply EMS Distribution Reports, you must enable S3 Server
    Access Logging on any S3 buckets used for distribution. See [How Do I Enable Server Access Logging for an S3 Bucket?](https://docs.aws.amazon.com/AmazonS3/latest/user-guide/server-access-logging.html)
    The "Target bucket" setting should point at the Cumulus internal bucket.
    The "Target prefix" should be
    "<STACK_NAME>/ems-distribution/s3-server-access-logs/", where "STACK_NAME"
    is replaced with the name of your Cumulus stack.

### Fixed

- **CUMULUS-546 - Kinesis Consumer should catch and log invalid JSON**
  - Kinesis Consumer lambda catches and logs errors so that consumer doesn't get stuck in a loop re-processing bad json records.
- EMS report filenames are now based on their start time instead of the time
  instead of the time that the report was generated
- **CUMULUS-552 - Cumulus API returns different results for the same collection depending on query**
  - The collection, provider and rule records in elasticsearch are now replaced with records from dynamo db when the dynamo db records are updated.

### Added

- `@cumulus/deployment`'s default cloudformation template now configures storage for Docker to match the configured ECS Volume. The template defines Docker's devicemapper basesize (`dm.basesize`) using `ecs.volumeSize`. This addresses ECS default of limiting Docker containers to 10GB of storage ([Read more](https://aws.amazon.com/premiumsupport/knowledge-center/increase-default-ecs-docker-limit/)).

## [v1.5.4] - 2018-05-21

### Added

- **CUMULUS-535** - EMS Ingest, Archive, Archive Delete reports
  - Add lambda EmsReport to create daily EMS Ingest, Archive, Archive Delete reports
  - ems.provider property added to `@cumulus/deployment/app/config.yml`.
    To change the provider name, please add `ems: provider` property to `app/config.yml`.
- **CUMULUS-480** Use DynamoDB to store granules, pdrs and execution records
  - Activate PointInTime feature on DynamoDB tables
  - Increase test coverage on api package
  - Add ability to restore metadata records from json files to DynamoDB
- **CUMULUS-459** provide API endpoint for moving granules from one location on s3 to another

## [v1.5.3] - 2018-05-18

### Fixed

- **CUMULUS-557 - "Add dataType to DiscoverGranules output"**
  - Granules discovered by the DiscoverGranules task now include dataType
  - dataType is now a required property for granules used as input to the
    QueueGranules task
- **CUMULUS-550** Update deployment app/config.yml to force elasticsearch updates for deleted granules

## [v1.5.2] - 2018-05-15

### Fixed

- **CUMULUS-514 - "Unable to Delete the Granules"**
  - updated cmrjs.deleteConcept to return success if the record is not found
    in CMR.

### Added

- **CUMULUS-547** - The distribution API now includes an
  "earthdataLoginUsername" query parameter when it returns a signed S3 URL
- **CUMULUS-527 - "parse-pdr queues up all granules and ignores regex"**
  - Add an optional config property to the ParsePdr task called
    "granuleIdFilter". This property is a regular expression that is applied
    against the filename of the first file of each granule contained in the
    PDR. If the regular expression matches, then the granule is included in
    the output. Defaults to '.', which will match all granules in the PDR.
- File checksums in PDRs now support MD5
- Deployment support to subscribe to an SNS topic that already exists
- **CUMULUS-470, CUMULUS-471** In-region S3 Policy lambda added to API to update bucket policy for in-region access.
- **CUMULUS-533** Added fields to granule indexer to support EMS ingest and archive record creation
- **CUMULUS-534** Track deleted granules
  - added `deletedgranule` type to `cumulus` index.
  - **Important Note:** Force custom bootstrap to re-run by adding this to
    app/config.yml `es: elasticSearchMapping: 7`
- You can now deploy cumulus without ElasticSearch. Just add `es: null` to your `app/config.yml` file. This is only useful for debugging purposes. Cumulus still requires ElasticSearch to properly operate.
- `@cumulus/integration-tests` includes and exports the `addRules` function, which seeds rules into the DynamoDB table.
- Added capability to support EFS in cloud formation template. Also added
  optional capability to ssh to your instance and privileged lambda functions.
- Added support to force discovery of PDRs that have already been processed
  and filtering of selected data types
- `@cumulus/cmrjs` uses an environment variable `USER_IP_ADDRESS` or fallback
  IP address of `10.0.0.0` when a public IP address is not available. This
  supports lambda functions deployed into a VPC's private subnet, where no
  public IP address is available.

### Changed

- **CUMULUS-550** Custom bootstrap automatically adds new types to index on
  deployment

## [v1.5.1] - 2018-04-23

### Fixed

- add the missing dist folder to the hello-world task
- disable uglifyjs on the built version of the pdr-status-check (read: https://github.com/webpack-contrib/uglifyjs-webpack-plugin/issues/264)

## [v1.5.0] - 2018-04-23

### Changed

- Removed babel from all tasks and packages and increased minimum node requirements to version 8.10
- Lambda functions created by @cumulus/deployment will use node8.10 by default
- Moved [cumulus-integration-tests](https://github.com/nasa/cumulus-integration-tests) to the `example` folder CUMULUS-512
- Streamlined all packages dependencies (e.g. remove redundant dependencies and make sure versions are the same across packages)
- **CUMULUS-352:** Update Cumulus Elasticsearch indices to use [index aliases](https://www.elastic.co/guide/en/elasticsearch/reference/current/indices-aliases.html).
- **CUMULUS-519:** ECS tasks are no longer restarted after each CF deployment unless `ecs.restartTasksOnDeploy` is set to true
- **CUMULUS-298:** Updated log filterPattern to include all CloudWatch logs in ElasticSearch
- **CUMULUS-518:** Updates to the SyncGranule config schema
  - `granuleIdExtraction` is no longer a property
  - `process` is now an optional property
  - `provider_path` is no longer a property

### Fixed

- **CUMULUS-455 "Kes deployments using only an updated message adapter do not get automatically deployed"**
  - prepended the hash value of cumulus-message-adapter.zip file to the zip file name of lambda which uses message adapter.
  - the lambda function will be redeployed when message adapter or lambda function are updated
- Fixed a bug in the bootstrap lambda function where it stuck during update process
- Fixed a bug where the sf-sns-report task did not return the payload of the incoming message as the output of the task [CUMULUS-441]

### Added

- **CUMULUS-352:** Add reindex CLI to the API package.
- **CUMULUS-465:** Added mock http/ftp/sftp servers to the integration tests
- Added a `delete` method to the `@common/CollectionConfigStore` class
- **CUMULUS-467 "@cumulus/integration-tests or cumulus-integration-tests should seed provider and collection in deployed DynamoDB"**
  - `example` integration-tests populates providers and collections to database
  - `example` workflow messages are populated from workflow templates in s3, provider and collection information in database, and input payloads. Input templates are removed.
  - added `https` protocol to provider schema

## [v1.4.1] - 2018-04-11

### Fixed

- Sync-granule install

## [v1.4.0] - 2018-04-09

### Fixed

- **CUMULUS-392 "queue-granules not returning the sfn-execution-arns queued"**
  - updated queue-granules to return the sfn-execution-arns queued and pdr if exists.
  - added pdr to ingest message meta.pdr instead of payload, so the pdr information doesn't get lost in the ingest workflow, and ingested granule in elasticsearch has pdr name.
  - fixed sf-sns-report schema, remove the invalid part
  - fixed pdr-status-check schema, the failed execution contains arn and reason
- **CUMULUS-206** make sure homepage and repository urls exist in package.json files of tasks and packages

### Added

- Example folder with a cumulus deployment example

### Changed

- [CUMULUS-450](https://bugs.earthdata.nasa.gov/browse/CUMULUS-450) - Updated
  the config schema of the **queue-granules** task
  - The config no longer takes a "collection" property
  - The config now takes an "internalBucket" property
  - The config now takes a "stackName" property
- [CUMULUS-450](https://bugs.earthdata.nasa.gov/browse/CUMULUS-450) - Updated
  the config schema of the **parse-pdr** task
  - The config no longer takes a "collection" property
  - The "stack", "provider", and "bucket" config properties are now
    required
- **CUMULUS-469** Added a lambda to the API package to prototype creating an S3 bucket policy for direct, in-region S3 access for the prototype bucket

### Removed

- Removed the `findTmpTestDataDirectory()` function from
  `@cumulus/common/test-utils`

### Fixed

- [CUMULUS-450](https://bugs.earthdata.nasa.gov/browse/CUMULUS-450)
  - The **queue-granules** task now enqueues a **sync-granule** task with the
    correct collection config for that granule based on the granule's
    data-type. It had previously been using the collection config from the
    config of the **queue-granules** task, which was a problem if the granules
    being queued belonged to different data-types.
  - The **parse-pdr** task now handles the case where a PDR contains granules
    with different data types, and uses the correct granuleIdExtraction for
    each granule.

### Added

- **CUMULUS-448** Add code coverage checking using [nyc](https://github.com/istanbuljs/nyc).

## [v1.3.0] - 2018-03-29

### Deprecated

- discover-s3-granules is deprecated. The functionality is provided by the discover-granules task

### Fixed

- **CUMULUS-331:** Fix aws.downloadS3File to handle non-existent key
- Using test ftp provider for discover-granules testing [CUMULUS-427]
- **CUMULUS-304: "Add AWS API throttling to pdr-status-check task"** Added concurrency limit on SFN API calls. The default concurrency is 10 and is configurable through Lambda environment variable CONCURRENCY.
- **CUMULUS-414: "Schema validation not being performed on many tasks"** revised npm build scripts of tasks that use cumulus-message-adapter to place schema directories into dist directories.
- **CUMULUS-301:** Update all tests to use test-data package for testing data.
- **CUMULUS-271: "Empty response body from rules PUT endpoint"** Added the updated rule to response body.
- Increased memory allotment for `CustomBootstrap` lambda function. Resolves failed deployments where `CustomBootstrap` lambda function was failing with error `Process exited before completing request`. This was causing deployments to stall, fail to update and fail to rollback. This error is thrown when the lambda function tries to use more memory than it is allotted.
- Cumulus repository folders structure updated:
  - removed the `cumulus` folder altogether
  - moved `cumulus/tasks` to `tasks` folder at the root level
  - moved the tasks that are not converted to use CMA to `tasks/.not_CMA_compliant`
  - updated paths where necessary

### Added

- `@cumulus/integration-tests` - Added support for testing the output of an ECS activity as well as a Lambda function.

## [v1.2.0] - 2018-03-20

### Fixed

- Update vulnerable npm packages [CUMULUS-425]
- `@cumulus/api`: `kinesis-consumer.js` uses `sf-scheduler.js#schedule` instead of placing a message directly on the `startSF` SQS queue. This is a fix for [CUMULUS-359](https://bugs.earthdata.nasa.gov/browse/CUMULUS-359) because `sf-scheduler.js#schedule` looks up the provider and collection data in DynamoDB and adds it to the `meta` object of the enqueued message payload.
- `@cumulus/api`: `kinesis-consumer.js` catches and logs errors instead of doing an error callback. Before this change, `kinesis-consumer` was failing to process new records when an existing record caused an error because it would call back with an error and stop processing additional records. It keeps trying to process the record causing the error because it's "position" in the stream is unchanged. Catching and logging the errors is part 1 of the fix. Proposed part 2 is to enqueue the error and the message on a "dead-letter" queue so it can be processed later ([CUMULUS-413](https://bugs.earthdata.nasa.gov/browse/CUMULUS-413)).
- **CUMULUS-260: "PDR page on dashboard only shows zeros."** The PDR stats in LPDAAC are all 0s, even if the dashboard has been fixed to retrieve the correct fields. The current version of pdr-status-check has a few issues.
  - pdr is not included in the input/output schema. It's available from the input event. So the pdr status and stats are not updated when the ParsePdr workflow is complete. Adding the pdr to the input/output of the task will fix this.
  - pdr-status-check doesn't update pdr stats which prevent the real time pdr progress from showing up in the dashboard. To solve this, added lambda function sf-sns-report which is copied from @cumulus/api/lambdas/sf-sns-broadcast with modification, sf-sns-report can be used to report step function status anywhere inside a step function. So add step sf-sns-report after each pdr-status-check, we will get the PDR status progress at real time.
  - It's possible an execution is still in the queue and doesn't exist in sfn yet. Added code to handle 'ExecutionDoesNotExist' error when checking the execution status.
- Fixed `aws.cloudwatchevents()` typo in `packages/ingest/aws.js`. This typo was the root cause of the error: `Error: Could not process scheduled_ingest, Error: : aws.cloudwatchevents is not a constructor` seen when trying to update a rule.

### Removed

- `@cumulus/ingest/aws`: Remove queueWorkflowMessage which is no longer being used by `@cumulus/api`'s `kinesis-consumer.js`.

## [v1.1.4] - 2018-03-15

### Added

- added flag `useList` to parse-pdr [CUMULUS-404]

### Fixed

- Pass encrypted password to the ApiGranule Lambda function [CUMULUS-424]

## [v1.1.3] - 2018-03-14

### Fixed

- Changed @cumulus/deployment package install behavior. The build process will happen after installation

## [v1.1.2] - 2018-03-14

### Added

- added tools to @cumulus/integration-tests for local integration testing
- added end to end testing for discovering and parsing of PDRs
- `yarn e2e` command is available for end to end testing

### Fixed

- **CUMULUS-326: "Occasionally encounter "Too Many Requests" on deployment"** The api gateway calls will handle throttling errors
- **CUMULUS-175: "Dashboard providers not in sync with AWS providers."** The root cause of this bug - DynamoDB operations not showing up in Elasticsearch - was shared by collections and rules. The fix was to update providers', collections' and rules; POST, PUT and DELETE endpoints to operate on DynamoDB and using DynamoDB streams to update Elasticsearch. The following packages were made:
  - `@cumulus/deployment` deploys DynamoDB streams for the Collections, Providers and Rules tables as well as a new lambda function called `dbIndexer`. The `dbIndexer` lambda has an event source mapping which listens to each of the DynamoDB streams. The dbIndexer lambda receives events referencing operations on the DynamoDB table and updates the elasticsearch cluster accordingly.
  - The `@cumulus/api` endpoints for collections, providers and rules _only_ query DynamoDB, with the exception of LIST endpoints and the collections' GET endpoint.

### Updated

- Broke up `kes.override.js` of @cumulus/deployment to multiple modules and moved to a new location
- Expanded @cumulus/deployment test coverage
- all tasks were updated to use cumulus-message-adapter-js 1.0.1
- added build process to integration-tests package to babelify it before publication
- Update @cumulus/integration-tests lambda.js `getLambdaOutput` to return the entire lambda output. Previously `getLambdaOutput` returned only the payload.

## [v1.1.1] - 2018-03-08

### Removed

- Unused queue lambda in api/lambdas [CUMULUS-359]

### Fixed

- Kinesis message content is passed to the triggered workflow [CUMULUS-359]
- Kinesis message queues a workflow message and does not write to rules table [CUMULUS-359]

## [v1.1.0] - 2018-03-05

### Added

- Added a `jlog` function to `common/test-utils` to aid in test debugging
- Integration test package with command line tool [CUMULUS-200] by @laurenfrederick
- Test for FTP `useList` flag [CUMULUS-334] by @kkelly51

### Updated

- The `queue-pdrs` task now uses the [cumulus-message-adapter-js](https://github.com/nasa/cumulus-message-adapter-js)
  library
- Updated the `queue-pdrs` JSON schemas
- The test-utils schema validation functions now throw an error if validation
  fails
- The `queue-granules` task now uses the [cumulus-message-adapter-js](https://github.com/nasa/cumulus-message-adapter-js)
  library
- Updated the `queue-granules` JSON schemas

### Removed

- Removed the `getSfnExecutionByName` function from `common/aws`
- Removed the `getGranuleStatus` function from `common/aws`

## [v1.0.1] - 2018-02-27

### Added

- More tests for discover-pdrs, dicover-granules by @yjpa7145
- Schema validation utility for tests by @yjpa7145

### Changed

- Fix an FTP listing bug for servers that do not support STAT [CUMULUS-334] by @kkelly51

## [v1.0.0] - 2018-02-23

[unreleased]: https://github.com/nasa/cumulus/compare/v5.0.1...HEAD
[v5.0.1]: https://github.com/nasa/cumulus/compare/v5.0.0...v5.0.1
[v5.0.0]: https://github.com/nasa/cumulus/compare/v4.0.0...v5.0.0
[v4.0.0]: https://github.com/nasa/cumulus/compare/v3.0.1...v4.0.0
[v3.0.1]: https://github.com/nasa/cumulus/compare/v3.0.0...v3.0.1
[v3.0.0]: https://github.com/nasa/cumulus/compare/v2.0.1...v3.0.0
[v2.0.7]: https://github.com/nasa/cumulus/compare/v2.0.6...v2.0.7
[v2.0.6]: https://github.com/nasa/cumulus/compare/v2.0.5...v2.0.6
[v2.0.5]: https://github.com/nasa/cumulus/compare/v2.0.4...v2.0.5
[v2.0.4]: https://github.com/nasa/cumulus/compare/v2.0.3...v2.0.4
[v2.0.3]: https://github.com/nasa/cumulus/compare/v2.0.2...v2.0.3
[v2.0.2]: https://github.com/nasa/cumulus/compare/v2.0.1...v2.0.2
[v2.0.1]: https://github.com/nasa/cumulus/compare/v1.24.0...v2.0.1
[v2.0.0]: https://github.com/nasa/cumulus/compare/v1.24.0...v2.0.0
[v1.24.0]: https://github.com/nasa/cumulus/compare/v1.23.2...v1.24.0
[v1.23.2]: https://github.com/nasa/cumulus/compare/v1.22.1...v1.23.2
[v1.22.1]: https://github.com/nasa/cumulus/compare/v1.21.0...v1.22.1
[v1.21.0]: https://github.com/nasa/cumulus/compare/v1.20.0...v1.21.0
[v1.20.0]: https://github.com/nasa/cumulus/compare/v1.19.0...v1.20.0
[v1.19.0]: https://github.com/nasa/cumulus/compare/v1.18.0...v1.19.0
[v1.18.0]: https://github.com/nasa/cumulus/compare/v1.17.0...v1.18.0
[v1.17.0]: https://github.com/nasa/cumulus/compare/v1.16.1...v1.17.0
[v1.16.1]: https://github.com/nasa/cumulus/compare/v1.16.0...v1.16.1
[v1.16.0]: https://github.com/nasa/cumulus/compare/v1.15.0...v1.16.0
[v1.15.0]: https://github.com/nasa/cumulus/compare/v1.14.5...v1.15.0
[v1.14.5]: https://github.com/nasa/cumulus/compare/v1.14.4...v1.14.5
[v1.14.4]: https://github.com/nasa/cumulus/compare/v1.14.3...v1.14.4
[v1.14.3]: https://github.com/nasa/cumulus/compare/v1.14.2...v1.14.3
[v1.14.2]: https://github.com/nasa/cumulus/compare/v1.14.1...v1.14.2
[v1.14.1]: https://github.com/nasa/cumulus/compare/v1.14.0...v1.14.1
[v1.14.0]: https://github.com/nasa/cumulus/compare/v1.13.5...v1.14.0
[v1.13.5]: https://github.com/nasa/cumulus/compare/v1.13.4...v1.13.5
[v1.13.4]: https://github.com/nasa/cumulus/compare/v1.13.3...v1.13.4
[v1.13.3]: https://github.com/nasa/cumulus/compare/v1.13.2...v1.13.3
[v1.13.2]: https://github.com/nasa/cumulus/compare/v1.13.1...v1.13.2
[v1.13.1]: https://github.com/nasa/cumulus/compare/v1.13.0...v1.13.1
[v1.13.0]: https://github.com/nasa/cumulus/compare/v1.12.1...v1.13.0
[v1.12.1]: https://github.com/nasa/cumulus/compare/v1.12.0...v1.12.1
[v1.12.0]: https://github.com/nasa/cumulus/compare/v1.11.3...v1.12.0
[v1.11.3]: https://github.com/nasa/cumulus/compare/v1.11.2...v1.11.3
[v1.11.2]: https://github.com/nasa/cumulus/compare/v1.11.1...v1.11.2
[v1.11.1]: https://github.com/nasa/cumulus/compare/v1.11.0...v1.11.1
[v1.11.0]: https://github.com/nasa/cumulus/compare/v1.10.4...v1.11.0
[v1.10.4]: https://github.com/nasa/cumulus/compare/v1.10.3...v1.10.4
[v1.10.3]: https://github.com/nasa/cumulus/compare/v1.10.2...v1.10.3
[v1.10.2]: https://github.com/nasa/cumulus/compare/v1.10.1...v1.10.2
[v1.10.1]: https://github.com/nasa/cumulus/compare/v1.10.0...v1.10.1
[v1.10.0]: https://github.com/nasa/cumulus/compare/v1.9.1...v1.10.0
[v1.9.1]: https://github.com/nasa/cumulus/compare/v1.9.0...v1.9.1
[v1.9.0]: https://github.com/nasa/cumulus/compare/v1.8.1...v1.9.0
[v1.8.1]: https://github.com/nasa/cumulus/compare/v1.8.0...v1.8.1
[v1.8.0]: https://github.com/nasa/cumulus/compare/v1.7.0...v1.8.0
[v1.7.0]: https://github.com/nasa/cumulus/compare/v1.6.0...v1.7.0
[v1.6.0]: https://github.com/nasa/cumulus/compare/v1.5.5...v1.6.0
[v1.5.5]: https://github.com/nasa/cumulus/compare/v1.5.4...v1.5.5
[v1.5.4]: https://github.com/nasa/cumulus/compare/v1.5.3...v1.5.4
[v1.5.3]: https://github.com/nasa/cumulus/compare/v1.5.2...v1.5.3
[v1.5.2]: https://github.com/nasa/cumulus/compare/v1.5.1...v1.5.2
[v1.5.1]: https://github.com/nasa/cumulus/compare/v1.5.0...v1.5.1
[v1.5.0]: https://github.com/nasa/cumulus/compare/v1.4.1...v1.5.0
[v1.4.1]: https://github.com/nasa/cumulus/compare/v1.4.0...v1.4.1
[v1.4.0]: https://github.com/nasa/cumulus/compare/v1.3.0...v1.4.0
[v1.3.0]: https://github.com/nasa/cumulus/compare/v1.2.0...v1.3.0
[v1.2.0]: https://github.com/nasa/cumulus/compare/v1.1.4...v1.2.0
[v1.1.4]: https://github.com/nasa/cumulus/compare/v1.1.3...v1.1.4
[v1.1.3]: https://github.com/nasa/cumulus/compare/v1.1.2...v1.1.3
[v1.1.2]: https://github.com/nasa/cumulus/compare/v1.1.1...v1.1.2
[v1.1.1]: https://github.com/nasa/cumulus/compare/v1.0.1...v1.1.1
[v1.1.0]: https://github.com/nasa/cumulus/compare/v1.0.1...v1.1.0
[v1.0.1]: https://github.com/nasa/cumulus/compare/v1.0.0...v1.0.1
[v1.0.0]: https://github.com/nasa/cumulus/compare/pre-v1-release...v1.0.0

[thin-egress-app]: <https://github.com/asfadmin/thin-egress-app> "Thin Egress App"<|MERGE_RESOLUTION|>--- conflicted
+++ resolved
@@ -33,7 +33,6 @@
 - **CUMULUS-2310**
   - Use valid filename for reconciliation report
 
-<<<<<<< HEAD
 ### Removed
 
 - **CUMULUS-2328**
@@ -69,8 +68,6 @@
   - Regarding instructions for CUMULUS-2020, you can now do a change index operation before a reindex operation. This will
     ensure that new data will end up in the new index while Elasticsearch is reindexing.
 
-=======
->>>>>>> 054abb26
 ## [v5.0.0] 2021-01-12
 
 ### BREAKING CHANGES
